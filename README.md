# Boukii Admin Panel

<<<<<<< HEAD
## Node version

This project expects **Node.js 16**. The application has been tested with
Node.js 16.20.2. Using other major versions may result in unexpected errors.

When you're done, you can delete the content in this README and update the file with details for others getting started with your repository.
=======
Boukii Admin Panel is an Angular 16 application used to manage bookings, clients and courses for Boukii. The project is built on top of the Vex theme and integrates with Boukii's REST APIs.
>>>>>>> 63423ba7

## Setup

Install dependencies and start the development server:

```bash
npm install
npm start
```

The app runs on `http://localhost:4200` by default.

## Building

Create an optimized build using Angular's production configuration:

```bash
npm run build
# or specify a configuration
ng build --configuration=production
```

## Running Tests

Execute unit tests with Karma and Jasmine:

```bash
npm test
```

Additional commands such as `npm run lint` and `npm run e2e` are defined in `package.json`.

## Booking V3 Module

The repository contains the experimental **booking-v3** module under `src/app/bookings-v3`. This module provides a new booking wizard with a flexible service layer. Services can run against mock data or real API endpoints. The selection is controlled via the `useRealServices` flag in the environment configuration as documented in `src/app/bookings-v3/INTEGRATION-GUIDE.md`.

For a quick demo of the mock implementation see `src/app/bookings-v3/DEMO-SETUP.md`.

---

Now that you're more familiar with your Bitbucket repository, go ahead and add a new file locally. You can [push your change back to Bitbucket with SourceTree](https://confluence.atlassian.com/x/iqyBMg), or you can [add, commit,](https://confluence.atlassian.com/x/8QhODQ) and [push from the command line](https://confluence.atlassian.com/x/NQ0zDQ).

## License

This project is licensed under the [MIT License](LICENSE).

See `CLAUDE.md` for more development commands and `booking-system-v3-api-specification.md` for API details.
<|MERGE_RESOLUTION|>--- conflicted
+++ resolved
@@ -1,15 +1,13 @@
 # Boukii Admin Panel
 
-<<<<<<< HEAD
 ## Node version
 
 This project expects **Node.js 16**. The application has been tested with
 Node.js 16.20.2. Using other major versions may result in unexpected errors.
 
 When you're done, you can delete the content in this README and update the file with details for others getting started with your repository.
-=======
 Boukii Admin Panel is an Angular 16 application used to manage bookings, clients and courses for Boukii. The project is built on top of the Vex theme and integrates with Boukii's REST APIs.
->>>>>>> 63423ba7
+
 
 ## Setup
 

--- conflicted
+++ resolved
@@ -41,12 +41,10 @@
 
 ---
 
-<<<<<<< HEAD
 Now that you're more familiar with your Bitbucket repository, go ahead and add a new file locally. You can [push your change back to Bitbucket with SourceTree](https://confluence.atlassian.com/x/iqyBMg), or you can [add, commit,](https://confluence.atlassian.com/x/8QhODQ) and [push from the command line](https://confluence.atlassian.com/x/NQ0zDQ).
 
 ## License
 
 This project is licensed under the [MIT License](LICENSE).
-=======
+
 See `CLAUDE.md` for more development commands and `booking-system-v3-api-specification.md` for API details.
->>>>>>> 6aa59fde

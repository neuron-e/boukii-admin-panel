<<<<<<< HEAD
import { Component, Inject, LOCALE_ID, Renderer2 } from '@angular/core';
import { ConfigService } from '../@vex/config/config.service';
import { Settings } from 'luxon';
import { DOCUMENT, registerLocaleData } from '@angular/common';
import { Platform } from '@angular/cdk/platform';
import { NavigationService } from '../@vex/services/navigation.service';
import { LayoutService } from '../@vex/services/layout.service';
import { ActivatedRoute } from '@angular/router';
import { coerceBooleanProperty } from '@angular/cdk/coercion';
import { SplashScreenService } from '../@vex/services/splash-screen.service';
import { VexConfigName } from '../@vex/config/config-name.model';
import { ColorSchemeName } from '../@vex/config/colorSchemeName';
import { MatIconRegistry, SafeResourceUrlWithIconOptions } from '@angular/material/icon';
import { DomSanitizer, SafeResourceUrl } from '@angular/platform-browser';
import { ColorVariable, colorVariables } from '../@vex/components/config-panel/color-variables';
import { defaultConfig } from 'src/@vex/config/configs';
import { SchoolService } from 'src/service/school.service';
import { TranslateService } from '@ngx-translate/core';
import localeIt from '@angular/common/locales/it';
import localeEnGb from '@angular/common/locales/en-GB';
import localeEs from '@angular/common/locales/es';
import localeDe from '@angular/common/locales/de';
import localeFr from '@angular/common/locales/fr';
=======
import { Component, Inject, LOCALE_ID, Renderer2 } from "@angular/core";
import { ConfigService } from "../@vex/config/config.service";
import { Settings } from "luxon";
import { DOCUMENT, registerLocaleData } from "@angular/common";
import { Platform } from "@angular/cdk/platform";
import { NavigationService } from "../@vex/services/navigation.service";
import { LayoutService } from "../@vex/services/layout.service";
import { ActivatedRoute } from "@angular/router";
import { coerceBooleanProperty } from "@angular/cdk/coercion";
import { SplashScreenService } from "../@vex/services/splash-screen.service";
import { VexConfigName } from "../@vex/config/config-name.model";
import { ColorSchemeName } from "../@vex/config/colorSchemeName";
import {
  MatIconRegistry,
  SafeResourceUrlWithIconOptions,
} from "@angular/material/icon";
import { DomSanitizer, SafeResourceUrl } from "@angular/platform-browser";
import {
  ColorVariable,
  colorVariables,
} from "../@vex/components/config-panel/color-variables";
import { defaultConfig } from "src/@vex/config/configs";
import { SchoolService } from "src/service/school.service";
import { TranslateService } from "@ngx-translate/core";
import localeIt from "@angular/common/locales/it";
import localeEnGb from "@angular/common/locales/en-GB";
import localeEs from "@angular/common/locales/es";
import localeDe from "@angular/common/locales/de";
import localeFr from "@angular/common/locales/fr";
>>>>>>> ee4484b2

@Component({
  selector: "vex-root",
  templateUrl: "./app.component.html",
  styleUrls: ["./app.component.scss"],
})
export class AppComponent {
  user: any;
  locales: { locale: any, lan: string }[] =
    [
      { locale: localeEs, lan: 'es' },
      { locale: localeIt, lan: 'it-IT' },
      { locale: localeEnGb, lan: 'en-GB' },
      { locale: localeDe, lan: 'de' },
      { locale: localeFr, lan: 'fr' },
    ]

<<<<<<< HEAD
  constructor(private configService: ConfigService,
=======
  constructor(
    private configService: ConfigService,
>>>>>>> ee4484b2
    private renderer: Renderer2,
    private platform: Platform,
    @Inject(DOCUMENT) private document: Document,
    @Inject(LOCALE_ID) private localeId: string,
    private layoutService: LayoutService,
    private route: ActivatedRoute,
    private translateService: TranslateService,
    private navigationService: NavigationService,
    private splashScreenService: SplashScreenService,
    private schoolService: SchoolService,
    private readonly matIconRegistry: MatIconRegistry,
<<<<<<< HEAD
    private readonly domSanitizer: DomSanitizer) {
    for (const locale of this.locales) registerLocaleData(locale.locale, locale.lan)
    if (this.locales.find((a: any) => a.lan === this.localeId)) Settings.defaultLocale = this.localeId;
    else Settings.defaultLocale = this.locales[0].lan;
    this.user = JSON.parse(localStorage.getItem('boukiiUser'));
    if (this.locales.find((a: any) => a.lan === navigator.language.split('-')[0])) {
      this.translateService.setDefaultLang(navigator.language.split('-')[0]);
      this.translateService.currentLang = navigator.language.split('-')[0];
    } else {
      this.translateService.setDefaultLang(this.locales[0].lan);
      this.translateService.currentLang = this.locales[0].lan;
    }
    setTimeout(() => {
      if (this.user) {
        this.schoolService.getSchoolData()
          .subscribe((data) => {
            defaultConfig.imgSrc = data.data.logo;
            this.configService.updateConfig({
              sidenav: {
                imageUrl: data.data.logo,
                title: data.data.name,
                showCollapsePin: true
              }
            });
          })
=======
    private readonly domSanitizer: DomSanitizer
  ) {
    registerLocaleData(localeIt, "it-IT");
    registerLocaleData(localeEnGb, "en-GB");
    registerLocaleData(localeEs, "es");
    registerLocaleData(localeDe, "de");
    registerLocaleData(localeFr, "fr");
    Settings.defaultLocale = this.localeId;
    this.user = JSON.parse(localStorage.getItem("boukiiUser"));
    this.translateService.setDefaultLang(navigator.language.split("-")[0]);
    this.translateService.currentLang = navigator.language.split("-")[0];

    setTimeout(() => {
      if (this.user) {
        this.schoolService.getSchoolData().subscribe((data) => {
          defaultConfig.imgSrc = data.data.logo;
          this.configService.updateConfig({
            sidenav: {
              imageUrl: data.data.logo,
              title: data.data.name,
              showCollapsePin: true,
            },
          });
        });
>>>>>>> ee4484b2
      }
    }, 150);

    if (this.platform.BLINK) {
      this.renderer.addClass(this.document.body, "is-blink");
    }

    this.matIconRegistry.addSvgIconResolver(
      (
        name: string,
        namespace: string
      ): SafeResourceUrl | SafeResourceUrlWithIconOptions | null => {
        switch (namespace) {
          case "mat":
            return this.domSanitizer.bypassSecurityTrustResourceUrl(
              `assets/img/icons/material-design-icons/two-tone/${name}.svg`
            );

          case "logo":
            return this.domSanitizer.bypassSecurityTrustResourceUrl(
              `assets/img/icons/logos/${name}.svg`
            );

          case "flag":
            return this.domSanitizer.bypassSecurityTrustResourceUrl(
              `assets/img/icons/flags/${name}.svg`
            );
        }
      }
    );

    /**
     * Customize the template to your needs with the ConfigService
     * Example:
     *  this.configService.updateConfig({
     *    sidenav: {
     *      title: 'Custom App',
     *      imageUrl: '//placehold.it/100x100',
     *      showCollapsePin: false
     *    },
     *    footer: {
     *      visible: false
     *    }
     *  });
     */

    /**
     * Config Related Subscriptions
     * You can remove this if you don't need the functionality of being able to enable specific configs with queryParams
     * Example: example.com/?layout=apollo&style=default
     */
    this.route.queryParamMap.subscribe((queryParamMap) => {
      if (queryParamMap.has("layout")) {
        this.configService.setConfig(
          queryParamMap.get("layout") as VexConfigName
        );
      }

      if (queryParamMap.has("style")) {
        this.configService.updateConfig({
          style: {
            colorScheme: queryParamMap.get("style") as ColorSchemeName,
          },
        });
      }

      if (queryParamMap.has("primaryColor")) {
        const color: ColorVariable =
          colorVariables[queryParamMap.get("primaryColor")];

        if (color) {
          this.configService.updateConfig({
            style: {
              colors: {
                primary: color,
              },
            },
          });
        }
      }

      if (queryParamMap.has("rtl")) {
        this.configService.updateConfig({
          direction: coerceBooleanProperty(queryParamMap.get("rtl"))
            ? "rtl"
            : "ltr",
        });
      }
    });

    /**
     * Add your own routes here
     */
    this.navigationService.items = [
      /*{
        type: 'link',
        label: 'Dashboard',
        route: '/dashboard',
        icon: 'mat:insights',
        routerLinkActiveOptions: { exact: true }
      },*/

      {
        type: "subheading",
        label: "menu.settings",
        children: [
          {
            type: "link",
            label: "menu.home",
            route: "/home",
            icon: "../assets/img/icons/home-2.png",
            icon_active: "../assets/img/icons/home.svg",
            routerLinkActiveOptions: { exact: true },
          },
          {
            type: "link",
            label: "timeline.timeline",
            route: "/timeline",
            icon: "../assets/img/icons/planificador-2.png",
            icon_active: "../assets/img/icons/planificador.svg",

            routerLinkActiveOptions: { exact: true },
          },
          /*          {
<<<<<<< HEAD
                      type: 'link',
                      label: 'calendar',
                      route: '/calendar',
                      icon: '../assets/img/icons/calendar-2.svg',
                      icon_active: '../assets/img/icons/calendar.svg',
                      routerLinkActiveOptions: { exact: true }
                    },*/
=======
            type: 'link',
            label: 'calendar',
            route: '/calendar',
            icon: '../assets/img/icons/calendar-2.svg',
            icon_active: '../assets/img/icons/calendar.svg',
            routerLinkActiveOptions: { exact: true }
          },*/
>>>>>>> ee4484b2
          {
            type: "link",
            label: "bookings",
            route: "/bookings",
            icon: "../assets/img/icons/reservas-2.svg",
            icon_active: "../assets/img/icons/reservas.svg",
            routerLinkActiveOptions: { exact: true },
          },
          {
            type: "link",
            label: "courses.title",
            route: "/courses",
            icon: "../assets/img/icons/cursos-2.svg",
            icon_active: "../assets/img/icons/cursos.svg",
            routerLinkActiveOptions: { exact: true },
          },
          {
            type: "link",
            label: "menu.bonus",
            route: "/vouchers",
            icon: "../assets/img/icons/bonos-2.svg",
            icon_active: "../assets/img/icons/bonos.svg",
            routerLinkActiveOptions: { exact: true },
          },
          {
            type: "link",
            label: "menu.communication",
            route: "/mail",
            icon: "../assets/img/icons/comunicacion-2.svg",
            icon_active: "../assets/img/icons/comunicacion.svg",
            routerLinkActiveOptions: { exact: true },
          },
          {
            type: "link",
            label: "Chat",
            route: "/communications",
            icon: "../assets/img/icons/chat-2.svg",
            icon_active: "../assets/img/icons/chat.svg",
            routerLinkActiveOptions: { exact: true },
          },
          {
            type: "link",
            label: "menu.stats",
            route: "/stats",
            icon: "../assets/img/icons/stats-2.svg",
            icon_active: "../assets/img/icons/stats.svg",
            routerLinkActiveOptions: { exact: true },
          },
        ],
      },
      // Otra seccion
      {
        type: "subheading",
        label: "menu.people",
        children: [
          {
            type: "link",
            label: "menu.monitors",
            route: "/monitors",
            icon: "../assets/img/icons/monitores-3.svg",
            icon_active: "../assets/img/icons/monitores-2.svg",
            routerLinkActiveOptions: { exact: true },
          },
          {
            type: "link",
            label: "clients",
            route: "/clients",
            icon: "../assets/img/icons/clientes2.svg",
            icon_active: "../assets/img/icons/clientes.svg",
            routerLinkActiveOptions: { exact: true },
          },
          {
            type: "link",
            label: "admins",
            route: "/admins",
            icon: "../assets/img/icons/admin.svg",
            icon_active: "../assets/img/icons/Admins.svg",
            routerLinkActiveOptions: { exact: true },
          },
        ],
      },
      {
        type: "subheading",
        label: "menu.config",
        children: [
          {
            type: "link",
            label: "Boukii Pay",
            route: "https://login.pay.boukii.com/fr/",
            icon: "../assets/img/icons/boukii_pay.svg",
            routerLinkActiveOptions: { exact: true },
          },
          {
            type: "link",
            label: "settings",
            route: "/settings",
            icon: "../assets/img/icons/reglajes-2.svg",
            icon_active: "../assets/img/icons/reglages.svg",
            routerLinkActiveOptions: { exact: true },
          },
        ],
      },
    ];
  }
}<|MERGE_RESOLUTION|>--- conflicted
+++ resolved
@@ -1,32 +1,7 @@
-<<<<<<< HEAD
-import { Component, Inject, LOCALE_ID, Renderer2 } from '@angular/core';
-import { ConfigService } from '../@vex/config/config.service';
-import { Settings } from 'luxon';
-import { DOCUMENT, registerLocaleData } from '@angular/common';
-import { Platform } from '@angular/cdk/platform';
-import { NavigationService } from '../@vex/services/navigation.service';
-import { LayoutService } from '../@vex/services/layout.service';
-import { ActivatedRoute } from '@angular/router';
-import { coerceBooleanProperty } from '@angular/cdk/coercion';
-import { SplashScreenService } from '../@vex/services/splash-screen.service';
-import { VexConfigName } from '../@vex/config/config-name.model';
-import { ColorSchemeName } from '../@vex/config/colorSchemeName';
-import { MatIconRegistry, SafeResourceUrlWithIconOptions } from '@angular/material/icon';
-import { DomSanitizer, SafeResourceUrl } from '@angular/platform-browser';
-import { ColorVariable, colorVariables } from '../@vex/components/config-panel/color-variables';
-import { defaultConfig } from 'src/@vex/config/configs';
-import { SchoolService } from 'src/service/school.service';
-import { TranslateService } from '@ngx-translate/core';
-import localeIt from '@angular/common/locales/it';
-import localeEnGb from '@angular/common/locales/en-GB';
-import localeEs from '@angular/common/locales/es';
-import localeDe from '@angular/common/locales/de';
-import localeFr from '@angular/common/locales/fr';
-=======
 import { Component, Inject, LOCALE_ID, Renderer2 } from "@angular/core";
 import { ConfigService } from "../@vex/config/config.service";
 import { Settings } from "luxon";
-import { DOCUMENT, registerLocaleData } from "@angular/common";
+import {  DOCUMENT, registerLocaleData  } from "@angular/common";
 import { Platform } from "@angular/cdk/platform";
 import { NavigationService } from "../@vex/services/navigation.service";
 import { LayoutService } from "../@vex/services/layout.service";
@@ -52,7 +27,6 @@
 import localeEs from "@angular/common/locales/es";
 import localeDe from "@angular/common/locales/de";
 import localeFr from "@angular/common/locales/fr";
->>>>>>> ee4484b2
 
 @Component({
   selector: "vex-root",
@@ -70,12 +44,7 @@
       { locale: localeFr, lan: 'fr' },
     ]
 
-<<<<<<< HEAD
   constructor(private configService: ConfigService,
-=======
-  constructor(
-    private configService: ConfigService,
->>>>>>> ee4484b2
     private renderer: Renderer2,
     private platform: Platform,
     @Inject(DOCUMENT) private document: Document,
@@ -87,7 +56,6 @@
     private splashScreenService: SplashScreenService,
     private schoolService: SchoolService,
     private readonly matIconRegistry: MatIconRegistry,
-<<<<<<< HEAD
     private readonly domSanitizer: DomSanitizer) {
     for (const locale of this.locales) registerLocaleData(locale.locale, locale.lan)
     if (this.locales.find((a: any) => a.lan === this.localeId)) Settings.defaultLocale = this.localeId;
@@ -102,32 +70,6 @@
     }
     setTimeout(() => {
       if (this.user) {
-        this.schoolService.getSchoolData()
-          .subscribe((data) => {
-            defaultConfig.imgSrc = data.data.logo;
-            this.configService.updateConfig({
-              sidenav: {
-                imageUrl: data.data.logo,
-                title: data.data.name,
-                showCollapsePin: true
-              }
-            });
-          })
-=======
-    private readonly domSanitizer: DomSanitizer
-  ) {
-    registerLocaleData(localeIt, "it-IT");
-    registerLocaleData(localeEnGb, "en-GB");
-    registerLocaleData(localeEs, "es");
-    registerLocaleData(localeDe, "de");
-    registerLocaleData(localeFr, "fr");
-    Settings.defaultLocale = this.localeId;
-    this.user = JSON.parse(localStorage.getItem("boukiiUser"));
-    this.translateService.setDefaultLang(navigator.language.split("-")[0]);
-    this.translateService.currentLang = navigator.language.split("-")[0];
-
-    setTimeout(() => {
-      if (this.user) {
         this.schoolService.getSchoolData().subscribe((data) => {
           defaultConfig.imgSrc = data.data.logo;
           this.configService.updateConfig({
@@ -138,7 +80,6 @@
             },
           });
         });
->>>>>>> ee4484b2
       }
     }, 150);
 
@@ -263,15 +204,6 @@
             routerLinkActiveOptions: { exact: true },
           },
           /*          {
-<<<<<<< HEAD
-                      type: 'link',
-                      label: 'calendar',
-                      route: '/calendar',
-                      icon: '../assets/img/icons/calendar-2.svg',
-                      icon_active: '../assets/img/icons/calendar.svg',
-                      routerLinkActiveOptions: { exact: true }
-                    },*/
-=======
             type: 'link',
             label: 'calendar',
             route: '/calendar',
@@ -279,7 +211,6 @@
             icon_active: '../assets/img/icons/calendar.svg',
             routerLinkActiveOptions: { exact: true }
           },*/
->>>>>>> ee4484b2
           {
             type: "link",
             label: "bookings",

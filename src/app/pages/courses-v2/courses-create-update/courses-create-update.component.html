--- conflicted
+++ resolved
@@ -65,6 +65,18 @@
           {{'flexidates' | translate }}
         </mat-checkbox>
 
+        <!-- Intervals Manager Component -->
+        <vex-course-intervals-manager
+          *ngIf="courses.courseFormGroup.controls['is_flexible'].value && id"
+          [courseId]="id"
+          [configMode]="courses.courseFormGroup.controls['intervals_config_mode'].value"
+          [courseStartDate]="courses.courseFormGroup.controls['date_start'].value"
+          [courseEndDate]="courses.courseFormGroup.controls['date_end'].value"
+          [isFlexible]="courses.courseFormGroup.controls['is_flexible'].value"
+          (intervalsChanged)="onIntervalsChanged($event)"
+          style="display: block; margin-top: 16px; margin-bottom: 16px;">
+        </vex-course-intervals-manager>
+
         <vex-flux-upload-img [imagePreviewUrl]="courses.courseFormGroup.controls['image'].value"
                              (upload)="courses.courseFormGroup.patchValue({image:$event})" [edit]="true" [width]="320"
                              [height]="150" style="margin-top: 10px;"></vex-flux-upload-img>
@@ -237,8 +249,8 @@
             </button>
           </div>
         </div>
-        <!-- Contenedor de intervalos -->
-        <div>
+        <!-- Contenedor de intervalos (solo en modo create o cuando NO hay múltiples intervalos) -->
+        <div *ngIf="mode==='create' || !useMultipleIntervals">
           <!-- Lista de intervalos -->
           <div *ngFor="let interval of displayIntervals; let i = index; trackBy: trackInterval">
             <div *ngIf="useMultipleIntervals"
@@ -497,84 +509,6 @@
                 {{'schedule_will_apply_to_dates' | translate}}: {{interval?.dates?.length}} {{'dates' | translate}}
               </div>
             </div>
-
-            <!-- Descuentos por múltiples fechas para este intervalo -->
-            <div *ngIf="useMultipleIntervals" style="margin: 20px; padding: 20px; background-color: #f8f9fa; border: 1px solid #e9ecef; border-radius: 8px;">
-              <h4 class="mb-3" style="color: #495057; font-size: 16px; font-weight: 600; margin-bottom: 16px;">
-                <mat-icon style="vertical-align: middle; margin-right: 8px; color: #6c757d;">local_offer</mat-icon>
-                {{ 'multidate_discount' | translate }} - {{ 'interval' | translate }} {{i + 1}}
-              </h4>
-
-              <div *ngIf="!interval.discounts || interval.discounts.length === 0" style="margin-bottom: 16px;">
-                <button type="button"
-                        (click)="addIntervalDiscount(i)"
-                        style="border: 1px solid #007bff; color: #007bff; background: transparent; border-radius: 4px; height: 38px; padding: 0 16px;">
-                  <mat-icon style="vertical-align: middle; margin-right: 5px; font-size: 18px;">add</mat-icon>
-                  {{ 'add_discount_by_date' | translate }}
-                </button>
-              </div>
-
-              <div *ngIf="interval.discounts && interval.discounts.length > 0">
-                <div class="alert alert-info" style="background-color: #d1ecf1; border: 1px solid #bee5eb; color: #0c5460; padding: 12px; border-radius: 6px; font-size: 13px; margin-bottom: 16px;">
-                  <mat-icon style="font-size: 16px; vertical-align: middle; margin-right: 6px;">info</mat-icon>
-                  {{ 'multidate_discount_explanation' | translate }}
-                </div>
-
-                <div *ngFor="let discount of interval.discounts; let j = index" class="discount-item" style="display: flex; align-items: center; gap: 16px; margin-bottom: 12px; padding: 12px; background-color: white; border: 1px solid #dee2e6; border-radius: 6px;">
-                  <div style="min-width: 120px;">
-                    <label style="font-size: 14px; color: #495057; margin-bottom: 4px; display: block;">
-                      {{ 'dates_quantity' | translate }}
-                    </label>
-                    <input type="number"
-                           [(ngModel)]="discount.dates"
-                           [ngModelOptions]="{standalone: true}"
-                           min="2"
-                           max="20"
-                           style="width: 100%; padding: 8px; border: 1px solid #ced4da; border-radius: 4px; font-size: 14px;"
-                           (change)="validateIntervalDiscounts(i)">
-                  </div>
-
-                  <div style="min-width: 100px;">
-                    <label style="font-size: 14px; color: #495057; margin-bottom: 4px; display: block;">
-                      {{ 'discount_type' | translate }}
-                    </label>
-                    <select [(ngModel)]="discount.type"
-                            [ngModelOptions]="{standalone: true}"
-                            style="width: 100%; padding: 8px; border: 1px solid #ced4da; border-radius: 4px; font-size: 14px;">
-                      <option value="percentage">{{ 'percentage' | translate }}</option>
-                      <option value="fixed">{{ 'fixed_amount' | translate }}</option>
-                    </select>
-                  </div>
-
-                  <div style="min-width: 120px;">
-                    <label style="font-size: 14px; color: #495057; margin-bottom: 4px; display: block;">
-                      {{ discount.type === 'percentage' ? ('percentage' | translate) : ('amount' | translate) }}
-                    </label>
-                    <input type="number"
-                           [(ngModel)]="discount.value"
-                           [ngModelOptions]="{standalone: true}"
-                           [min]="discount.type === 'percentage' ? 1 : 0.01"
-                           [max]="discount.type === 'percentage' ? 100 : 9999"
-                           step="0.01"
-                           style="width: 100%; padding: 8px; border: 1px solid #ced4da; border-radius: 4px; font-size: 14px;">
-                  </div>
-
-                  <button type="button"
-                          *ngIf="interval.discounts.length > 1"
-                          (click)="removeIntervalDiscount(i, j)"
-                          style="background: #dc3545; color: white; border: none; border-radius: 4px; padding: 8px; cursor: pointer; min-width: 36px; height: 36px;">
-                    <mat-icon style="font-size: 18px;">delete</mat-icon>
-                  </button>
-                </div>
-
-                <button type="button"
-                        (click)="addIntervalDiscount(i)"
-                        style="border: 1px solid #007bff; color: #007bff; background: transparent; border-radius: 4px; height: 38px; padding: 0 16px; margin-top: 8px;">
-                  <mat-icon style="vertical-align: middle; margin-right: 5px; font-size: 18px;">add</mat-icon>
-                  {{ 'add_discount_by_date' | translate }}
-                </button>
-              </div>
-            </div>
           </div>
 
           <!-- Bot├│n para a├▒adir nuevo intervalo (solo en modo m├║ltiple) -->
@@ -589,8 +523,6 @@
           </div>
         </div>
 
-<<<<<<< HEAD
-=======
         <!-- Secci├│n unificada de niveles y subgrupos (para cursos con intervalos en modo update) -->
         <div *ngIf="useMultipleIntervals && mode==='update'" style="background: white; border: 1px solid #DEE6EA; border-radius: 8px; margin-bottom: 20px;">
           <div style="padding: 20px; background: #f8f9fa; border-bottom: 1px solid #DEE6EA;">
@@ -647,7 +579,6 @@
           </div>
         </div>
 
->>>>>>> c7ade764
         <ng-container *ngIf="!useMultipleIntervals && !isSingleIntervalMode && courses.courseFormGroup.controls['course_type'].value !== 1">
           <!-- Mantener el c├│digo existente para fechas individuales -->
           <div *ngFor="let item of courses.courseFormGroup.controls['course_dates'].value; index as i">
@@ -949,104 +880,112 @@
           </p>
         </div>
 
-        <!-- Vista unificada con configureLevelsByInterval activo -->
-        <!-- Los tabs de intervalos están DENTRO de cada subgrupo -->
-        <div *ngIf="configureLevelsByInterval && useMultipleIntervals"
+        <!-- Vista por intervalos (cuando está activado el flag) -->
+        <!-- Ocultar en modo UPDATE: usar vista unificada en su lugar -->
+        <div *ngIf="configureLevelsByInterval && useMultipleIntervals && intervals && intervals.length > 1 && mode==='create'"
+             style="margin-top: 16px;">
+          <mat-accordion>
+            <mat-expansion-panel *ngFor="let interval of intervals; let intervalIdx = index"
+                                 [expanded]="intervalIdx === 0">
+              <mat-expansion-panel-header>
+                <mat-panel-title style="font-weight: 600;">
+                  {{getIntervalLabel(interval, intervalIdx)}}
+                </mat-panel-title>
+                <mat-panel-description>
+                  {{interval.dates?.length || 0}} {{'dates' | translate}}
+                </mat-panel-description>
+              </mat-expansion-panel-header>
+
+              <!-- Botón para copiar configuración de este intervalo a todos -->
+              <div style="margin-bottom: 16px; text-align: right;">
+                <button mat-flat-button color="primary"
+                        (click)="copyIntervalConfigToAll(intervalIdx)">
+                  <mat-icon>content_copy</mat-icon>
+                  {{'copy_to_all_intervals' | translate}}
+                </button>
+              </div>
+
+              <!-- Lista de niveles para este intervalo - EXACTAMENTE IGUAL A LA VISTA SIN INTERVALOS -->
+              <div class="level" style="display: flex;flex-direction: column;padding: 10px; border-radius: 8px; gap: 10px;">
+                <ng-container *ngFor="let level of (courses.courseFormGroup.controls['levelGrop'].value || []);index as i; trackBy: trackLevel">
+                  <div style="display: flex;gap: 16px;align-items: center;">
+                    <mat-checkbox [style.backgroundColor]="isLevelActiveForInterval(intervalIdx, level)?level.color:level.color+'33'"
+                                  [style.color]="level.color"
+                                  [style.border]="'1px solid '+level.color"
+                                  [checked]="isLevelActiveForInterval(intervalIdx, level)"
+                                  (change)="onIntervalLevelToggle(intervalIdx, level, $event.checked)"
+                                  style="height: 46px; border-radius: 3px; min-width: 225px;font-size: 12px;align-content: space-evenly;">
+                      {{level.annotation}} {{level.level}}
+                    </mat-checkbox>
+                  </div>
+
+                  <div *ngIf="isLevelActiveForInterval(intervalIdx, level)" style="display: flex;gap: 16px;">
+                    <app-form-input [required]="true" [value]="level.age_min" [max]="level.age_max"
+                                    (do)="level.age_min=$event.target.value;" style="width: calc(33.33% - 10px - 16px);"
+                                    name="courses.min_age" type="number" Suffix="years">
+                    </app-form-input>
+                    <app-form-input [required]="true" [value]="level.age_max" [min]="level.age_min"
+                                    (do)="level.age_max=$event.target.value;" name="courses.max_age"
+                                    style="width: calc(33.33% - 10px - 16px);" type="number" Suffix="years">
+                    </app-form-input>
+                    <app-form-input [required]="true" [value]="level.max_participants"
+                                    (do)="level.max_participants=$event.target.value;" name="max_pax"
+                                    style="width: calc(33.33% - 10px - 16px);" type="number" Suffix="paxes">
+                    </app-form-input>
+                    <mat-icon (click)="addIntervalLevelSubgroup(intervalIdx, level)" color="primary" style="color: white;
+                              height: 30px;
+                              min-width: 30px;
+                              border-radius: 15px;
+                              cursor: pointer;
+                              font-size: 30px;
+                              margin: auto 0;
+                              align-content: space-evenly;
+                              background-color: #E91E63;">
+                      add
+                    </mat-icon>
+                  </div>
+
+                  <!-- Subgrupos del nivel en este intervalo -->
+                  <ng-container *ngIf="isLevelActiveForInterval(intervalIdx, level) && getIntervalLevelSubgroups(intervalIdx, level).length > 0">
+                    <div *ngFor="let subgroup of getIntervalLevelSubgroups(intervalIdx, level); index as j"
+                         style="background-color: var(--color-grey4); display: flex;width: 100%; height: 46px;justify-content: space-between;align-items: center; border-radius: 4px;padding: 10px;">
+                      {{level.annotation}} {{level.level}} {{("00"+(j+1)).slice(-2)}}
+                      <img *ngIf="j > 0" (click)="removeIntervalLevelSubgroup(intervalIdx, level, j)"
+                           src="assets/icons/icon/delete.png" alt class="icon20"
+                           style="cursor: pointer; font-size: 20px;align-content: space-evenly;">
+                    </div>
+                  </ng-container>
+                </ng-container>
+              </div>
+            </mat-expansion-panel>
+          </mat-accordion>
+        </div>
+
+        <!-- Vista unificada para modo UPDATE con configureLevelsByInterval activo -->
+        <div *ngIf="configureLevelsByInterval && useMultipleIntervals && mode==='update'"
              class="level"
              style="display: flex;flex-direction: column;padding: 20px; border-radius: 8px; gap: 10px;">
-
-          <!-- Sección para añadir/gestionar niveles -->
-          <div style="margin-bottom: 20px; display: flex; flex-direction: column; gap: 10px;">
-            <h3 style="margin: 0; font-size: 16px; font-weight: 600; color: #333;">
-              {{'levels' | translate}}
-            </h3>
-
-            <!-- Lista de niveles disponibles para activar -->
-            <div style="display: flex; flex-wrap: wrap; gap: 10px;">
-              <ng-container *ngFor="let level of (courses.courseFormGroup.controls['levelGrop'].value || []);index as i; trackBy: trackLevel">
-                <mat-checkbox *ngIf="!level.active"
-                              [style.backgroundColor]="level.color+'33'"
-                              [style.color]="level.color"
-                              [style.border]="'1px solid '+level.color"
-                              [(ngModel)]="level.active"
-                              (change)="onLevelToggleForIntervals(level, $event.checked)"
-                              style="height: 46px; border-radius: 3px; min-width: 225px;font-size: 12px;align-content: space-evenly;">
-                  {{level.annotation}} {{level.level}}
-                </mat-checkbox>
-              </ng-container>
-            </div>
-          </div>
-
-          <mat-divider style="margin: 10px 0;"></mat-divider>
-
-          <!-- Niveles activos con sus subgrupos -->
           <ng-container *ngFor="let level of (courses.courseFormGroup.controls['levelGrop'].value || []);index as i; trackBy: trackLevel">
             <ng-container *ngIf="level.active">
-              <!-- Header del nivel con botones de acción -->
-              <div style="display: flex; gap: 16px; align-items: center; margin-bottom: 10px; justify-content: space-between;">
-                <div style="display: flex; gap: 16px; align-items: center;">
-                  <div [style.backgroundColor]="level.color"
-                       [style.border]="'1px solid '+level.color"
-                       style="height: 46px; border-radius: 3px; min-width: 225px;font-size: 12px;align-content: space-evenly; display: flex; align-items: center; justify-content: center; color: white; font-weight: 500;">
-                    {{level.annotation}} {{level.level}}
-                  </div>
-
-                  <!-- Botón para añadir subgrupo -->
-                  <button mat-mini-fab color="primary"
-                          (click)="addSubgroupToLevel(level)"
-                          [matTooltip]="'add_subgroup' | translate"
-                          style="background-color: #E91E63;">
-                    <mat-icon>add</mat-icon>
-                  </button>
-                </div>
-
-                <!-- Botón para eliminar nivel (solo si está vacío) -->
-                <button mat-icon-button
-                        (click)="removeLevelFromIntervals(level)"
-                        [matTooltip]="'remove_level' | translate"
-                        color="warn">
-                  <mat-icon>delete</mat-icon>
-                </button>
+              <!-- Header del nivel -->
+              <div style="display: flex; gap: 16px; align-items: center; margin-bottom: 10px;">
+                <div [style.backgroundColor]="level.color"
+                     [style.border]="'1px solid '+level.color"
+                     style="height: 46px; border-radius: 3px; min-width: 225px;font-size: 12px;align-content: space-evenly; display: flex; align-items: center; justify-content: center; color: white; font-weight: 500;">
+                  {{level.annotation}} {{level.level}}
+                </div>
               </div>
 
               <!-- Subgrupos del nivel -->
               <ng-container *ngIf="getAllUniqueSubgroupsForLevel(level).length > 0">
                 <ng-container *ngFor="let uniqueSubgroup of getAllUniqueSubgroupsForLevel(level); index as j">
                   <div style="background-color: var(--color-grey4); display: flex;width: 100%; height: 46px;justify-content: space-between;align-items: center; border-radius: 4px;padding: 10px; margin-bottom: 10px;">
-                    <span>{{level.annotation}} {{level.level}} {{("00"+(uniqueSubgroup._index+1)).slice(-2)}}</span>
-
-                    <!-- Botón para eliminar subgrupo (solo si está vacío) -->
-                    <button mat-icon-button
-                            *ngIf="j > 0"
-                            (click)="removeSubgroupFromLevel(level, uniqueSubgroup._index)"
-                            [matTooltip]="'remove_subgroup' | translate"
-                            color="warn"
-                            style="width: 30px; height: 30px;">
-                      <mat-icon style="font-size: 20px;">delete</mat-icon>
-                    </button>
+                    {{level.annotation}} {{level.level}} {{("00"+(uniqueSubgroup._index+1)).slice(-2)}}
                   </div>
 
-                  <!-- Tabs de intervalos DENTRO del subgrupo -->
+                  <!-- Componente de disponibilidad por subgrupo mostrando todas las fechas -->
                   <div style="width: 100%;margin-top: -10px;padding: 10px; background-color: var(--color-grey4); margin-bottom: 20px;">
-                    <mat-tab-group *ngIf="intervals && intervals.length > 1">
-                      <mat-tab *ngFor="let interval of intervals; let intervalIdx = index; trackBy: trackInterval"
-                               [label]="'Intervalo ' + (intervalIdx + 1)">
-                        <div style="padding: 10px;">
-                          <vex-flux-disponibilidad
-                            [courseFormGroup]="courses.courseFormGroup"
-                            [level]="level"
-                            [group]="getGroupForLevel(level)"
-                            [subgroup_index]="uniqueSubgroup._index"
-                            [intervalIndex]="intervalIdx"
-                            (monitorSelect)="monitorSelect($event,level,uniqueSubgroup._index)"
-                            (viewTimes)="openTimingModal($event.subGroup, $event.groupLevel, $event.selectedDate)">
-                          </vex-flux-disponibilidad>
-                        </div>
-                      </mat-tab>
-                    </mat-tab-group>
-
-                    <!-- Si solo hay un intervalo, mostrar directamente sin tabs -->
-                    <vex-flux-disponibilidad *ngIf="!intervals || intervals.length <= 1"
+                    <vex-flux-disponibilidad
                       [courseFormGroup]="courses.courseFormGroup"
                       [level]="level"
                       [group]="getGroupForLevel(level)"
@@ -1063,7 +1002,7 @@
 
         <!-- Vista simplificada de grupos y niveles (cuando NO está activado el flag por intervalos) -->
         <!-- Ocultar en modo UPDATE con múltiples intervalos -->
-        <div *ngIf="(!configureLevelsByInterval || (mode==='update' && !useMultipleIntervals)) && !(mode==='update' && useMultipleIntervals)"
+        <div *ngIf="!configureLevelsByInterval && !(mode==='update' && useMultipleIntervals)"
              class="level"
              style="display: flex;flex-direction: column;padding: 20px; border-radius: 8px; gap: 10px;">
           <ng-container *ngFor="let level of (courses.courseFormGroup.controls['levelGrop'].value || []);index as i; trackBy: trackLevel">

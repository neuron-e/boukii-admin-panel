--- conflicted
+++ resolved
@@ -2474,27 +2474,6 @@
             // Restore interval configuration if available (from new or old format)
             const intervalsSource = settings.intervals || settings.intervalConfiguration?.intervals;
             if (intervalsSource && Array.isArray(intervalsSource)) {
-<<<<<<< HEAD
-              if (configuredUseMultiple != null) {
-                this.useMultipleIntervals = !!configuredUseMultiple;
-              }
-              this.intervals = intervalsSource.map(interval => ({
-                ...interval,
-                // Ensure weeklyPattern exists
-                weeklyPattern: interval.weeklyPattern || {
-                  monday: false,
-                  tuesday: false,
-                  wednesday: false,
-                  thursday: false,
-                  friday: false,
-                  saturday: false,
-                  sunday: false
-                },
-                // Ensure schedule fields exist
-                scheduleStartTime: interval.scheduleStartTime || this.courses.hours?.[0] || '',
-                scheduleDuration: interval.scheduleDuration || this.courses.duration?.[0] || ''
-              }));
-=======
               this.useMultipleIntervals = settings.useMultipleIntervals || settings.intervalConfiguration?.useMultipleIntervals || false;
               this.intervals = intervalsSource.map(interval => {
                 // Sanitize interval: parse inline_discount and remove it
@@ -2517,7 +2496,6 @@
                   scheduleDuration: sanitized.scheduleDuration || this.courses.duration?.[0] || ''
                 };
               });
->>>>>>> e9ba6177
             }
           } catch (error) {
             console.error("Error parsing settings:", error);
@@ -5429,13 +5407,10 @@
       }
     }
 
-<<<<<<< HEAD
-=======
   private loadDiscountsFromCourse(): void {
     // Always initialize as an array to prevent ngFor errors
     this.discountsByDates = [];
 
->>>>>>> e9ba6177
     if (this.detailData && this.detailData.discounts) {
       try {
         let discounts;
@@ -5445,12 +5420,7 @@
           discounts = this.detailData.discounts;
         }
 
-<<<<<<< HEAD
-        // Asegurar que discounts sea un array
-        if (Array.isArray(discounts) && discounts.length > 0) {
-=======
         if (discounts && Array.isArray(discounts) && discounts.length > 0) {
->>>>>>> e9ba6177
           this.enableMultiDateDiscounts = true;
           this.discountsByDates = discounts.map((discount: any) => ({
             dates: discount.date,

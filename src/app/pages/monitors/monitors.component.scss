--- conflicted
+++ resolved
@@ -41,13 +41,8 @@
   }
 
   .mat-mdc-card-header {
-<<<<<<< HEAD
-    background-color: #2F3844;
-    padding: 25px 35px!important;
-=======
     background-color: #2f3844;
     padding: 25px 35px !important;
->>>>>>> 78ce208d
 
     .mat-mdc-card-title {
       font-weight: 700;

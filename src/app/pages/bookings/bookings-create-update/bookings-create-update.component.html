--- conflicted
+++ resolved
@@ -1,29 +1,9 @@
-<<<<<<< HEAD
 <vex-secondary-toolbar current="">
   <vex-breadcrumbs  *ngIf="!externalData" [crumbs]="[
     {icon:'reservas-2'},
     {text:'bookings', title: true, link: '/bookings'},
     {text:'bookings_page.creation.title', subtitle: true}
     ]" class="flex-auto"></vex-breadcrumbs>
-=======
-<!--<vex-secondary-toolbar current="Bookings">
-  <vex-breadcrumbs  *ngIf="!externalData"
-    [crumbs]="[{text: '', icon: 'reservas-2'}, {text: 'bookings_page.creation.title', icon: ''}]"
-    class="flex-auto"
-  ></vex-breadcrumbs>
->>>>>>> 8d3101ef
-  <button class="ml-2" color="primary" mat-icon-button type="button"  *ngIf="!externalData">
-    <mat-icon svgIcon="mat:more_vert"></mat-icon>
-  </button>
-  <button class="text-secondary" mat-dialog-close mat-icon-button type="button"  *ngIf="externalData">
-    <mat-icon svgIcon="mat:close"></mat-icon>
-  </button>
-</vex-secondary-toolbar>-->
-
-<vex-secondary-toolbar current="">
-  <i class="icon"><img src="../assets/img/icons/reservas.svg" /></i>
-  <h2 class="title">{{'bookings' | translate}}</h2>
-  <h3 class="subtitle">{{'bookings_page.creation.title' | translate}}</h3>
 </vex-secondary-toolbar>
 
 <div [@stagger]="true" class="p-gutter container" style="max-width: none;">

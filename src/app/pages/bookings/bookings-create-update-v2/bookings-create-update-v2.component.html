--- conflicted
+++ resolved
@@ -252,7 +252,6 @@
 
     <!-- Radio Buttons for Payment Methods -->
     <div style="margin: 10px 0;">
-<<<<<<< HEAD
       <mat-radio-group [(ngModel)]="paymentMethod" (change)="onPaymentMethodChange($event)">
         <mat-radio-button [value]="1" style="display: block;">Pago directo</mat-radio-button>
 
@@ -268,30 +267,12 @@
 
         <mat-radio-button [value]="3" style="display: block;">Pago online</mat-radio-button>
         <mat-radio-button [value]="5" style="display: block;">Confirmación sin pago</mat-radio-button>
-=======
-      <mat-radio-group [(ngModel)]="paymentMethod"
-        (change)="onPaymentMethodChange($event)">
-        <mat-radio-button [value]="1" style="display: block;">Pago
-          directo</mat-radio-button>
-        <!-- Payment method dropdown only for 'Pago directo' -->
-        <div *ngIf="paymentMethod == 1 || paymentMethod == 4"
-          style="margin: 10px 0;">
-          <mat-form-field appearance="fill">
-            <mat-label>Selecciona la forma de pago</mat-label>
-            <mat-select [(ngModel)]="paymentMethod">
-              <mat-option *ngFor="let option of paymentOptions"
-                [value]="option.value">{{option.type}}</mat-option>
-            </mat-select>
-          </mat-form-field>
-        </div>
-        <mat-radio-button [value]="2" style="display: block;">Pago
-          online</mat-radio-button>
-        <mat-radio-button [value]="5" style="display: block;">Confirmación sin
-          pago</mat-radio-button>
->>>>>>> f6c295e3
       </mat-radio-group>
     </div>
-  </div>
+
+
+  </div>
+
   <div footer style="display: flex;">
     <button
       style="height: 38px; width: 150px;border-radius: 3px;margin-top: 20px; margin-left: auto;"

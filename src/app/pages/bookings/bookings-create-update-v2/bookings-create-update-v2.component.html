--- conflicted
+++ resolved
@@ -106,7 +106,6 @@
       <div class="activities">
         <booking-description-card
           *ngFor="let activity of normalizedDates; let i = index"
-          [index]="i"
           [utilizers]="activity.utilizers"
           [sport]="activity.sport"
           [sportLevel]="activity.sportLevel"
@@ -118,13 +117,9 @@
           [total]="total"
           [isDetail]="true"
           [summaryMode]="true"
-<<<<<<< HEAD
           [index]="i"
           (editActivity)="editActivity($event, i)">
-=======
-          (editActivity)="editActivity($event, i)"
           (deleteActivity)="deleteModal=true; deleteIndex=i">
->>>>>>> 3eeaa4aa
         </booking-description-card>
       </div>
     </div>

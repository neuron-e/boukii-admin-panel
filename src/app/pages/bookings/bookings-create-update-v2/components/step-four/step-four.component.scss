:host {
  --color-yellow: #e5962a;
  --color-green: #2faa41;
  --color-blue: #0ab0bc;
}

.stepButtonsWrapper {
  display: flex;
  flex-direction: row;
  justify-content: space-between;
  margin-top: 30px;
}

.calendarWrapper {
  width: 50%;
  margin: 0 auto;
}

::ng-deep .no-arrows .mat-calendar-controls {
  display: none; /* Oculta las flechas de navegación del segundo calendario */
}

<<<<<<< HEAD
::ng-deep {
  .mat-calendar-body-selected {
    background-color: var(--color-grey4) !important;
    border: none !important;
    color: var(--color-primary-red) !important;
  }
  .mat-calendar-body-cell-content {
    color: var(--color-white);
    border-radius: 1rem;
  }

  .with-course {
    .mat-calendar-body-cell-content {
      color: var(--color-white);
      border-radius: 1rem;
    }

    &.green .mat-calendar-body-cell-content {
      background-color: var(--color-green) !important;
      border: 1px solid var(--color-green) !important;
    }

    &.blue .mat-calendar-body-cell-content {
      background-color: var(--color-blue) !important;
      border: 1px solid var(--color-blue) !important;
    }

    &.yellow .mat-calendar-body-cell-content {
      background-color: var(--color-yellow) !important;
      border: 1px solid var(--color-yellow) !important;
    }
    &.green,
    &.blue,
    &.yellow {
      .mat-calendar-body-selected {
        background-color: var(--color-grey4) !important;
        color: var(--color-primary-red) !important;
      }
      &:hover {
        opacity: 0.8;
      }
    }
    .mat-calendar-body-cell:not(.mat-calendar-body-disabled):hover>.mat-calendar-body-cell-content:not(.mat-calendar-body-selected):not(.mat-calendar-body-comparison-identical) {

    }
  }
=======
::ng-deep .no-previous .previous{
  display: none;  /* Oculta las flechas de navegación del segundo calendario */
}

::ng-deep .no-next .next{
  display: none;  /* Oculta las flechas de navegación del segundo calendario */
}

::ng-deep .with-course .mat-calendar-body-cell-content {
  background-color: var(--color-green) !important;
  border: 1px solid var(--color-green) !important;
>>>>>>> 9f298224
}

.courses-wrapper {
  display: flex;
  flex-direction: column;
  gap: 0.5rem;
  margin-top: 4rem;
}

.courseCard {
  width: 100%;
  border: 1px solid var(--color-grey1);
  padding: 0.75rem;
  border-radius: 3px;
  display: flex;
  flex-direction: row;
  gap: 0.5rem;
  cursor: pointer;

  &.active {
    border-color: var(--color-primary-red);
  }

  .courseImg {
    width: 2.5rem;
    height: 2.5rem;
  }

  .courseTitle {
    font-family: var(--font-dm);
    font-size: 14px;
    font-weight: 600;
    line-height: 18px;
    color: var(--color-dark1);
  }

  .courseSubtitle {
    font-family: var(--font-dm);
    font-size: 12px;
    font-weight: 400;
    line-height: 16px;
    color: var(--color-grey1);
  }

  .courseDate {
    display: flex;
    flex-direction: row;
    align-items: center;
    gap: 0.5rem;
    font-family: var(--font-dm);
    font-size: 14px;
    font-weight: 400;
    line-height: 18px;
    color: var(--color-grey1);

    &_day {
      font-weight: 600;
      color: var(--color-dark1);
    }
  }

  .coursePrice {
    margin-left: auto;
    font-family: var(--font-dm);
    font-size: 14px;
    font-weight: 300;
    line-height: 18px;
    color: var(--color-dark1);
  }
}

// estilos de las tabs
.custom-icon {
  margin-right: 10px;

  &.yellow {
    color: var(--color-yellow);
  }

  &.green {
    color: var(--color-green);
  }

  &.blue {
    color: var(--color-blue);
  }
}

.wrapper {
  ::ng-deep {
    .mat-mdc-tab {
      background-color: var(--color-grey5);
      font-family: var(--font-dm);
      font-size: 0.85rem;
      font-weight: 400;
      line-height: 1.15rem;
      border-bottom: 1px solid var(--color-grey3);
    }

    .mdc-tab-indicator--active {
      background-color: var(--color-white);
      font-family: var(--font-dm);
      font-size: 0.85rem;
      font-weight: 600;
      line-height: 1.15rem;
      border-bottom: none;
    }

    .mat-mdc-tab .mdc-tab__text-label {
      color: var(--color-dark2);
    }

    .mat-mdc-tab.mdc-tab--active .mdc-tab__text-label {
      color: var(--color-dark1);
    }

    .mat-mdc-tab .mdc-tab-indicator__content--underline {
      border-top-width: 3px;
      align-self: flex-start;
      border-color: var(--color-primary-red);
    }
  }
}<|MERGE_RESOLUTION|>--- conflicted
+++ resolved
@@ -16,11 +16,6 @@
   margin: 0 auto;
 }
 
-::ng-deep .no-arrows .mat-calendar-controls {
-  display: none; /* Oculta las flechas de navegación del segundo calendario */
-}
-
-<<<<<<< HEAD
 ::ng-deep {
   .mat-calendar-body-selected {
     background-color: var(--color-grey4) !important;
@@ -63,23 +58,19 @@
         opacity: 0.8;
       }
     }
-    .mat-calendar-body-cell:not(.mat-calendar-body-disabled):hover>.mat-calendar-body-cell-content:not(.mat-calendar-body-selected):not(.mat-calendar-body-comparison-identical) {
+  }
 
-    }
+  .no-previous .previous {
+    display: none; /* Oculta las flechas de navegación del segundo calendario */
   }
-=======
-::ng-deep .no-previous .previous{
-  display: none;  /* Oculta las flechas de navegación del segundo calendario */
-}
 
-::ng-deep .no-next .next{
-  display: none;  /* Oculta las flechas de navegación del segundo calendario */
-}
+  .no-next .next {
+    display: none; /* Oculta las flechas de navegación del segundo calendario */
+  }
 
-::ng-deep .with-course .mat-calendar-body-cell-content {
-  background-color: var(--color-green) !important;
-  border: 1px solid var(--color-green) !important;
->>>>>>> 9f298224
+  .no-arrows .mat-calendar-controls {
+    display: none; /* Oculta las flechas de navegación del segundo calendario */
+  }
 }
 
 .courses-wrapper {

.wrapper {
  width: 100%;
  display: flex;
  flex-direction: column;
  background-color: white;
  border-radius: 8px;
  border: 1px solid #dee6ea;
}
.headerWrapper {
  border-top-left-radius: 8px;
  border-top-right-radius: 8px;
  padding: 20px;
  border-bottom: 1px solid var(--color-grey3);
  display: flex;
  flex-direction: row;
  gap: 0.5rem;
}


.header1:hover {  cursor: pointer;

  background-color: #fee0b9;
  animation: fadeOut1 1s;
}
.header2:hover {  cursor: pointer;

  background-color: #c2eac8;
  animation: fadeOut2 1s;
}
.header3:hover {  cursor: pointer;

  background-color: #acf4f8;
  animation: fadeOut3 1s;
}
@keyframes fadeOut1 {
  0% {
    background-color: white;
  }
  100% {
    background-color: #fee0b9;
  }
}
@keyframes fadeOut2 {
  0% {
    background-color: white;
  }
  100% {
    background-color: #c2eac8;
  }
}
@keyframes fadeOut3 {
  0% {
    background-color: white;
  }
  100% {
    background-color: #acf4f8;
  }
}

.sportTitle {
  font-family: var(--font-dm);
  font-size: 14px;
  font-weight: 600;
  line-height: 18px;
  color: var(--color-dark1);
  margin-top: 12px;
}

.sportIconSkeleton {
  width: 2.5rem;
  height: 2.5rem;
  background-color: var(--color-grey3);
  border-radius: 3px;
  display: inline-block;
  margin-left: 2px;
}

.sportSkeletonsWrapper {
  display: flex;
  flex-direction: column;
  gap: 0.5rem;
  justify-content: center;
}

.dateSkeletonsWrapper {
  display: flex;
  flex-direction: row;
  margin-top: 10px;
  gap: 0.5rem;
  .skeleton {
    height: 0.5rem;
  }
  .last {
    margin-left: auto;
  }
}

.skeleton {
  background-color: var(--color-grey3);
  border-radius: 12px;
  height: 12px;
  width: 150px;
  animation: pulse 1.5s infinite;

  &.medium {
    width: 100px;
    height: 8px;
  }
  &.small {
    width: 80px;
    height: 6px;
  }
}

.bodyWrapper {
  padding: 0 20px;
  border-bottom: 1px solid var(--color-grey3);
}

.footerWrapper {
<<<<<<< HEAD
  padding: 0 20px;
=======
>>>>>>> 53bf314b
  font-family: var(--font-dm);
  font-size: 14px;
  font-weight: 400;
  line-height: 18px;
  display: flex;
  justify-content: space-between;
  align-items: center;
}

.section {
  margin-bottom: 1.25rem;
}

.sectionTitle {
  display: flex;
  gap: 0.5rem;
  font-family: var(--font-dm);
  font-size: 0.75rem;
  font-weight: 600;
  line-height: 1rem;
  text-transform: uppercase;
  align-items: center;
  color: var(--color-grey1);
  margin-bottom: 0.5rem;
}

.avatarImg {
  width: 2.5rem;
  height: 2.5rem;
  border-radius: 50%;
}

.utilizersWrapper {
  display: flex;
  flex-direction: row;
  gap: 0.5rem;
  margin-bottom: 1rem;
}

.sportImg,
.courseImg {
  width: 2.5rem;
  height: 2.5rem;
  min-width: 2.5rem;
  background-color: var(--color-dark2);
  padding: 10px;
  border-radius: 3px;
}

.courseImg {
  background-color: transparent;
  padding: 0;
}

.courseTitle {
  font-family: var(--font-dm);
  font-size: 14px;
  font-weight: 600;
  display: -webkit-box;
  -webkit-box-orient: vertical;
  overflow: hidden;
  text-overflow: ellipsis;
  -webkit-line-clamp: 2; /* Limitar a 2 líneas */
  line-clamp: 2; /* Específicamente para navegadores que soportan esta propiedad */
  max-height: 36px; /* Controlar la altura para limitar el número de líneas visibles */
  line-height: 18px;
}

.courseSubtitle {
  font-family: var(--font-dm);
  font-size: 12px;
  font-weight: 400;
  line-height: 16px;
}

.utilizersWrapper__description,
.monitor__description {
  display: flex;
  flex-direction: column;
  justify-content: center;

  h4 {
    font-family: var(--font-dm);
    font-size: 14px;
    font-weight: 600;
    line-height: 18px;
    color: var(--color-dark1);
  }

  span {
    font-family: var(--font-dm);
    font-size: 0.75rem;
    font-weight: 400;
    line-height: 1rem;
    color: var(--color-grey1);
  }
}

.monitor__description {
  margin-bottom: 0.25rem;
}

@keyframes pulse {
  0% {
    opacity: 1;
  }
  50% {
    opacity: 0.4;
  }
  100% {
    opacity: 1;
  }
}

.dateRow {
  display: flex;
  gap: 0.5rem;
  margin-bottom: 0.5rem;
  flex-direction: column;
  > div {
    width: 100%;
    display: flex;
    column-gap: 0.5rem;
    row-gap: 0.25rem;
    .date {
      font-family: var(--font-dm);
      font-size: 0.85rem;
      font-weight: 600;
      line-height: 1.15rem;
      color: var(--color-dark1);
    }

    .hour {
      font-family: var(--font-dm);
      font-size: 0.85rem;
      font-weight: 400;
      line-height: 1.15rem;
      color: var(--color-grey1);
    }

    .price {
      font-family: var(--font-dm);
      font-size: 0.85rem;
      font-weight: 300;
      line-height: 1.15rem;
      color: var(--color-dark1);
      margin-left: auto;
      float: right;
    }
    .original-price {
      text-decoration: line-through;
    }
  }
}

.monitorRow {
  flex-direction: column;
  .row1 {
    display: flex;
    flex-direction: row;
    width: 100%;
    flex-wrap: wrap;
    font-family: var(--font-dm);
    font-size: 0.85rem;
    font-weight: 300;
    line-height: 1.15rem;
    gap: 0.5rem;
    .sectionTitle {
      margin-bottom: 0;
      width: 100%;
      img {
        max-width: 24px;
      }
    }
  }

  .monitorDetails {
    /*    font-family: var(--font-dm);
    font-size: 0.75rem;
    font-weight: 300;
    line-height: 1rem;
    color: var(--color-grey1);*/
    margin-left: 2rem;
  }

  .monitorIcon {
    font-size: 1.25rem;
    height: 1.25rem;
    color: var(--color-grey1);
  }

  .changeMonitorIcon {
    font-size: 1rem;
    height: 1rem;
  }
}

.dateExtras {
  font-family: var(--font-dm);
  font-size: 0.85rem;
  font-weight: 300;
  line-height: 1.15rem;
  color: var(--color-dark1);
  margin-left: 2rem;
}

.totalPrice {
  font-family: var(--font-dm);
  font-size: 0.85rem;
  font-weight: 600;
  line-height: 1.15rem;
  color: var(--color-dark1);
}

.observacionSection {
  border-top: 1px solid var(--color-grey3);
  padding: 20px 0;
  margin-bottom: 0;

  p {
    font-family: var(--font-dm);
    font-size: 0.75rem;
    font-weight: 400;
    line-height: 1rem;
  }
}<|MERGE_RESOLUTION|>--- conflicted
+++ resolved
@@ -118,10 +118,6 @@
 }
 
 .footerWrapper {
-<<<<<<< HEAD
-  padding: 0 20px;
-=======
->>>>>>> 53bf314b
   font-family: var(--font-dm);
   font-size: 14px;
   font-weight: 400;

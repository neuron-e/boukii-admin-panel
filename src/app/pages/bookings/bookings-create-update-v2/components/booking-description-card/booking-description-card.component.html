--- conflicted
+++ resolved
@@ -1,13 +1,8 @@
 <div class="wrapper">
-<<<<<<< HEAD
   <div class="headerWrapper"
        [ngClass]="{ 'headerHover': isDetail }"
        (click)="isDetail ? summaryMode = !summaryMode : null">
-    <span class="sportTitle">{{ index+1 }}.</span>
-=======
-  <div class="headerWrapper" (click)="summaryMode = !summaryMode">
     <span class="sportTitle">{{("00"+index).slice(-2)}}.</span>
->>>>>>> 3eeaa4aa
     <div *ngIf="sport || course">
       <img
         [class]="{ sportImg: !course, courseImg: course }"
@@ -32,7 +27,7 @@
       </div>
     </ng-container>
     <div style="margin-left: auto;align-content: space-around;" *ngIf="isDetail"
-      (click)="deleteActivity.emit()">
+      (click)="deleteActivity.emit(); $event.stopPropagation()">
       <img [class]="{ sportImg: !course, courseImg: course }"
         style="min-width: 24px;
       width: 24px;

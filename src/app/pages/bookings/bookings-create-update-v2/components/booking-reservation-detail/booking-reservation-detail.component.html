--- conflicted
+++ resolved
@@ -101,11 +101,7 @@
       </div>
       <div class="dateRow">
         <div>
-<<<<<<< HEAD
-          <span class="hour" *ngIf="this.calculateTotalVoucherPrice() < bookingData.price_total" (click)="addBonus()">{{ "apply_bonus" | translate
-            }}</span>
-=======
-          <span class="hour" (click)="addBonus()"
+          <span class="hour" *ngIf="this.calculateTotalVoucherPrice() < bookingData.price_total" (click)="addBonus()"
             style="
           color: #E91E63;
            font-size: 14px;
@@ -117,7 +113,6 @@
             <mat-icon style="margin: 0 8px;">add</mat-icon>
             {{ "apply_bonus" | translate }}
           </span>
->>>>>>> 9ecdd3c6
           <ng-container *ngIf="vouchers?.length">
             <span style="width: 100%; float:left"
               *ngFor="let item of vouchers; let i = index">

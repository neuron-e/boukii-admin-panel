--- conflicted
+++ resolved
@@ -11,16 +11,11 @@
   </vex-secondary-toolbar>-->
 
   <vex-secondary-toolbar current="">
-<<<<<<< HEAD
     <vex-breadcrumbs [crumbs]="[
     {icon:'reservas'},
     {text:'bookings', title: true},
+    {text:'list', subtitle: true},
     ]" class="flex-auto"></vex-breadcrumbs>
-=======
-    <i class="icon"><img src="../assets/img/icons/reservas.svg" /></i>
-    <h2 class="title">{{'bookings' | translate}}</h2>
-    <h3 class="subtitle">{{'list' | translate}}</h3>
->>>>>>> 8d3101ef
   </vex-secondary-toolbar>
 
   <vex-page-layout-content
@@ -46,13 +41,13 @@
     >
     </vex-aio-table>
   </vex-page-layout-content>
-
   <vex-page-layout-content
     class="fullwidth col-right"
     *ngIf="showDetail"
   >
     <mat-card>
       <mat-card-header style="display:block">
+
         <div style="width: 100%;">
           <span style="display: inline-block;width: 80%; text-align: left;">
             <mat-card-title>{{'booking' | translate}} #{{detailData.id}}</mat-card-title>
@@ -86,26 +81,18 @@
               <b>{{ 'status' | translate}}:</b>
             </span>
             <span class="col-right">
-              <!--<span style="color:#FF0000" *ngIf="detailData.status === 2">
-                {{'cancelled' | translate | uppercase }}
-              </span>-->
-
-              <span style="color:#FF0000; margin-right: 10px;">
-                {{'cancelled' | translate | uppercase }}
-              </span>
-
               <span style="color:#00C32B" *ngIf="detailData.status === 1 && detailData.paid">
                 {{'payed' | translate | uppercase }}
               </span>
-
               <span style="color:#FF0000" *ngIf="detailData.status === 1 && !detailData.paid">
                 {{'no_payed' | translate | uppercase }}
               </span>
-
+              <span style="color:#FF0000" *ngIf="detailData.status === 2">
+                {{'cancelled' | translate | uppercase }}
+              </span>
               <span style="color:#FA9917" *ngIf="detailData.status === 3" >
                 {{'partial_cancelled' | translate | uppercase }}
               </span>
-
             </span>
           </div>
 
@@ -201,7 +188,7 @@
                       </div>
                       <ng-container *ngFor="let item of detailData.bookingusers">
                         <div *ngIf="item.client_id == bUsers.client_id">
-                          <span class="date-course"><img class="icon-calendar" src="assets/img/icons/calendar-1.svg" /> <b>{{item.date | date: 'dd.MM.YYYY'}} </b> <i>{{item?.hour_start}}h - {{item?.hour_end}}h</i></span>
+                          <span class="date-course"><img class="icon-calendar" src="assets/img/icons/calendar-1.svg" /> {{item.date |date: 'dd.MM.YYYY'}} <i>{{item?.hour_start}}h</i> - {{item?.hour_end}}h</span>
                         </div>
                       </ng-container>
                     </div>
@@ -246,16 +233,6 @@
                           {{getDegree(bUsers?.degree_id)?.annotation}}
                           {{getDegree(bUsers?.degree_id)?.level}}
                         </div>
-<<<<<<< HEAD
-=======
-                        <div>
-                          <mat-slide-toggle
-                            [disabled]="true"
-                            [checked]="detailData?.has_cancellation_insurance"
-                          ></mat-slide-toggle>
-                          Op. Rem
-                        </div>
->>>>>>> 8d3101ef
                       </div>
                     </div>
                   </div>
@@ -431,6 +408,22 @@
             </ng-container>
           </div>
         </div>-->
+        <div class="total-bottom">
+          <div class="col-left">
+            <ul>
+              <li class="total">
+                <b>{{'total' | translate | uppercase}}</b>
+              </li>
+            </ul>
+          </div>
+          <div class="col-right">
+            <ul>
+              <li class="total">
+                {{detailData?.price_total}} {{detailData.currency}}
+              </li>
+            </ul>
+          </div>
+        </div>
       </mat-card-content>
     </mat-card>
   </vex-page-layout-content>

--- conflicted
+++ resolved
@@ -57,14 +57,8 @@
           </div>
           <mat-card
             class="reservation-detail-card"
-<<<<<<< HEAD
             *ngFor="let item of bookingsToCreate; let bI = index">
-            <div style="background: #ededed; padding: 2%">
-=======
-            *ngFor="let item of bookingsToCreate; let bI = index"
-          >
             <div style="padding: 2%">
->>>>>>> 78ce208d
               <div style="width: 50%;float: left;">
                 <p
                   style="padding: 5% 5% 0 5%;width: 100%;float: left;font-size: 16px;color:#868686">

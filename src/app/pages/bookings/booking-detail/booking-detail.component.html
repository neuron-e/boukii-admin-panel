<vex-secondary-toolbar current>
  <vex-breadcrumbs [crumbs]="[
    {icon:'reservas-2'},
    {text:'bookings', title: true, link: '/bookings'},
    {text:'booking_info', subtitle: true}
    ]" class="flex"></vex-breadcrumbs>
</vex-secondary-toolbar>
<mat-spinner *ngIf="loading" style="margin: 0 auto"></mat-spinner>
<div
  [@stagger]="true"
  class="p-gutter container"
  style="max-width: none;padding: 0.5%;"
  *ngIf="!loading">
  <div class="flex flex-col sm:flex-row">
    <div class="column-container">
      <div class="card-container">
        <div
          style="height: 100%; padding: 1px;"
          @fadeInUp
          class="flex-auto">
          <div class="px-6 py-4 border-b flex items-center"
            style="background-color: var(--is-light-theme, #ffffff) var(--is-dark-theme, var(--color-grey5));">
            <h2 class="title m-0" style="width: 80%;">
              {{ "booking_info" | translate }} - {{ booking.id }}
            </h2>
            <button
              *ngIf="bookingPendingPrice < 0 && booking.paid"
              mat-raised-button
              color="primary"
              class="button-cancel"
              style="color: #fff;background: #fb9b1b;padding: 1%;width: 25%; border-radius: 0; margin: 0 2% 0 0;"
              (click)="refundBooking()">
              {{ "bookings_page.cancelations.refund" | translate }}
            </button>
            <!--<button
              mat-raised-button
              color="primary"
              class="button-cancel"
              style="color: #fff;background: #f53d7c;padding: 1%;width: 20%; border-radius: 0; "
              (click)="goTo('/bookings')"
            >
              {{ "back" | translate }}
            </button>-->

            <button
              [disabled]="booking.status === 2"
              color="accent"
              [ngStyle]="{
                background: booking.status === 2 ? 'var(--color-grey5)' : '#f53d7c'
              }"
              class="btn-primary-accent"
              style="min-width: 240px;"
              (click)="deleteBooking()">
              {{ "bookings_page.detail.full_cancel" | translate }}
            </button>
          </div>
          <mat-card
            class="reservation-detail-card"
            *ngFor="let item of bookingsToCreate; let bI = index">
            <div style="padding: 2%">
              <div style="width: 50%;float: left;">
                <p
                  style="padding: 5% 5% 0 5%;width: 100%;float: left;font-size: 16px;color:#868686">
                  <b>{{ "booking" | translate }}</b>
                </p>
                <p
                  style="font-size: 10px;padding: 0 5% 0 5%;width: 100%;float: left;color:#868686">
                  <strong>{{ "register" | translate }}</strong>:{{
                    bookingsToCreate[0].courseDates[0].created_at
                      | date: "dd/MM/YYYY"
                  }}
                  {{
                    bookingsToCreate[0].courseDates[0].created_at
                      | date: "HH:mm"
                  }}
                </p>
                <p
                  style="font-size: 10px;padding: 0 5% 0 5%;width: 100%;float: left;color:#868686">
                  <strong>{{ "from" | translate }}:</strong>: Admin
                </p>
                <p
                  style="font-size: 10px;padding: 0 5% 0 5%;width: 100%;float: left;color:#868686">
                  <strong>{{ "by" | translate }}</strong>: {{
                    getUser(booking.user_id)?.first_name }}
                  {{ getUser(booking.user_id)?.last_name }}
                </p>
              </div>
              <div style="width: 50%;float: left;">
                <p
                  style="padding: 5% 5% 0 0;width: 60%;float: right;font-size: 13px;
                  text-align: center;font-weight: 500;color:#A4A3A3"
                  *ngIf="isFinishedBookingUser(item.courseDates[0])">
                  {{'finished' | translate | uppercase }}
                </p>
                <p
                  style="padding: 5% 5% 0 0;width: 60%;float: right;font-size: 13px;text-align:
                  center;font-weight: 500;color:#00C32B"
                  *ngIf="isActiveBookingUser(item.courseDates[0])">
                  {{ "active" | translate | uppercase }}
                </p>
                <p
                  style="padding: 5% 5% 0 0;width: 60%;float: right;font-size: 13px;text-align: center;font-weight: 500;color:#fac710"
                  *ngIf="item.courseDates[0].status === 2">
                  {{ "cancelled" | translate | uppercase }}
                </p>

                <div class="qrcodeImage">
                  <qrcode
                    [qrdata]="item?.courseDates[0]?.client_id?.toString()"
                    [allowEmptyString]="true"
                    [ariaLabel]="'QR Code image with the following content...'"
                    [cssClass]="'center'"
                    [colorDark]="'#808080'"
                    [colorLight]="'var(--color-grey5)'"
                    [elementType]="'canvas'"
                    [errorCorrectionLevel]="'H'"
                    [imageSrc]="'../../../../assets/img/10.png'"
                    [imageHeight]="25"
                    [imageWidth]="25"
                    [margin]="4"
                    [scale]="4"
                    [title]="'A custom title attribute'"
                    [width]="85"></qrcode>
                </div>
              </div>
            </div>

            <mat-divider class="text-border"></mat-divider>
            <div style="float:left; width: 100%">
              <p
                style="padding: 3%;width: 40%;float: left;font-size: 13px; font-weight: bold;">
                {{ "activity" | translate }}
              </p>

              <button
                mat-icon-button
                color="success"
                class="delete-icon"
                (click)="goToEdit(bI, item)"
                style="float: right;"
                *ngIf="
                  item?.courseDates[0]?.status === 1 &&
                  canUpdate(
                    item?.courseDates[item?.courseDates.length - 1]?.date
                  )
                ">
                <mat-icon svgIcon="mat:sync" style="color:#FF4081"></mat-icon>
              </button>
              <button
                mat-icon-button
                color="success"
                class="delete-icon"
                (click)="editDates(bI, item)"
                style="float: right;"
                *ngIf="
                  item?.courseDates[0]?.status === 1 &&
                  canUpdate(
                    item?.courseDates[item?.courseDates.length - 1]?.date
                  ) && !(item?.courseDates[0]?.course?.course_type === 1 && !item?.courseDates[0]?.course?.is_flexible)">
                <mat-icon svgIcon="mat:edit" style="color:#FF4081"></mat-icon>
              </button>
              <button *ngIf="item?.courseDates[0]?.status === 1"
                      mat-icon-button
                      color="warn"
                      class="delete-icon"
                      (click)="bookingsToCreate.length > 1 ? deletePartialBooking(bI, item) : deleteBooking()"
                      style="float: right;">
                <mat-icon svgIcon="mat:delete"></mat-icon>
              </button>
            </div>

            <mat-card-header
              style="justify-content: space-evenly;align-items: flex-start;">
              <div
                mat-card-avatar
                [style.background-image]="
                  'url(' +
                  (getCourse(item?.courseDates[0]?.course_id)?.course_type === 1
                    ? collectifIcon
                    : privateIcon) +
                  ')'
                "
                style="border-radius: 5px"></div>
              <mat-card-title class="mat-mdc-card-title">
                <div style="float: left;width: 70%;font-size: 14px;">
                  {{ getCourse(item?.courseDates[0]?.course_id)?.name }}
                </div>
                <div
                  class="ng-tns-c545279033-6"
                  style="float: left;font-size: 14px;width: 30%;text-align: right;color: #EA0C60;">
                  {{ item?.courseDates[0]?.course_id?.price }}
                  {{ item?.courseDates[0]?.course_id?.currency }}
                </div>
              </mat-card-title>
              <mat-card-subtitle style="margin: 0;float: left;width: 100%;">
                {{
                  getCourse(item?.courseDates[0]?.course_id)?.course_type === 1
                    ? "colective"
                    : ("private" | translate)
                }}
                {{ getCourse(item?.courseDates[0]?.course_id)?.sport?.name }}
              </mat-card-subtitle>
              <div
                *ngIf="getCourse(item?.courseDates[0]?.course_id)?.is_flexible"
                style="color: #EA0C60;">
                {{ parseFloatValue(getTotalBook(bI, item)) }}
                {{getCourse(item?.courseDates[0]?.course_id)?.currency}}

              </div>

              <div
                style="color: #EA0C60;"
                *ngIf="!getCourse(item?.courseDates[0]?.course_id)?.is_flexible">
                {{ getAmountCourse(bookingUsersUnique, bI) }}
                {{getCourse(item?.courseDates[0]?.course_id)?.currency}}
              </div>
            </mat-card-header>
            <mat-card-content>
              <ul
                style="font-size: 12px;margin: 10px 0 0 0; width: 100%;text-align: center;">
                <ng-container *ngFor="let date of item?.courseDates">
                  <li>
                    <mat-icon
                      style="height: 15px;width: 20px;"
                      svgIcon="mat:calendar_today"></mat-icon>{{
                      date.date
                        | date: "fullDate":"":translateService.currentLang
                    }}
                    - {{ date.hour_start.slice(0, -3) }} /
                    {{ date.hour_end.slice(0, -3) }}
                  </li>
                </ng-container>
              </ul>
            </mat-card-content>

            <mat-divider *ngIf="courses[bI].course_type !== 3"
                         style="float: left;width: 100%;"
                         class="text-border"></mat-divider>
            <div style="float:left; width: 100%"
                 *ngIf="courses[bI].course_type !== 3">
              <p
                style="padding: 3%;width: 40%;float: left;font-size: 13px; font-weight: bold;">
                {{ "participant" | translate }}
              </p>
            </div>
            <ng-container *ngIf="courses[bI].course_type === 2">
              <ng-container
                *ngFor="
                  let bu of getBookingUsersByCourseDateAndHour(
                    item?.courseDates[0].course_date_id,
                    item?.courseDates[0].hour_start,
                    item?.courseDates[0].hour_end,
                    item?.courseDates[0].monitor_id
                  )
                ">
                <mat-card-header
                  *ngIf="
                    booking.old_id === null &&
                    courses[bI].course_type === 2 &&
                    courses[bI].id === bu.course_id &&
                    (bookingUsers.length === bookingUsersUnique.length
                      ? bu.course_date_id === item.courseDates[0].course_date_id
                      : findCourseDateIdAndHour(
                          bu.course_date_id,
                          bu.hour_start,
                          bookingUsers
                        ))
                  ">
                  <app-level-user
                    mat-card-avatar
                    *ngIf="item.degrees_sport && item.degrees_sport.length"
                    [allLevels]="item.degrees_sport"
                    [selectLevel]="
                      getClientDegree(bu?.client_id, item.sport_id)
                    "
                    [size]="40"
                    [userImage]="
                      getClientAvatar(bu?.client_id) !== null &&
                      getClientAvatar(bu?.client_id) !== ''
                        ? getClientAvatar(bu?.client_id)
                        : userAvatar
                    "></app-level-user>
                  <!--<div mat-card-avatar [style.background-image]="'url(' + (getClientAvatar(booking.client_main_id) !== null ? getClientAvatar(booking.client_main_id) : userAvatar) + ')'"></div>-->
                  <mat-card-subtitle>{{
                      getClientName(bu?.client_id)
                    }}</mat-card-subtitle>
                  <mat-card-subtitle>{{
                      getLanguage(getClient(bu?.client_id)?.language1_id) }} ·
                    {{ getCountry(getClient(bu?.client_id)?.country) }} ·
                    {{ calculateAge(getClient(bu?.client_id)?.birth_date) }}
                    {{ "years" | translate }}</mat-card-subtitle>
                </mat-card-header>

                <p *ngIf="item.courseDates[0].course.options"
                   (click)="bu.showOptions = !bu.showOptions"
                   style="padding: 5%;width: 40%;float: left;font-size: 13px; font-weight: bold; cursor: pointer">
                  {{ "options" | translate }}
                  <mat-icon *ngIf="!bu.showOptions"
                            style="height: 15px;width: 20px;"
                            svgIcon="mat:add"></mat-icon>
                  <mat-icon *ngIf="bu.showOptions"
                            style="height: 15px;width: 20px;"
                            svgIcon="mat:remove"></mat-icon>
                </p>

                <div
                  style="width: 100%; float:left; border: 1px solid black;"
                  *ngIf="bu.showOptions">
                  <div
                    style="width: 100%; float:left;padding: 2%; margin-bottom: 15px;">
                    <div class="flex flex-col sm:flex-row gap-2 sm:gap-6">
                      <div style="width: 65%;">
                        <strong>Forfait</strong>
                      </div>

                      <div>
                        <p>
                          +{{
                            bu.booking_user_extras[0]?.course_extra
                              ? bu.booking_user_extras[0].course_extra.price
                              : 0
                          }}
                          {{getCourse(item?.courseDates[0]?.course_id)?.currency}}
                        </p>
                      </div>
                    </div>

                    <div class="flex flex-col sm:flex-row gap-2 sm:gap-6">
                      <ul>
                        <li *ngFor="let forfait of settings?.extras?.forfait">
                          <mat-checkbox
                            class="radio"
                            [value]="forfait"
                            (change)="
                              setForfait($event, forfait, item, null, bu)
                            "
                            [checked]="
                              bu.booking_user_extras[0]?.course_extra?.name ===
                              forfait.id
                            "
                            [disabled]="booking.status === 2 || bu.status === 2 || !canUpdate(
                    item?.courseDates[item?.courseDates.length - 1]?.date
                  )">
                            <span>{{
                                forfait.id
                              }}</span>
                          </mat-checkbox>
                        </li>
                      </ul>
                    </div>
                  </div>
                </div>
              </ng-container>
            </ng-container>
            <ng-container *ngIf="courses[bI].course_type === 1">
              <ng-container *ngFor="let bu of bookingUsersUnique">
                <mat-card-header
                  *ngIf="
                    booking.old_id === null &&
                    courses[bI].course_type === 2 &&
                    courses[bI].id === bu.course_id &&
                    (bookingUsers.length === bookingUsersUnique.length
                      ? bu.course_date_id === item.courseDates[0].course_date_id
                      : findCourseDateId(bu.course_date_id, bookingUsers))
                  ">
                  <app-level-user
                    mat-card-avatar
                    *ngIf="item.degrees_sport && item.degrees_sport.length"
                    [allLevels]="item.degrees_sport"
                    [selectLevel]="
                      getClientDegree(bu?.client_id, item.sport_id)
                    "
                    [size]="40"
                    [userImage]="
                      getClientAvatar(bu?.client_id) !== null &&
                      getClientAvatar(bu?.client_id) !== ''
                        ? getClientAvatar(bu?.client_id)
                        : userAvatar
                    "></app-level-user>
                  <!--<div mat-card-avatar [style.background-image]="'url(' + (getClientAvatar(booking.client_main_id) !== null ? getClientAvatar(booking.client_main_id) : userAvatar) + ')'"></div>-->
                  <mat-card-subtitle>{{
                      getClientName(bu?.client_id)
                    }}</mat-card-subtitle>
                  <mat-card-subtitle>{{
                      getLanguage(getClient(bu?.client_id)?.language1_id) }} ·
                    {{ getCountry(getClient(bu?.client_id)?.country) }} ·
                    {{ calculateAge(getClient(bu?.client_id)?.birth_date) }}
                    {{ "years" | translate }}</mat-card-subtitle>
                </mat-card-header>

              </ng-container>
            </ng-container>
            <mat-card-header
              *ngIf="
                (booking.old_id === null || booking.old_id !== null) &&
                courses[bI].course_type === 1
              ">
              <app-level-user
                mat-card-avatar
                *ngIf="item.degrees_sport && item.degrees_sport.length"
                [allLevels]="item.degrees_sport"
                [selectLevel]="
                  getClientDegree(
                    item?.courseDates[0]?.client_id,
                    item.sport_id
                  )
                "
                [size]="40"
                [userImage]="
                  getClientAvatar(item?.courseDates[0]?.client_id) !== '' &&
                  getClientAvatar(item?.courseDates[0]?.client_id) !== null
                    ? getClientAvatar(item?.courseDates[0]?.client_id)
                    : userAvatar
                "></app-level-user>
              <!--<div mat-card-avatar [style.background-image]="'url(' + (getClientAvatar(booking.client_main_id) !== null ? getClientAvatar(booking.client_main_id) : userAvatar) + ')'"></div>-->
              <mat-card-subtitle>{{
                  getClientName(item?.courseDates[0]?.client_id)
                }}</mat-card-subtitle>
              <mat-card-subtitle>{{
                  getLanguage(
                    getClient(item?.courseDates[0]?.client_id)?.language1_id
                  )
                }}
                ·
                {{
                  getCountry(
                    getClient(item?.courseDates[0]?.client_id)?.country
                  )
                }}
                ·
                {{
                  calculateAge(
                    getClient(item?.courseDates[0]?.client_id)?.birth_date
                  )
                }}
                {{ "years" | translate }}</mat-card-subtitle>
            </mat-card-header>

            <mat-divider
              style="float: left;width: 100%;margin-top: 10px"
              class="text-border"></mat-divider>

            <mat-card-content>
              <div style="float: left;width: 100%;margin: 2% 0 2% 0;">
                <div style="float:left; width: 100%">
                  <p
                    style="padding: 3%;width: 40%;float: left;font-size: 13px; font-weight: bold;">
                    {{ "monitor" | translate }}
                  </p>
                </div>
                <div style="float: left;width: fit-content;margin-left: 3%;">
                  <app-level-user
                    *ngIf="getMonitor(item?.courseDates[0]?.monitor_id)"
                    [allLevels]="item.degrees_sport"
                    [selectLevel]="getHighestAuthorizedDegree(getMonitor(item?.courseDates[0]?.monitor_id),  item.sport_id).degree_id"
                    [size]="60"
                    [userImage]="getMonitorAvatar(item?.courseDates[0]?.monitor_id)?.image !== null
                     && getMonitorAvatar(item?.courseDates[0]?.monitor_id) !== ''
                     ? getMonitorAvatar(item?.courseDates[0]?.monitor_id)
                     : userAvatar"></app-level-user>
                </div>
                <div style="float: left;margin-left: 3%">
                  <span style="float: left;width: 100%;">{{
                      item?.courseDates[0]?.monitor_id !== null
                        ? getMonitorName(item?.courseDates[0]?.monitor_id)
                        : "No monitor asigned"
                    }}</span><br />
                  <span style="float: left;width: 100%;"
                        *ngIf="getMonitor(item?.courseDates[0]?.monitor_id)">{{
                      getLanguage(
                        getMonitorLang(item?.courseDates[0]?.monitor_id)
                      )
                    }}
                    ·
                    {{
                      getCountry(
                        getMonitorProvince(item.courseDates[0]?.monitor_id)
                      )
                    }}
                    ·
                    {{
                      calculateAge(
                        getMonitorBirth(item.courseDates[0]?.monitor_id)
                      )
                    }}
                    &ensp;{{ "years" | translate }}</span>
                </div>
              </div>
              <mat-divider
                style="width: 100%;"
                class="text-border"></mat-divider>

              <p
                style="padding: 5%;width: 40%;float: left;font-size: 13px; font-weight: bold;"
                *ngIf="courses[bI].options && (courses[bI].course_type == 1 || courses[bI].course_type == 3)">
                {{ "options" | translate }}
              </p>

              <div style="width: 100%; float:left">
                <div
                  style="width: 100%; float:left;padding: 2%; margin-bottom: 15px;  border: 1px solid black;"
                  *ngIf="courses[bI].options && courses[bI].course_type == 1">
                  <div class="flex flex-col sm:flex-row gap-2 sm:gap-6">
                    <div style="width: 50%;">
                      <strong>Forfait</strong>
                    </div>

                    <div style="float: right;width: 50%;">
                      <p style="float: right;">
                        +{{
                          getCourseExtraForfaitPrice(item.courseDates[0])
                        }}
                        {{getCourse(item?.courseDates[0]?.course_id)?.currency}}
                      </p>
                    </div>
                  </div>

                  <div class="flex flex-col sm:flex-row gap-2 sm:gap-6">
                    <ul>
                      <li *ngFor="let forfait of settings?.extras?.forfait">
                        <mat-checkbox
                          class="radio"
                          [value]="forfait"
                          [disabled]="item?.courseDates[0]?.status === 2 ||  !canUpdate(
                    item?.courseDates[item?.courseDates.length - 1]?.date
                  )"
                          (change)="setForfait($event, forfait, item, bI)"
                          [checked]="
                            getCourseExtraForfait(forfait, item.courseDates[0])
                          ">
                          <span>{{ forfait.id }}</span>
                        </mat-checkbox>
                      </li>
                    </ul>
                  </div>
                </div>
                <div
                  style="width: 100%; float:left;padding: 2%; margin-bottom: 15px;  border: 1px solid black;"
                  *ngIf="courses[bI].options && courses[bI].course_type == 3">
                  <div
                    *ngFor="let group of getSettingsOptions(item.courseDates[0].course); let i = index; trackBy: trackByIndex"
                    style="width: 100%; float:left;background: var(--is-light-theme, #e6e6e6) var(--is-dark-theme, #121212);;padding: 2%; margin-bottom: 15px;">
                    <div class="flex flex-col sm:flex-row gap-2 sm:gap-6">
                      <div style="width: 65%;">
                        <strong>{{ group.groupName }} - {{group.optionName}}
                        </strong>
                      </div>

                      <div>
                        <p>
                        <p>
                          +{{group.price * findPaxesByCourseExtra(group)}}
                          {{getCourse(item?.courseDates[0]?.course_id)?.currency}}
                        </p>
                      </div>
                    </div>

                    <div class="flex flex-col sm:flex-row gap-2 sm:gap-6">
                      <mat-form-field appearance="outline" class="w-full">
                        <mat-label>{{'paxes' | translate}}</mat-label>
                        <input matInput [readonly]="true" [min]="0"
                               [value]="findPaxesByCourseExtra(group)"
                               type="number">
                      </mat-form-field>
                    </div>
                  </div>
                </div>

<<<<<<< HEAD
                <!--<div style="width: 100%; float:left;background: #e6e6e6;padding: 2%; margin-bottom: 15px;" *ngIf="false">
                <div class="flex flex-col sm:flex-row gap-2 sm:gap-6">
                  <div style="width: 65%;">
                    <mat-slide-toggle>Alquiler material</mat-slide-toggle>
=======
                  <!--<div style="width: 100%; float:left;background: var(--is-light-theme, #e6e6e6) var(--is-dark-theme, #121212);;padding: 2%; margin-bottom: 15px;" *ngIf="false">
                  <div class="flex flex-col sm:flex-row gap-2 sm:gap-6">
                    <div style="width: 65%;">
                      <mat-slide-toggle>Alquiler material</mat-slide-toggle>
                    </div>
                    <div>
                      <p>+ 168 CHF</p>
                    </div>
>>>>>>> 00ecbada
                  </div>
                  <div>
                    <p>+ 168 CHF</p>
                  </div>
                </div>


                <div class="flex flex-col sm:flex-row gap-2 sm:gap-6">
                  <div class="flex-auto">
                    <mat-checkbox color="accent" [checked]="false">Media Jornada</mat-checkbox>
                  </div>
                  <div class="flex-auto">
                    <mat-checkbox color="accent" [checked]="false">Jornada completa</mat-checkbox>
                  </div>
                </div>
              </div>

<<<<<<< HEAD
              <div style="width: 100%; float:left;background: #e6e6e6;padding: 2%; margin-bottom: 15px;" *ngIf="false">
                <div class="flex flex-col sm:flex-row gap-2 sm:gap-6">
                  <div style="width: 65%;">
                    <mat-slide-toggle>Comida</mat-slide-toggle>
                  </div>
                  <div>
                    <p>+ 168 CHF</p>
=======
                <div style="width: 100%; float:left;background: var(--is-light-theme, #e6e6e6) var(--is-dark-theme, #121212);;padding: 2%; margin-bottom: 15px;" *ngIf="false">
                  <div class="flex flex-col sm:flex-row gap-2 sm:gap-6">
                    <div style="width: 65%;">
                      <mat-slide-toggle>Comida</mat-slide-toggle>
                    </div>
                    <div>
                      <p>+ 168 CHF</p>
                    </div>
>>>>>>> 00ecbada
                  </div>
                </div>

<<<<<<< HEAD
              </div>

              <div style="width: 100%; float:left;background: #e6e6e6;padding: 2%;" *ngIf="false">
                <div class="flex flex-col sm:flex-row gap-2 sm:gap-6">
                  <div style="width: 65%;">
                    <mat-slide-toggle>Transporte</mat-slide-toggle>
                  </div>
                  <div>
                    <p>+ 168 CHF</p>
=======
                <div style="width: 100%; float:left;background: var(--is-light-theme, #e6e6e6) var(--is-dark-theme, #121212);;padding: 2%;" *ngIf="false">
                  <div class="flex flex-col sm:flex-row gap-2 sm:gap-6">
                    <div style="width: 65%;">
                      <mat-slide-toggle>Transporte</mat-slide-toggle>
                    </div>
                    <div>
                      <p>+ 168 CHF</p>
                    </div>
>>>>>>> 00ecbada
                  </div>
                </div>
              </div>-->
              </div>
              <div
                style="width: 100%;float:left; margin-top: 10px;margin-left: 3%;">
                <div *ngIf="courses[bI].course_type == 2">
                  <p style="width: 60%;float: left;">
                    {{ "options_total" | translate }}
                  </p>
                  <p style="color: #EA0C60;">
                    +{{
                      getCourseExtraForfaitPriceByDateHour(item.courseDates[0])
                    }}
                    {{getCourse(item?.courseDates[0]?.course_id)?.currency}}
                  </p>
                </div>
                <div *ngIf="courses[bI].course_type == 1">
                  <p style="width: 60%;float: left;">
                    {{ "options_total" | translate }}
                  </p>
                  <p style="color: #EA0C60;">
                    +{{ getCourseExtraForfaitPrice(item.courseDates[0]) }}
                    {{getCourse(item?.courseDates[0]?.course_id)?.currency}}
                  </p>
                </div>
              </div>

              <mat-divider
                style="width: 100%;"
                class="text-border"></mat-divider>

              <div
                style="width: 100%;float:left;margin-top: 10px;margin-left: 3%;">
                <div *ngIf="courses[bI].course_type == 1">
                  <p style="width: 60%;font-size: 21px;float:left">
                    {{ "booking_total" | translate }}
                  </p>
                  <p style="color: #EA0C60;">
                    {{
                      parseFloatValue(getTotalBook(bI, item)) +
                      getCourseExtraForfaitPrice(item.courseDates[0])
                    }}
                    {{
                      bookingsToCreate.length > 0
                        ? bookingsToCreate[0].courseDates[0].currency
                        : ""
                    }}
                  </p>
                </div>

                <div *ngIf="courses[bI].course_type == 2">
                  <p style="width: 60%;font-size: 21px;float:left">
                    {{ "booking_total" | translate }}
                  </p>
                  <p style="color: #EA0C60;">
                    {{
                      parseFloatValue(getTotalBook(bI, item)) +
                      getCourseExtraForfaitPriceByDateHour(
                        item.courseDates[0]
                      )
                    }}
                    {{
                      bookingsToCreate.length > 0
                        ? bookingsToCreate[0].courseDates[0].currency
                        : ""
                    }}
                  </p>
                </div>
              </div>
              <mat-divider
                style="width: 100%;"
                class="text-border"></mat-divider>

<<<<<<< HEAD
              <div style="width: 100%;float:left;margin: 20px 0 0 0;">
                <div class="flex flex-col sm:flex-row gap-2 sm:gap-6">
                  <mat-form-field appearance="outline" class="flex-auto">
                    <mat-label>{{
=======
                <div
                  style="width: 100%;float:left;margin: 20px 0 0 0;padding: 10px;">
                  <div class="flex flex-col sm:flex-row gap-2 sm:gap-6">
                    <mat-form-field appearance="outline" class="flex-auto">
                      <mat-label>{{
>>>>>>> 00ecbada
                        "observation_client" | translate
                      }}</mat-label>
                    <input
                      matInput
                      [value]="item.courseDates[0].notes"
                      required
                      type="text"
                      (blur)="setClientsNotes($event)" />
                  </mat-form-field>
                </div>

                <div class="flex flex-col sm:flex-row gap-2 sm:gap-6">
                  <mat-form-field appearance="outline" class="flex-auto">
                    <mat-label>{{
                        "observation_school" | translate
                      }}</mat-label>
                    <input
                      [value]="item.courseDates[0].notes_school"
                      matInput
                      required
                      type="text"
                      (blur)="setSchoolNotes($event)" />
                  </mat-form-field>
                </div>
              </div>
            </mat-card-content>
          </mat-card>
        </div>
      </div>
    </div>

    <div class="column-container" style="flex: 3;" *ngIf="!loading">
      <div class="card-container">
        <div @fadeInUp class="card flex-auto">

          <mat-card class="pb-3">

            <!--<mat-card-header class="mat-card-header" style="display:block">
            <mat-card-title>{{ "booking" | translate }}</mat-card-title>
          </mat-card-header>-->

            <mat-card-header class="card-header">
              <div style="width: 100%;">
                  <span
                    style="display: inline-block;width: 80%; text-align: left;">
                    <mat-card-title>{{'booking' | translate}} #{{ id
                      }}</mat-card-title>
                  </span>
                <span
                  style="display: inline-block;width: 20%; text-align: right;">
                    <!--<img src="assets/img/icons/edit.svg"  (click)="showDetail = false" class="btn-edit" />-->
                    <img src="assets/img/icons/close.svg" *ngIf="!incData"
                         (click)="goTo('/bookings/')" class="btn-close" />
                    <img src="assets/img/icons/close.svg" mat-dialog-close
                         *ngIf="incData" class="btn-close" />
                  </span>
              </div>
              <div
                style="width: 100%; border-top: 1px solid white; margin-top: 5px; padding-top: 5px;">
                <mat-card-subtitle style="width:100%;">
                  <div
                    style="width: 60%;display:inline-block;text-align: left; color: white;">
                    <b>{{ 'register' | translate}}:</b>
                    <span style="margin-left: 10px;font-weight: normal;">
                        <span>{{booking.created_at | date:
                          'dd/MM/YYYY'}}</span><span
                      style="margin-left: 10px;font-style: italic;">{{booking.created_at
                      | date: 'HH:mm'}}h</span>
                      </span>
                  </div>

                  <div *ngIf="booking.user"
                       style="width: 40%;display:inline-block;text-align: right;color: white;font-weight: normal;">
                    {{ booking.user.username }}
                    <span style="margin-left: 10px;">({{
                        booking.user.first_name + ' ' + booking.user.last_name
<<<<<<< HEAD
                      }})</span>
                  </div>
                </mat-card-subtitle>
              </div>
            </mat-card-header>

            <mat-card-content>
              <div class="title-status">
                  <span class="col-left">
                    <b>{{ 'status' | translate}}:</b>
                  </span>

                <span class="col-center">
                    <span style="color:#00C32B" *ngIf="isActive">
                      {{'active' | translate | uppercase }}
                    </span>
                    <span style="color:#A4A3A3" *ngIf="isFinished">
                      {{'finished' | translate | uppercase }}
                    </span>
                    <span style="color:#FF0000" *ngIf="booking.status === 2">
                      {{'cancelled' | translate | uppercase }}
                    </span>
                    <span style="color:#FA9917" *ngIf="booking.status === 3">
                      {{'partial_cancelled' | translate | uppercase }}
                    </span>
                  </span>

                <span class="col-right">
                    <span
                      style="color:#00C32B"
                      *ngIf="booking.status === 1 && booking.paid">
                      {{'payed' | translate | uppercase }}
                    </span>
                    <span
                      style="color:#FF0000"
                      *ngIf="booking.status === 1 && !booking.paid && booking.payment_method_id != 3">
                      {{'no_payed' | translate | uppercase }}
                    </span>
                  <span
                    style="color:#FA9917"
                    *ngIf="booking.status === 1 && !booking.paid && booking.payment_method_id == 3">
                      {{'link_send' | translate | uppercase }}
                    </span>
                  </span>
              </div>
=======
                        }})</span>
                    </div>
                  </mat-card-subtitle>
                </div>
                <div class="title-status">
                  <span
                    style="color:#00C32B;background-color: #B2EFAD;"
                    *ngIf="isActive">
                    {{'active' | translate | uppercase }}
                  </span>
                  <span
                    style="color:rgba(68, 74, 88, 1);background-color: rgba(227, 227, 227, 1);"
                    *ngIf="isFinished">
                    {{'finished' | translate | uppercase }}
                  </span>
                  <span
                    style="color:rgba(146, 26, 0, 1);background-color: rgba(247, 187, 153, 1);"
                    *ngIf="booking.status === 2">
                    {{'cancelled' | translate | uppercase }}
                  </span>
                  <span
                    style="color:rgba(83, 65, 0, 1);background-color: rgba(247, 227, 153, 1);"
                    *ngIf="booking.status === 3">
                    {{'partial_cancelled' | translate | uppercase }}
                  </span>

                  <span
                    style="color:#00C32B;background-color: #B2EFAD;"
                    *ngIf="booking.status === 1 && booking.paid">
                    {{'payed' | translate | uppercase }}
                  </span>
                  <span
                    style="color:rgba(146, 26, 0, 1);background-color: rgba(247, 187, 153, 1)"
                    *ngIf="booking.status === 1 && !booking.paid">
                    {{'no_payed' | translate | uppercase }}
                  </span>
                </div>
              </mat-card-header>

              <mat-card-content>
>>>>>>> 00ecbada

              <div class="holder-client">
                <div style="display: inline-block; width: 80%;">
                  <div
                    style="display:inline-block; vertical-align: top; margin-right: 5px">
                    <app-level-user
                      [size]="60"
                      [allLevels]="degreesClient"
                      [selectLevel]="getClientDegree(booking?.client_main_id, booking.booking_users[0].course.sport_id)"
                      [userImage]="
                        getClientAvatar(booking.client_main_id) !== null
                        && getClientAvatar(booking.client_main_id) !== ''
                          ? getClientAvatar(booking.client_main_id)
                          : userAvatar
                      "></app-level-user>
                    <!--<div
                    mat-card-avatar
                    [style.background-image]="
                      'url(' +
                      (getClientAvatar(booking.client_main_id) !== null
                        ? getClientAvatar(booking.client_main_id)
                        : userAvatar) +
                      ')'
                    "
                    style="width:100px; height: 60px;"
                  ></div>-->
                  </div>
                  <div style="display:inline-block; vertical-align: top;">
                    <mat-card-title>
                      {{getClientName(booking.client_main_id)}}
                    </mat-card-title>
                    <mat-card-subtitle style="margin-left:0px;">
                      {{
                        getLanguage(getClient(booking.client_main_id)?.language1_id)
                      }}
                      · {{
                        getCountry(getClient(booking.client_main_id)?.country)
                      }} ·
                      {{
                        calculateAge(getClient(booking.client_main_id)?.birth_date)
<<<<<<< HEAD
                      }}
                      &ensp;{{ "years" | translate }}
                    </mat-card-subtitle>
                    <mat-card-subtitle>
                      <mat-icon svgIcon="logo:message-text"></mat-icon>
                      <a
                        href="tel:{{ getClient(booking.client_main_id)?.phone }}"
                        title="{{ getClient(booking.client_main_id)?.phone }}">
                        <mat-icon svgIcon="logo:phone"></mat-icon>
                      </a>
                      <a
                        href="mailto:{{ getClient(booking.client_main_id)?.email }}"
                        style="cursor:pointer"
                        title="{{ getClient(booking.client_main_id)?.email }}">
                        <mat-icon svgIcon="logo:mail"></mat-icon>
                      </a>
                    </mat-card-subtitle>
=======
                        }}
                        &ensp;{{ "years" | translate }}
                      </mat-card-subtitle>
                      <mat-card-subtitle style="display: flex;">
                        <vex-icon src="chat">
                        </vex-icon>
                        <vex-icon
                          src="mail"
                          href="mailto:{{ getClient(booking.client_main_id)?.email }}"
                          style="cursor:pointer"
                          title="{{ getClient(booking.client_main_id)?.email }}">
                        </vex-icon>
                        <vex-icon
                          src="phone"
                          href="tel:{{ getClient(booking.client_main_id)?.phone }}"
                          title="{{ getClient(booking.client_main_id)?.phone }}">
                        </vex-icon>
                      </mat-card-subtitle>
                    </div>
                  </div>
                  <div
                    style="display: inline-block;width: 20%; text-align: right;">
                    <button
                      *ngIf="booking.status !== 2"
                      style="width: 55px;height: 55px;padding: 0px;min-width: 55px;"
                      mat-raised-button
                      color="accent"
                      (click)="sendMailInfo()">
                      <img class="icon-send-mail"
                        src="assets/img/icons/send-mail.svg" />
                      <!--{{ "send" | translate }} {{ "mail" | translate }}-->
                    </button>
>>>>>>> 00ecbada
                  </div>
                </div>
                <div
                  style="display: inline-block;width: 20%; text-align: right;">
                  <button
                    *ngIf="booking.status !== 2"
                    style="width: 55px;height: 55px;padding: 0px;min-width: 55px;"
                    mat-raised-button
                    color="accent"
                    (click)="sendMailInfo()">
                    <img class="icon-send-mail"
                         src="assets/img/icons/send-mail.svg" />
                    <!--{{ "send" | translate }} {{ "mail" | translate }}-->
                  </button>
                </div>
              </div>
            </mat-card-content>

            <!--<div
            style="width: 100%;"
            *ngIf="!isNanValue(this.boukiiCarePrice) && boukiiCarePrice > 0"
          >
            <p style="float: left;">Boukii Care</p>
            <mat-slide-toggle
              color="accent"
              [(ngModel)]="booking.has_boukii_care"
              *ngIf="boukiiCarePrice"
              (change)="addBoukiiCare($event)"
              [disabled]="booking.status === 2"
              style="float: right;"
            ></mat-slide-toggle>
          </div>-->

            <div class="title-actividad">
              <b class="title">{{ "summary" | translate }}</b>
            </div>
            <div class="list-box">
              <div *ngIf="booking.status !== 2">
                <div class="col-left">{{ "base_price" | translate }}</div>
                <div class="col-right">
                  {{ getBasePrice(true) }}
                  {{
                    bookingsToCreate.length > 0
                      ? bookingsToCreate[0].courseDates[0].currency
                      : ""
                  }}
                </div>
              </div>

              <div *ngIf="booking.status === 2">
                <div class="col-left">{{ "base_price" | translate }}</div>
                <div class="col-right">
                  {{ getBasePriceForAnulations(true) }}
                  {{
                    bookingsToCreate.length > 0
                      ? bookingsToCreate[0].courseDates[0].currency
                      : ""
                  }}
                </div>
              </div>

              <!--
            <ng-container *ngFor="let item of courseExtra; let i = index">
              <span style="width: 100%; float:left" *ngIf="item">
                <p style="float:left">Forfait {{item?.name}}</p>
                <p style="float:right">
                  {{item?.price}}
                  {{bookingsToCreate.length > 0 ? bookingsToCreate[0].courseDates[0].currency : ''}}
                </p>
              </span>
            </ng-container>
            -->

              <ng-container
                *ngFor="let item of bookingsToCreate; let i = index">
                  <span
                    *ngIf="item.courseDates[0].course.course_type == 1 && getCourseExtraForfaitPriceByCourse(item.courseDates[0])"
                    style="width: 100%; float:left">
                    <p style="float:left">
                      Forfaits - {{'course' | translate}} {{
                        item.courseDates[0].course.name }}
                    </p>
                    <p style="float:right">
                      +{{
                        getCourseExtraForfaitPriceByCourse(item.courseDates[0])
                      }}
                      {{getCourse(item?.courseDates[0]?.course_id)?.currency}}
                    </p>
                  </span>
                <span
                  *ngIf="item.courseDates[0].course.course_type == 2 &&  getCourseExtraForfaitPriceByDateHour(item.courseDates[0])"
                  style="width: 100%; float:left">
                    <p style="float:left">
                      Forfait
                      {{
                        item.courseDates[0].date
                          | date: "fullDate":"":translateService.currentLang
                      }}
                      - {{ item.courseDates[0].hour_start.slice(0, -3) }} -
                      {{ item.courseDates[0].hour_end.slice(0, -3) }}
                    </p>
                    <p style="float:right">
                      +{{
                        getCourseExtraForfaitPriceByDateHour(
                          item.courseDates[0]
                        )
                      }}
                      {{getCourse(item?.courseDates[0]?.course_id)?.currency}}
                    </p>
                  </span>
                <span *ngIf="item.courseDates[0].course.course_type == 3 "
                      style="width: 100%; float:left">
                    <p style="float:left">
                      Extra
                      {{
                        item.courseDates[0].date
                          | date: "fullDate":"":translateService.currentLang
                      }}
                      - {{ item.courseDates[0].hour_start.slice(0, -3) }} -
                      {{ item.courseDates[0].hour_end.slice(0, -3) }}
                    </p>
                    <p style="float:right">
                      +{{
                        getCourseExtraForfaitPriceByDateHour(
                          item.courseDates[0]
                        )
                      }}
                      {{getCourse(item?.courseDates[0]?.course_id)?.currency}}
                    </p>
                  </span>
              </ng-container>

<<<<<<< HEAD
              <div class="mat-divider"
                   style="margin: 10px 0 5px 0;!important;border-top-color: #A4A3A3;width: 100%;"></div>
=======
                <div class="mat-divider"
                  style="margin: 10px 0 5px 0 !important;border-top-color: #A4A3A3;width: 100%;"></div>
>>>>>>> 00ecbada

              <div style="margin-bottom: 10px;">
                <div class="col-left"><b>Subtotal</b></div>
                <div class="col-right">
                  {{ geBasePriceAndExtraPrice() }}
                  {{
                    bookingsToCreate.length > 0
                      ? bookingsToCreate[0].courseDates[0].currency
                      : ""
                  }}
                </div>
              </div>

              <div style="margin-bottom: 10px;">
                {{ "apply_reduction" | translate }}
                <button
                  class="btn-plus"
                  mat-raised-button
                  color="accent"
                  [disabled]="booking.status === 2 || booking.paid || isFinished"
                  (click)="addReduction()">
                  +
                </button>
                <!--<button
                class="btn-plus"
                mat-raised-button
                color="accent"
                (click)="addReduction()"
                [disabled]="booking.status === 2 || booking.paid"
              >
              +
              </button>-->
              </div>

              <div *ngIf="booking.has_reduction">
                <div class="col-left">{{ "reduction" | translate }}</div>
                <div class="col-right">
                  -{{ booking.price_reduction }}
                  {{
                    bookingsToCreate.length > 0
                      ? bookingsToCreate[0].courseDates[0].currency
                      : ""
                  }}
                </div>
              </div>

              <ng-container *ngIf="discounts.length > 0">
                <div *ngFor="let item of discounts; let i = index">
                  <div class="col-left">{{ "multidate_discount" | translate
                    }}</div>
                  <div class="col-right">
                    -{{ item }}
                    {{
                      bookingsToCreate.length > 0
                        ? bookingsToCreate[0].courseDates[0].currency
                        : ""
                    }}
                  </div>
                </div>

                <div *ngIf="booking.has_reduction">
                  <div class="col-left">{{ "reduction" | translate }}</div>
                  <div class="col-right">
                    -{{ booking.price_reduction }}
                    {{
                      bookingsToCreate.length > 0
                        ? bookingsToCreate[0].courseDates[0].currency
                        : ""
                    }}
                  </div>
                </div>
              </ng-container>

              <div *ngIf="!isNanValue(this.cancellationInsurance)">
                <div class="col-left">
                  {{ "op_rem" | translate }}
                  <mat-slide-toggle
                    color="accent"
                    [(ngModel)]="booking.has_cancellation_insurance"
                    *ngIf="cancellationInsurance"
                    (change)="addCancellationInsurance($event)"
                    [disabled]="booking.status === 2 || booking.paid || hasOneCancelled() || isFinished"
                    style="float: left; margin-left: 10px"></mat-slide-toggle>
                </div>
                <div class="col-right">
                  <div *ngIf="booking.has_cancellation_insurance">
                    {{getOpRemPrice()}}
                    {{
                      bookingsToCreate.length > 0
                        ? bookingsToCreate[0].courseDates[0].currency
                        : ""
                    }}
                  </div>
                </div>
              </div>

              <span
                style="width: 100%; float:left"
                *ngIf="booking.has_boukii_care">
                  <p style="float:left">Boukii Care</p>
                  <p style="float:right">
                    {{ booking.price_boukii_care }}
                    {{
                      bookingsToCreate.length > 0
                        ? bookingsToCreate[0].courseDates[0].currency
                        : ""
                    }}
                  </p>
                </span>

              <div *ngIf="booking.has_tva">
                <div class="col-left">{{ "tva" | translate | uppercase
                  }}</div>
                <div class="col-right">
                  {{ tvaPrice.toFixed(2) }}
                  {{
                    bookingsToCreate.length > 0
                      ? bookingsToCreate[0].courseDates[0].currency
                      : ""
                  }}
                </div>
              </div>

<<<<<<< HEAD
              <div class="mat-divider"
                   style="margin: 10px 0 5px 0;!important;border-top-color: #A4A3A3;width: 100%;"></div>
=======
                <div class="mat-divider"
                  style="margin: 10px 0 5px 0 !important;border-top-color: #A4A3A3;width: 100%;"></div>
>>>>>>> 00ecbada

              <div>
                <div class="col-left"><b>{{ "total" | translate | uppercase
                  }}</b></div>
                <div class="col-right">
                  {{ finalPrice.toFixed(2) }}
                  {{
                    bookingsToCreate.length > 0
                      ? bookingsToCreate[0].courseDates[0].currency
                      : ""
                  }}
                </div>
              </div>
            </div>

            <div class="title-actividad">
              <b class="title">{{ "payment_history" | translate }}</b>
            </div>
            <div class="list-box">
              <div *ngIf="bookingPendingPrice < 0 && booking.paid">
                <div class="col-left">
                    <span style="color:#FB9B1B">{{ "refund_text" | translate |
                      uppercase }}</span>
                </div>
                <div class="col-right">
                    <span style="color:#FB9B1B">
                      {{ bookingPendingPrice.toFixed(2) }}
                      {{
                        bookingsToCreate.length > 0
                          ? bookingsToCreate[0].courseDates[0].currency
                          : ""
                      }}
                    </span>
                </div>
              </div>

              <div
                *ngIf="bookingPendingPrice < 0 && !booking.paid && (booking.status === 1 ||  booking.status === 3)">
                <div class="col-left">
                    <span style="color:#FB9B1B">{{ "pending_payment" | translate
                      | uppercase }}</span>
                </div>
                <div class="col-right">
                    <span style="color:#FB9B1B">
                      {{ bookingPendingPrice.toFixed(2) }}
                      {{
                        bookingsToCreate.length > 0
                          ? bookingsToCreate[0].courseDates[0].currency
                          : ""
                      }}
                    </span>
                </div>
              </div>

              <div
                *ngIf="bookingPendingPrice === 0 && booking.paid && (booking.status === 1 ||  booking.status === 3)">
                <div class="col-left">
                    <span style="color:#2fca45">{{ "ispaid" | translate |
                      uppercase }}</span>
                </div>
                <div class="col-right">
                    <span style="color:#2fca45">
                      {{ booking.paid_total }}
                      {{
                        bookingsToCreate.length > 0
                          ? bookingsToCreate[0].courseDates[0].currency
                          : ""
                      }}
                    </span>
                </div>
              </div>

              <div
                *ngIf="bookingPendingPrice === 0 && !booking.paid && (booking.status === 1 ||  booking.status === 3)">
                <div class="col-left">
                    <span style="color:#2fca45">{{ "ispaid" | translate |
                      uppercase }}</span>
                </div>
                <div class="col-right">
                    <span style="color:#2fca45">
                      {{ finalPrice }}
                      {{
                        bookingsToCreate.length > 0
                          ? bookingsToCreate[0].courseDates[0].currency
                          : ""
                      }}
                    </span>
                </div>
              </div>

              <div
                *ngIf="booking.status === 2 && booking.has_cancellation_insurance">
                <div class="col-left">
                    <span style="color:#2fca45">{{ "ispaid" | translate |
                      uppercase }}</span>
                </div>
                <div class="col-right">
                    <span style="color:#2fca45">
                      {{ booking.price_cancellation_insurance }}
                      {{
                        bookingsToCreate.length > 0
                          ? bookingsToCreate[0].courseDates[0].currency
                          : ""
                      }}
                    </span>
                </div>
              </div>

<<<<<<< HEAD
              <div class="mat-divider"
                   style="margin: 10px 0 10px 0;!important;border-top-color: #A4A3A3;width: 100%;"></div>
=======
                <div class="mat-divider"
                  style="margin: 10px 0 10px 0 !important;border-top-color: #A4A3A3;width: 100%;"></div>
>>>>>>> 00ecbada

              <div
                *ngIf="bonus.length > 0 || (booking.status !== 2 && bookingPendingPrice > 0)">
                <div class="col-left">
                  {{ "vouchers" | translate }}
                </div>
                <div class="col-right">
                  <button
                    *ngIf="booking.status !== 2 && bookingPendingPrice > 0"
                    style="min-width: 2rem;height: 1rem;float: right;"
                    mat-raised-button
                    color="accent"
                    (click)="addBonus()"
                    [disabled]="booking.status === 2 || bookingPendingPrice <= 0">
                    +
                  </button>
                </div>
              </div>

              <ng-container *ngIf="bonus.length > 0">
                <div *ngFor="let item of bonus; let i = index">
                  <div class="col-left">
                    {{ item.log ? (item.log.created_at | date:
                    "dd/MM/YYYY hh:mm") : getCurrentDateFormatted() }}<br>
                    {{ item?.bonus?.code }}
                  </div>
                  <div class="col-right">
                    {{
                      item?.bonus.before
                        ? item?.bonus?.currentPay.toFixed(2)
                        : item?.bonus?.reducePrice.toFixed(2)
                    }}
                    {{
                      bookingsToCreate.length > 0
                        ? bookingsToCreate[0].courseDates[0].currency
                        : ""
                    }}

                    <mat-icon
                      *ngIf="!booking.paid && booking.status != 2"
                      svgIcon="mat:delete"
                      style="float: left;color: red; cursor:pointer; margin-left: 2px"
                      (click)="deleteBonus(i)"></mat-icon>
                  </div>
                </div>
              </ng-container>

              <span *ngIf="payments.length > 0"
                    style="width: 100%; float:left">
                  <div style="float:left">
                    {{ "method_paiment" | translate }}
                  </div>
                </span>
              <ng-container *ngFor="let item of payments">
                <div style="width: 100%; float:left" *ngIf="item.amount > 0">
                  <div style="float:left" *ngIf="item.status == 'refund'">
                    {{ item.created_at | date: "dd/MM/YYYY hh:mm:ss" }}:
                    {{ "refund" | translate }}
                  </div>
                  <div style="float:left" *ngIf="item.status == 'no_refund'">
                    {{ item.created_at | date: "dd/MM/YYYY hh:mm:ss" }}:
                    {{ "no_refund" | translate }}
                  </div>
                  <div style="float:left" *ngIf="item.status == 'paid'">
                    {{ item.created_at | date: "dd/MM/YYYY hh:mm:ss" }}:
                    {{ "payment" | translate }} - {{ item.notes | translate }}
                  </div>
                  <div style="float:right" *ngIf="item.status === 'refund'">
                    {{ item.amount }}
                    {{
                      bookingsToCreate.length > 0
                        ? bookingsToCreate[0].courseDates[0].currency
                        : ""
                    }}
                  </div>
                  <div style="float:right" *ngIf="item.status == 'no_refund'">
                    {{ item.amount }}
                    {{
                      bookingsToCreate.length > 0
                        ? bookingsToCreate[0].courseDates[0].currency
                        : ""
                    }}
                  </div>
                  <div style="float:right" *ngIf="item.status == 'paid'">
                    {{ item.amount }}
                    {{
                      bookingsToCreate.length > 0
                        ? bookingsToCreate[0].courseDates[0].currency
                        : ""
                    }}
                  </div>
                </div>
              </ng-container>
            </div>

            <div class="title-actividad">
              <b class="title">{{ "change_history" | translate }}</b>
            </div>

            <ng-container *ngFor="let item of bookingLog">
              <div *ngIf="item.action == 'created by api'">
                <div class="list-box">
                  {{ item.created_at | date: "dd/MM/YYYY hh:mm:ss" }}:<br>
                  {{ "api_created" | translate }}
                </div>
              </div>
              <div *ngIf="item.action == 'page_created'">
                <div class="list-box">
                  {{ item.created_at | date: "dd/MM/YYYY hh:mm:ss" }}:<br>
                  {{ "page_created" | translate }}
                </div>
              </div>
              <div *ngIf="item.action == 'refund'">
                <div class="list-box">
                  {{ item.created_at | date: "dd/MM/YYYY hh:mm:ss" }}:<br>
                  {{ "cancel_refund" | translate }}
                </div>
              </div>
              <div *ngIf="item.action == 'refund_boukii_pay'">
                <div class="list-box">
                  {{ item.created_at | date: "dd/MM/YYYY hh:mm:ss" }}:<br>
                  {{ "refund_boukii_pay" | translate }}
                </div>
              </div>
              <div *ngIf="item.action == 'full_cancel'">
                <div class="list-box">
                  {{ item.created_at | date: "dd/MM/YYYY hh:mm:ss" }}:<br>
                  {{ "full_cancel" | translate }}
                </div>
              </div>
              <div *ngIf="item.action == 'partial_cancel'">
                <div class="list-box">
                  {{ item.created_at | date: "dd/MM/YYYY hh:mm:ss" }}:<br>
                  {{ "partial_cancel" | translate }}
                </div>
              </div>
              <div *ngIf="item.action == 'no_refund'">
                <div class="list-box">
                  {{ item.created_at | date: "dd/MM/YYYY hh:mm:ss" }}:<br>
                  {{ "cancel_no_refund" | translate }}
                </div>
              </div>
              <div *ngIf="item.action == 'refund_cash'">
                <div class="list-box">
                  {{ item.created_at | date: "dd/MM/YYYY hh:mm:ss" }}:<br>
                  {{ "refund_cash" | translate }}
                </div>
              </div>
              <div *ngIf="item.action == 'voucher_refund'">
                <div class="list-box">
                  {{ item.created_at | date: "dd/MM/YYYY hh:mm:ss" }}:<br>
                  {{ "voucher_refund" | translate }}
                </div>
              </div>
              <div *ngIf="item.action == 'update'">
                <div class="list-box">
                  {{ item.created_at | date: "dd/MM/YYYY hh:mm:ss" }}:<br>
                  {{ "mails.type3" | translate }}
                </div>
              </div>
            </ng-container>

            <ng-container
              *ngIf="!booking.paid && booking.status !== 2 && bookingPendingPrice > 0">
              <mat-divider
                class="text-border"
                style="margin: 10px 0 10px 0"></mat-divider>
              <div class="square-buttons-container">
                <button
                  mat-raised-button
                  color="accent"
                  class="square-button"
                  (click)="selectedButton = '1'; selectedSubButton = '0'"
                  [class.selected]="selectedButton === '1'">
                  {{ "payment_direct" | translate }}
                </button>
                <button
                  mat-raised-button
                  color="accent"
                  class="square-button"
                  (click)="
                    selectedButton = '2';
                    selectedSubButton = '0';
                    defaults.payment_method_id = 3
                  "
                  [class.selected]="selectedButton === '2'">
                  {{ "payment_online" | translate }}
                </button>
              </div>
              <mat-divider
                class="text-border"
                style="margin: 10px 0 10px 0"></mat-divider>
              <div
                class="square-buttons-container"
                *ngIf="selectedButton === '1'">
                <button
                  mat-raised-button
                  color="accent"
                  class="square-button"
                  (click)="
                    selectedSubButton = '1'; defaults.payment_method_id = 1
                  "
                  [class.selected]="selectedSubButton === '1'">
                  {{ "payment_cash" | translate }}
                </button>
                <button
                  mat-raised-button
                  color="accent"
                  class="square-button"
                  (click)="
                    selectedSubButton = '2'; defaults.payment_method_id = 4
                  "
                  [class.selected]="selectedSubButton === '2'">
                  {{ "payment_other" | translate }}
                </button>
                <button
                  mat-raised-button
                  color="accent"
                  class="square-button"
                  (click)="
                    selectedSubButton = '3'; defaults.payment_method_id = 2
                  "
                  [class.selected]="selectedSubButton === '3'"
                  [disabled]="booking.payrexx_reference === null">
                  Boukii Pay
                </button>
              </div>
              <mat-divider
                *ngIf="selectedSubButton === '1' || selectedSubButton === '2'"
                class="text-border"
                style="margin: 10px 0 10px 0"></mat-divider>
              <div
                style="width:100%"
                class="square-buttons-container"
                *ngIf="selectedSubButton === '1' || selectedSubButton === '2'">
                <p style="float:left;width: 100%;">
                  {{ "is_paid" | translate }}
                </p>
                <mat-slide-toggle
                  color="accent"
                  [(ngModel)]="defaults.paid"
                  [checked]="defaults.paid"
                  style="float: right;"></mat-slide-toggle>
              </div>
              <mat-divider
                *ngIf="
                  selectedSubButton === '1' ||
                  selectedSubButton === '2' ||
                  selectedSubButton === '3'
                "
                class="text-border"
                style="margin: 10px 0 10px 0"></mat-divider>
              <div
                style="width:100%"
                class="square-buttons-container"
                *ngIf="
                  selectedSubButton === '1' ||
                  selectedSubButton === '2' ||
                  selectedSubButton === '3'
                ">
                <button
                  mat-raised-button
                  color="accent"
                  class="square-button"
                  (click)="create()">
                  {{ "confirm_booking" | translate }}
                </button>
              </div>
              <div
                class="square-buttons-container"
                *ngIf="selectedButton === '2'">
                <button
                  style="width:100%"
                  mat-raised-button
                  color="primary"
                  class="square-button"
                  (click)="create()">
                  {{ "confirm_email" | translate }}
                </button>
              </div>
              <div
                class="square-buttons-container"
                *ngIf="selectedButton === '3'">
                <button
                  style="width:100%"
                  mat-raised-button
                  color="primary"
                  class="square-button"
                  (click)="create()">
                  {{ "confirm_booking" | translate }}
                </button>
              </div>
            </ng-container>
            <ng-container
              *ngIf="!booking.paid && booking.status !== 2 && bookingPendingPrice == 0">
              <mat-divider
                class="text-border"
                style="margin: 10px 0 10px 0"></mat-divider>
              <div
                class="square-buttons-container">
                <button
                  style="width:100%"
                  mat-raised-button
                  color="primary"
                  class="square-button"
                  (click)="defaults.payment_method_id = 5; create()">
                  {{ "confirm_booking" | translate }}
                </button>
              </div>
            </ng-container>
          </mat-card>
        </div>
      </div>
    </div>
  </div>
</div><|MERGE_RESOLUTION|>--- conflicted
+++ resolved
@@ -566,13 +566,7 @@
                   </div>
                 </div>
 
-<<<<<<< HEAD
-                <!--<div style="width: 100%; float:left;background: #e6e6e6;padding: 2%; margin-bottom: 15px;" *ngIf="false">
-                <div class="flex flex-col sm:flex-row gap-2 sm:gap-6">
-                  <div style="width: 65%;">
-                    <mat-slide-toggle>Alquiler material</mat-slide-toggle>
-=======
-                  <!--<div style="width: 100%; float:left;background: var(--is-light-theme, #e6e6e6) var(--is-dark-theme, #121212);;padding: 2%; margin-bottom: 15px;" *ngIf="false">
+                  <!--<div style="width: 100%; float:left;background: #e6e6e6;padding: 2%; margin-bottom: 15px;" *ngIf="false">
                   <div class="flex flex-col sm:flex-row gap-2 sm:gap-6">
                     <div style="width: 65%;">
                       <mat-slide-toggle>Alquiler material</mat-slide-toggle>
@@ -580,12 +574,7 @@
                     <div>
                       <p>+ 168 CHF</p>
                     </div>
->>>>>>> 00ecbada
-                  </div>
-                  <div>
-                    <p>+ 168 CHF</p>
-                  </div>
-                </div>
+                  </div>
 
 
                 <div class="flex flex-col sm:flex-row gap-2 sm:gap-6">
@@ -598,16 +587,7 @@
                 </div>
               </div>
 
-<<<<<<< HEAD
-              <div style="width: 100%; float:left;background: #e6e6e6;padding: 2%; margin-bottom: 15px;" *ngIf="false">
-                <div class="flex flex-col sm:flex-row gap-2 sm:gap-6">
-                  <div style="width: 65%;">
-                    <mat-slide-toggle>Comida</mat-slide-toggle>
-                  </div>
-                  <div>
-                    <p>+ 168 CHF</p>
-=======
-                <div style="width: 100%; float:left;background: var(--is-light-theme, #e6e6e6) var(--is-dark-theme, #121212);;padding: 2%; margin-bottom: 15px;" *ngIf="false">
+                <div style="width: 100%; float:left;background: #e6e6e6;padding: 2%; margin-bottom: 15px;" *ngIf="false">
                   <div class="flex flex-col sm:flex-row gap-2 sm:gap-6">
                     <div style="width: 65%;">
                       <mat-slide-toggle>Comida</mat-slide-toggle>
@@ -615,22 +595,11 @@
                     <div>
                       <p>+ 168 CHF</p>
                     </div>
->>>>>>> 00ecbada
-                  </div>
-                </div>
-
-<<<<<<< HEAD
-              </div>
-
-              <div style="width: 100%; float:left;background: #e6e6e6;padding: 2%;" *ngIf="false">
-                <div class="flex flex-col sm:flex-row gap-2 sm:gap-6">
-                  <div style="width: 65%;">
-                    <mat-slide-toggle>Transporte</mat-slide-toggle>
-                  </div>
-                  <div>
-                    <p>+ 168 CHF</p>
-=======
-                <div style="width: 100%; float:left;background: var(--is-light-theme, #e6e6e6) var(--is-dark-theme, #121212);;padding: 2%;" *ngIf="false">
+                  </div>
+
+              </div>
+
+                <div style="width: 100%; float:left;background: #e6e6e6;padding: 2%;" *ngIf="false">
                   <div class="flex flex-col sm:flex-row gap-2 sm:gap-6">
                     <div style="width: 65%;">
                       <mat-slide-toggle>Transporte</mat-slide-toggle>
@@ -638,19 +607,17 @@
                     <div>
                       <p>+ 168 CHF</p>
                     </div>
->>>>>>> 00ecbada
-                  </div>
-                </div>
-              </div>-->
-              </div>
-              <div
-                style="width: 100%;float:left; margin-top: 10px;margin-left: 3%;">
-                <div *ngIf="courses[bI].course_type == 2">
-                  <p style="width: 60%;float: left;">
-                    {{ "options_total" | translate }}
-                  </p>
-                  <p style="color: #EA0C60;">
-                    +{{
+                  </div>
+                </div>-->
+                </div>
+                <div
+                  style="width: 100%;float:left; margin-top: 10px;margin-left: 3%;">
+                  <div *ngIf="courses[bI].course_type == 2">
+                    <p style="width: 60%;float: left;">
+                      {{ "options_total" | translate }}
+                    </p>
+                    <p style="color: #EA0C60;">
+                      +{{
                       getCourseExtraForfaitPriceByDateHour(item.courseDates[0])
                     }}
                     {{getCourse(item?.courseDates[0]?.course_id)?.currency}}
@@ -713,18 +680,11 @@
                 style="width: 100%;"
                 class="text-border"></mat-divider>
 
-<<<<<<< HEAD
-              <div style="width: 100%;float:left;margin: 20px 0 0 0;">
-                <div class="flex flex-col sm:flex-row gap-2 sm:gap-6">
-                  <mat-form-field appearance="outline" class="flex-auto">
-                    <mat-label>{{
-=======
                 <div
                   style="width: 100%;float:left;margin: 20px 0 0 0;padding: 10px;">
                   <div class="flex flex-col sm:flex-row gap-2 sm:gap-6">
                     <mat-form-field appearance="outline" class="flex-auto">
                       <mat-label>{{
->>>>>>> 00ecbada
                         "observation_client" | translate
                       }}</mat-label>
                     <input
@@ -801,7 +761,6 @@
                     {{ booking.user.username }}
                     <span style="margin-left: 10px;">({{
                         booking.user.first_name + ' ' + booking.user.last_name
-<<<<<<< HEAD
                       }})</span>
                   </div>
                 </mat-card-subtitle>
@@ -847,48 +806,6 @@
                     </span>
                   </span>
               </div>
-=======
-                        }})</span>
-                    </div>
-                  </mat-card-subtitle>
-                </div>
-                <div class="title-status">
-                  <span
-                    style="color:#00C32B;background-color: #B2EFAD;"
-                    *ngIf="isActive">
-                    {{'active' | translate | uppercase }}
-                  </span>
-                  <span
-                    style="color:rgba(68, 74, 88, 1);background-color: rgba(227, 227, 227, 1);"
-                    *ngIf="isFinished">
-                    {{'finished' | translate | uppercase }}
-                  </span>
-                  <span
-                    style="color:rgba(146, 26, 0, 1);background-color: rgba(247, 187, 153, 1);"
-                    *ngIf="booking.status === 2">
-                    {{'cancelled' | translate | uppercase }}
-                  </span>
-                  <span
-                    style="color:rgba(83, 65, 0, 1);background-color: rgba(247, 227, 153, 1);"
-                    *ngIf="booking.status === 3">
-                    {{'partial_cancelled' | translate | uppercase }}
-                  </span>
-
-                  <span
-                    style="color:#00C32B;background-color: #B2EFAD;"
-                    *ngIf="booking.status === 1 && booking.paid">
-                    {{'payed' | translate | uppercase }}
-                  </span>
-                  <span
-                    style="color:rgba(146, 26, 0, 1);background-color: rgba(247, 187, 153, 1)"
-                    *ngIf="booking.status === 1 && !booking.paid">
-                    {{'no_payed' | translate | uppercase }}
-                  </span>
-                </div>
-              </mat-card-header>
-
-              <mat-card-content>
->>>>>>> 00ecbada
 
               <div class="holder-client">
                 <div style="display: inline-block; width: 80%;">
@@ -929,25 +846,6 @@
                       }} ·
                       {{
                         calculateAge(getClient(booking.client_main_id)?.birth_date)
-<<<<<<< HEAD
-                      }}
-                      &ensp;{{ "years" | translate }}
-                    </mat-card-subtitle>
-                    <mat-card-subtitle>
-                      <mat-icon svgIcon="logo:message-text"></mat-icon>
-                      <a
-                        href="tel:{{ getClient(booking.client_main_id)?.phone }}"
-                        title="{{ getClient(booking.client_main_id)?.phone }}">
-                        <mat-icon svgIcon="logo:phone"></mat-icon>
-                      </a>
-                      <a
-                        href="mailto:{{ getClient(booking.client_main_id)?.email }}"
-                        style="cursor:pointer"
-                        title="{{ getClient(booking.client_main_id)?.email }}">
-                        <mat-icon svgIcon="logo:mail"></mat-icon>
-                      </a>
-                    </mat-card-subtitle>
-=======
                         }}
                         &ensp;{{ "years" | translate }}
                       </mat-card-subtitle>
@@ -980,24 +878,9 @@
                         src="assets/img/icons/send-mail.svg" />
                       <!--{{ "send" | translate }} {{ "mail" | translate }}-->
                     </button>
->>>>>>> 00ecbada
-                  </div>
-                </div>
-                <div
-                  style="display: inline-block;width: 20%; text-align: right;">
-                  <button
-                    *ngIf="booking.status !== 2"
-                    style="width: 55px;height: 55px;padding: 0px;min-width: 55px;"
-                    mat-raised-button
-                    color="accent"
-                    (click)="sendMailInfo()">
-                    <img class="icon-send-mail"
-                         src="assets/img/icons/send-mail.svg" />
-                    <!--{{ "send" | translate }} {{ "mail" | translate }}-->
-                  </button>
-                </div>
-              </div>
-            </mat-card-content>
+                  </div>
+                </div>
+              </mat-card-content>
 
             <!--<div
             style="width: 100%;"
@@ -1113,13 +996,8 @@
                   </span>
               </ng-container>
 
-<<<<<<< HEAD
-              <div class="mat-divider"
-                   style="margin: 10px 0 5px 0;!important;border-top-color: #A4A3A3;width: 100%;"></div>
-=======
                 <div class="mat-divider"
                   style="margin: 10px 0 5px 0 !important;border-top-color: #A4A3A3;width: 100%;"></div>
->>>>>>> 00ecbada
 
               <div style="margin-bottom: 10px;">
                 <div class="col-left"><b>Subtotal</b></div>
@@ -1243,13 +1121,8 @@
                 </div>
               </div>
 
-<<<<<<< HEAD
-              <div class="mat-divider"
-                   style="margin: 10px 0 5px 0;!important;border-top-color: #A4A3A3;width: 100%;"></div>
-=======
                 <div class="mat-divider"
                   style="margin: 10px 0 5px 0 !important;border-top-color: #A4A3A3;width: 100%;"></div>
->>>>>>> 00ecbada
 
               <div>
                 <div class="col-left"><b>{{ "total" | translate | uppercase
@@ -1358,13 +1231,8 @@
                 </div>
               </div>
 
-<<<<<<< HEAD
-              <div class="mat-divider"
-                   style="margin: 10px 0 10px 0;!important;border-top-color: #A4A3A3;width: 100%;"></div>
-=======
                 <div class="mat-divider"
                   style="margin: 10px 0 10px 0 !important;border-top-color: #A4A3A3;width: 100%;"></div>
->>>>>>> 00ecbada
 
               <div
                 *ngIf="bonus.length > 0 || (booking.status !== 2 && bookingPendingPrice > 0)">

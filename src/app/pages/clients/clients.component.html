<vex-page-layout>

  <!--<vex-secondary-toolbar>
    <vex-breadcrumbs [crumbs]="[{text: '', icon: 'clientes2'}, {text: 'list', icon: ''}]" class="flex-auto"></vex-breadcrumbs>
    <button class="ml-2" color="primary" mat-icon-button type="button">
      <mat-icon svgIcon="mat:more_vert"></mat-icon>
    </button>
  </vex-secondary-toolbar>-->

  <vex-secondary-toolbar current="">
<<<<<<< HEAD
    <vex-breadcrumbs [crumbs]="[
    {icon:'clientes'},
    {text:'clients', title: true},
    ]" class="flex-auto"></vex-breadcrumbs>
=======
    <i class="icon"><img src="../assets/img/icons/clientes.svg" /></i>
    <h2 class="title">{{'clients' | translate}}</h2>
    <h3 class="subtitle">{{'list' | translate}}</h3>
>>>>>>> 8d3101ef
  </vex-secondary-toolbar>

  <vex-page-layout-content class="fullwidth" [ngClass]="{'table-show-detail': this.showDetail}">
      <vex-aio-table [columns]="columns" [entity]="entity" [deleteEntity]="deleteEntity" [title]="'clients'"
                     [route]="'clients'" [createComponent]="createComponent" [canDelete]="false" [canDeactivate]="true"
      (showDetailEvent)="showDetailEvent($event)" [filterColumn]="'school_id'" [filterField]="user.schools[0].id" [sectionIcon]="icon"
                     [with]="['sports','clientSports.degree','clientsSchools','utilizers']"
      [showDetail]="showDetail"></vex-aio-table>
  </vex-page-layout-content>

  <vex-page-layout-content
    class="fullwidth col-right"
    *ngIf="showDetail"
  >
    <mat-card>
      <mat-card-header class="card-header">
        <div style="width: 100%;">
          <span style="display: inline-block;width: 80%; text-align: left;">
            <mat-card-title>{{'client_detail' | translate}}</mat-card-title>
          </span>
          <span style="display: inline-block;width: 20%; text-align: right;">
            <img src="assets/img/icons/edit.svg" (click)="goTo('/clients/update/'+detailData.id)" class="btn-edit" />
            <img src="assets/img/icons/close.svg" (click)="showDetail = false" class="btn-close" />
          </span>
        </div>
        <div style="width: 100%; border-top: 1px solid white; margin-top: 5px; padding-top: 5px;">
          <mat-card-subtitle style="width:100%;">
            <div style="width: 60%;display:inline-block;text-align: left; color: white;">
              <b>{{ 'client' | translate}}:</b>
              <span style="margin-left: 10px;font-weight: normal;">
                <span>01/08/2024</span><span style="margin-left: 10px;font-style: italic;">11:13h</span>
              </span>
            </div>
            <div style="width: 40%;display:inline-block;text-align: right;color: white;font-weight: normal;">
              Admin <span style="margin-left: 10px;">(Arsene Garcia)</span>
            </div>
          </mat-card-subtitle>
        </div>
      </mat-card-header>

      <mat-card-content>
        <div *ngIf="mainIdSelected">

          <div class="title-label">
            <div class="title">
              <b>{{'client' | translate}} {{detailData.id}}</b>
            </div>
          </div>

          <div class="holder-client">
            <div class="col-left">
              <app-level-user
                [allLevels]="clientSport.length ? getSportLevels(clientSport[0]?.sport_id) : []"
                [selectLevel]=" clientSport.length ? clientSport[0]?.degree_id : null"
                [size]="100"
                [userImage]="detailData.image ? detailData.image : imageAvatar">
              </app-level-user>
            </div>
            <div class="col-right">
              <div class="client-name">
                {{detailData.first_name}} {{detailData.last_name}}
              </div>
              <div class="client-dates">
                {{getLanguage(detailData.language1_id)}} · {{getCountry(detailData.country)}} · {{calculateAge(detailData.birth_date)}} {{'years' | translate }}
              </div>
              <div>
                <mat-icon svgIcon="logo:message-text"></mat-icon>
                <a
                  href="mailto:{{detailData?.email}}"
                  style="cursor:pointer"
                  title="{{detailData?.email}}"
                >
                  <mat-icon svgIcon="logo:mail"></mat-icon>
                </a>
                <a
                  href="tel:{{detailData?.phone}}"
                  title="{{detailData?.phone}}"
                >
                  <mat-icon svgIcon="logo:phone"></mat-icon>
                </a>
              </div>
            </div>
          </div>
        </div>

        <div *ngIf="!mainIdSelected">
          <div class="title-label">
            <div class="title">
              <b>{{'client' | translate}} {{utilizer.id}}</b>
            </div>
          </div>

          <div class="holder-client">
            <div class="col-left">
              <app-level-user
                [allLevels]="clientSportUtilizer?.length ? getSportLevels(clientSportUtilizer[0].sport_id) : []"
                [selectLevel]="clientSportUtilizer?.length ? clientSportUtilizer[0].degree_id : null"
                [size]="100"
                [userImage]="utilizer.image !== null ? utilizer?.image : imageAvatar">
              </app-level-user>
            </div>
            <div class="col-right">
              <div class="client-name">
                {{utilizer.first_name}} {{utilizer.last_name}}
              </div>
              <div class="client-dates">
                {{getLanguage(utilizer.language1_id)}} · {{getCountry(utilizer.country)}} · {{calculateAge(utilizer.birth_date)}} {{'years' | translate }}
              </div>
              <div>
                <mat-icon svgIcon="logo:message-text"></mat-icon>
                <a
                  href="mailto:{{utilizer?.email}}"
                  style="cursor:pointer"
                  title="{{utilizer?.email}}"
                >
                  <mat-icon svgIcon="logo:mail"></mat-icon>
                </a>
                <a
                  href="tel:{{utilizer?.phone}}"
                  title="{{utilizer?.phone}}"
                >
                  <mat-icon svgIcon="logo:phone"></mat-icon>
                </a>
              </div>
            </div>
          </div>
        </div>

        <div class="cards-user-holder">
          <div class="cards-user" (click)="mainIdSelected = !mainIdSelected; utilizerSportLoaded = false;" [ngClass]="{'active-border': mainIdSelected}">
            <div class="image">
              <img [src]="detailData.image !== null && detailData.image !== '' ? detailData.image : imageAvatar" />
            </div>
            <div class="name">{{ detailData.first_name }} {{ detailData.last_name }}</div>
            <div class="subtitle">{{getLanguage(detailData.language1_id)}} · {{getCountry(detailData.country)}} · {{calculateAge(detailData.birth_date)}} {{'years' | translate }}</div>
          </div>
          <div *ngFor="let item of utilizers; let i = index" (click)="toggleBorder(i, item)" [ngClass]="{'active-border': borderActive === i && !mainIdSelected}">
            <div class="cards-user">
              <img [src]="item.image !== null && item.image !== '' ? item.image : imageAvatar" />
            </div>
            <div class="name">{{ item.first_name }} {{ item.last_name }}</div>
            <div class="subtitle">{{ getLanguage(item.language1_id) }} · {{calculateAge(item.birth_date) }} {{'years' | translate }} · {{ getCountry(item.country) }}</div>
          </div>
        </div>

        <div *ngIf="mainIdSelected">
          <div class="title-label">
            <div class="title">
              <b>{{'sports' | translate}}</b>
            </div>
          </div>

          <div class="deportes-holder">
            <ng-container *ngFor="let item of clientSport">
              <div style="width: calc(33.33% - 4px);display:inline-block;vertical-align:top;margin-right:4px;">
                <div style="text-align: center;width: 100%;">
                  <img [src]="item.icon_selected" width="50" height="50" style="border-radius: 6px; border: solid 1px #808080;display:inline-block;" [ngStyle]="{'background-color': item?.level?.color, 'border-color': item?.level?.color}" />
                </div>
                <div style="text-align: center;width: 100%;">{{item?.name}}</div>
                <div style="text-align: center;width: 100%;">
                  <div [ngStyle]="{
                    'color': '#fff',
                    'background-color': item?.level?.color,
                    'border-color': item?.level?.color,
                    'width': '100%',
                    'padding': '3px'
                  }">
                    <div style="text-align: center;pading: 0px 3px; font-size:12px;">{{item?.level?.annotation}} {{item?.level?.name}}</div>
                  </div>
                </div>
              </div>
            </ng-container>

            <div style="width:100%; margin-top:20px;">
              <button class="btn-primary-accent" style="width: 100%;" (click)="createBooking();">{{'add_booking' | translate }}</button>
            </div>
          </div>
        </div>

        <div *ngIf="mainIdSelected">
          <div class="title-label">
            <div class="title">
              <b>{{'data' |translate}}</b>
            </div>
          </div>

          <div class="list-holder">
            <div class="col-left">
              <b>Email</b>
            </div>
            <div class="col-right">
              {{detailData.email}}
            </div>
          </div>
          <div class="list-holder">
            <div class="col-left">
              <b>{{'phone' | translate }}</b>
            </div>
            <div class="col-right">
              {{detailData.phone}}
            </div>
          </div>
          <div class="list-holder">
            <div class="col-left">
              <b>{{'birth_date' | translate }}</b>
            </div>
            <div class="col-right">
              {{detailData.birth_date | date: 'dd/MM/YYYYY'}}
            </div>
          </div>
          <div class="list-holder">
            <div class="col-left">
              <b>{{'address' | translate}}</b>
            </div>
            <div class="col-right">
              {{detailData.address}}, {{detailData.cp}}
            </div>
          </div>
        </div>

        <div style="width: 100%;" *ngIf="!mainIdSelected && utilizerSportLoaded">
          <div class="title-label">
            <div class="title">
              <b>{{'sports' | translate}}</b>
            </div>
          </div>

          <ng-container *ngFor="let item of clientSportUtilizer">
            <div style="width: calc(33.33% - 4px);display:inline-block;vertical-align:top;margin-right:4px;">
              <div style="text-align: center;width: 100%;">
                <img [src]="item.icon_selected" width="50" height="50" style="border-radius: 6px; border: solid 1px #808080;display:inline-block;" [ngStyle]="{'background-color': item?.level?.color,'border-color': item?.level?.color}" />
              </div>
              <div style="text-align: center;width: 100%;">{{item?.name}}</div>
              <div style="text-align: center;width: 100%;">
                <div [ngStyle]="{
                  'color': '#fff',
                  'background-color': item?.level?.color,
                  'border-color': item?.level?.color,
                  'width': '100%',
                  'padding': '3px'
                }">
                  <div style="text-align: center;pading: 0px 3px; font-size:12px;">{{item?.level?.annotation}} {{item?.level?.name}}</div>
                </div>
              </div>
            </div>
          </ng-container>

          <div style="width:100%; margin-top:20px;">
            <button class="btn-primary-accent" style="width: 100%;" (click)="createBooking();">{{'add_booking' | translate }}</button>
          </div>
        </div>

        <div style="width:100%; margin-top:5%;" *ngIf="!mainIdSelected">
          <div class="title-label">
            <div class="title">
              <b>{{'data' | translate}}</b>
            </div>
          </div>

          <div class="list-holder">
            <div class="col-left">
              <b>Email</b>
            </div>
            <div class="col-right">
              {{utilizer.email}}
            </div>
          </div>
          <div class="list-holder">
            <div class="col-left">
              <b>{{'phone' | translate }}</b>
            </div>
            <div class="col-right">
              {{utilizer.phone}}
            </div>
          </div>
          <div class="list-holder">
            <div class="col-left">
              <b>{{'birth_date' | translate }}</b>
            </div>
            <div class="col-right">
              {{utilizer.birth_date | date: 'dd/MM/YYYYY'}}
            </div>
          </div>
          <div class="list-holder">
            <div class="col-left">
              <b>{{'address' | translate}}</b>
            </div>
            <div class="col-right">
              {{utilizer.address}}, {{utilizer.cp}}
            </div>
          </div>
        </div>

      </mat-card-content>
    </mat-card>
  </vex-page-layout-content>
</vex-page-layout><|MERGE_RESOLUTION|>--- conflicted
+++ resolved
@@ -8,16 +8,11 @@
   </vex-secondary-toolbar>-->
 
   <vex-secondary-toolbar current="">
-<<<<<<< HEAD
     <vex-breadcrumbs [crumbs]="[
     {icon:'clientes'},
     {text:'clients', title: true},
+    {text:'list', subtitle: true},
     ]" class="flex-auto"></vex-breadcrumbs>
-=======
-    <i class="icon"><img src="../assets/img/icons/clientes.svg" /></i>
-    <h2 class="title">{{'clients' | translate}}</h2>
-    <h3 class="subtitle">{{'list' | translate}}</h3>
->>>>>>> 8d3101ef
   </vex-secondary-toolbar>
 
   <vex-page-layout-content class="fullwidth" [ngClass]="{'table-show-detail': this.showDetail}">

--- conflicted
+++ resolved
@@ -1,5 +1,3 @@
-<<<<<<< HEAD
-<vex-secondary-toolbar>
   <vex-secondary-toolbar current="">
     <vex-breadcrumbs [crumbs]="[
     {icon:'clientes2'},
@@ -7,24 +5,15 @@
     {text:this.mode === 'create' ? 'new_client' :  'edit_client', subtitle: true}
     ]" class="flex-auto"></vex-breadcrumbs>
   </vex-secondary-toolbar>
-=======
 <!--<vex-secondary-toolbar current="{{'clients' | translate }}">
   <vex-breadcrumbs
     [crumbs]="[{text: '', icon: 'clientes2'}, {text: 'new_client', icon: ''}]"
     class="flex-auto"
   ></vex-breadcrumbs>
->>>>>>> 8d3101ef
   <button class="ml-2" color="primary" mat-icon-button type="button">
     <mat-icon svgIcon="mat:more_vert"></mat-icon>
   </button>
-</vex-secondary-toolbar>-->
-
-<vex-secondary-toolbar current="">
-  <i class="icon"><img src="../assets/img/icons/clientes.svg" /></i>
-  <h2 class="title">{{'clients' | translate}}</h2>
-  <h3 class="subtitle">{{'new_client' | translate}}</h3>
 </vex-secondary-toolbar>
-
 <div
   [@stagger]="true"
   class="p-gutter container"

--- conflicted
+++ resolved
@@ -139,11 +139,7 @@
         .client-name {
           font-size: 1.3em;
           font-weight: 700;
-<<<<<<< HEAD
-          color: var(--color-dark1);
-=======
           color: var(--color-dark1);  // O cualquier otra propiedad CSS válida
->>>>>>> 1bcb92c6
           margin-bottom: 2px;
         }
 

<vex-page-layout mode="card">

  <!--<vex-page-layout-header class="flex flex-col items-start justify-center" style="background-color: rgba(var(--background-foreground-rgb), var(--tw-bg-opacity));">
    <div class="container" style="max-width: none;">
      <i class="fa fa-cog" style="float: left;font-size: 30px;margin: 0 10px 0 0;color: #f53d7c;"></i>
      <h2 class="title m-0" style="float: left;font-size: 30px;">{{'settings' | translate}} </h2>
    </div>
  </vex-page-layout-header>-->

  <vex-secondary-toolbar current="">
    <vex-breadcrumbs [crumbs]="[
    {icon:'reglages'},
    {text:'settings', title: true},
    ]" class="flex-auto"></vex-breadcrumbs>
  </vex-secondary-toolbar>

  <mat-spinner *ngIf="loading" style="margin: 0 auto"></mat-spinner>
  <vex-page-layout-content class="container pt-6" style="max-width: none !important;" *ngIf="!loading">
    <div class="card">
      <mat-tab-group>
        <mat-tab label="{{'season' | translate}}" [formGroup]="seasonForm">

          <vex-page-layout>
            <vex-page-layout-content class="-mt-6 fullwidth" style="margin: 1% 0 0 0">
              <h1 style="color:#808080;font-size:24px">{{'settings.new_season' | translate}}</h1>
              <p style="padding: 1%; color:#808080">{{'settings.new_season.save' | translate}}</p>
              <div style="width: 100%; float: left;padding: 1%">
                <div style="padding: 1%;width: 100%;float: left;border: #e6e6e6 1px solid;">
                  <div style="float:left; width:30%">

                    <p style="font-weight: bold; color:#808080">{{'settings.new_season.general' | translate}}</p>
                  </div>
                  <div style="float:left; width:70%">
                    <button class="btn-primary-accent" style="float: right;" (click)="saveSeason()">{{'settings.new_season.save' | translate}}</button>
                  </div>

                </div>
                <div style="width: 100%; float: left; border:#e6e6e6 1px solid;padding: 1%;">
                  <div class="flex flex-col sm:flex-row gap-2 sm:gap-6" >

                    <div class="flex-auto">
                      <label for="dateFrom">{{'settings.new_season.start' | translate}}</label>
                      <mat-form-field appearance="outline" style="width: 100%">

                        <input matInput id="dateFrom" [matDatepicker]="pickerFrom" formControlName="fromDate" [min]="today" [(ngModel)]="selectedFrom" [value]="selectedFrom">
                        <mat-datepicker-toggle matSuffix [for]="pickerFrom"></mat-datepicker-toggle>
                        <mat-datepicker #pickerFrom [startAt]="selectedFrom"></mat-datepicker>
                      </mat-form-field>
                    </div>
                    <div class="flex-auto">
                      <label for="dateTo">{{'settings.new_season.end' | translate}}</label>

                      <mat-form-field appearance="outline" style="width: 100%">

                        <input matInput id="dateTo" [matDatepicker]="pickerTo" formControlName="toDate" [disabled]="selectedFrom === null" [min]="selectedFrom" [(ngModel)]="selectedTo" [value]="selectedTo">
                        <mat-datepicker-toggle matSuffix [for]="pickerTo"></mat-datepicker-toggle>
                        <mat-datepicker #pickerTo [startAt]="selectedTo"></mat-datepicker>
                      </mat-form-field>
                    </div>
                  </div>
                  <div class="flex flex-col sm:flex-row gap-2 sm:gap-6" >

                    <div class="flex-auto">
                      <label for="hour">{{'settings.new_season.hour_start' | translate }}</label>
                      <mat-form-field appearance="outline" style="width: 100%;">
                        <input id="hour" type="text" placeholder="Hora " matInput [matAutocomplete]="matHourFrom" formControlName="startHour">
                        <mat-autocomplete #matHourFrom="matAutocomplete">
                          <mat-option *ngFor="let hour of hours" [value]="hour" (onSelectionChange)="selectedFromHour = hour">
                            {{hour}}
                          </mat-option>
                        </mat-autocomplete>
                      </mat-form-field>
                    </div>

                    <div class="flex-auto">
                      <label for="endHour">{{'settings.new_season.hour_end' | translate }}</label>
                      <mat-form-field appearance="outline" style="width: 100%;">
                        <input id="endHour" type="text" placeholder="Hora" matInput [matAutocomplete]="matHourTo" formControlName="endHour">
                        <mat-autocomplete #matHourTo="matAutocomplete">
                          <mat-option *ngFor="let hour of filteredHours" [value]="hour" (onSelectionChange)="selectedToHour = hour">
                            {{hour}}
                          </mat-option>
                        </mat-autocomplete>
                      </mat-form-field>
                    </div>
                  </div>

                  <div class="sm:flex-row gap-2 sm:gap-6">
                    <div *ngFor="let holiday of holidays; let i = index" style="width: 49%; float:left;" [ngClass]="{'margin-right': isEven(i)}">
                      <div style="width: 5%;float: left;margin: 4% 0 0 0;">
                        <mat-icon svgIcon="mat:delete" style="color:red;cursor:pointer" (click)="deleteHoliday(i)"></mat-icon>

                      </div>
                      <div style="width: 95%; float:left;">
                        <label for="holiday-{{i}}">{{'settings.new_season.holiday' | translate }}</label>

                        <mat-form-field appearance="outline" style="width: 100%">
                          <input matInput [matDatepicker]="picker" [min]="today" id="holiday-{{i}}" (dateChange)="onDateSelect($event, i)" [value]="holiday">
                          <mat-datepicker-toggle matSuffix [for]="picker" ></mat-datepicker-toggle>
                          <mat-datepicker #picker [startAt]="today"></mat-datepicker>
                        </mat-form-field>
                      </div>
                    </div>
                  </div>
                  <div style="width: 100%; margin: 2% 0 0 0; float:left;border: 1px solid #e6e6e6;padding: 1%;">
                    <div style="width: 5%; float:left;">

                      <button class="add-date" mat-fab (click)="addHoliday()">
                        <mat-icon svgIcon="mat:add" class="icon-date"></mat-icon>
                      </button>
                    </div>
                    <div style="width: 95%; float:left;margin: 1% 0 0 0;">
                      <p>{{'settings.new_season.holiday_add' | translate }}</p>
                    </div>
                  </div>
                </div>
              </div>

              <div style="width: 100%; float: left;padding: 1%">
                <div style="padding: 1%;width: 100%;float: left;border: #e6e6e6 1px solid;">
                  <div style="float:left; width:30%">

                    <p style="font-weight: bold; color:#808080">{{'settings.school.title' | translate}}</p>
                  </div>
                  <div style="float:left; width:70%">
                    <button class="btn-primary-accent" style="float: right;" (click)="saveContactData();">{{'settings.school.save' | translate}}</button>
                  </div>
                </div>
                <div style="width: 100%; float: left; border:#e6e6e6 1px solid;padding: 1%;">
                  <div class="flex flex-col sm:flex-row gap-2 sm:gap-6">
                    <mat-form-field appearance="outline" class="flex-auto">
                      <mat-label>{{'address' | translate}}</mat-label>

                      <input formControlName="contact_phone" matInput required type="text" [(ngModel)]="defaultsSchoolData.contact_address">
                    </mat-form-field>

                    <mat-form-field appearance="outline" class="flex-auto">
                      <mat-label>Email</mat-label>
                      <input formControlName="contact_address" matInput required type="text" [(ngModel)]="defaultsSchoolData.contact_email">

                    </mat-form-field>
                  </div>
                  <div class="flex flex-col sm:flex-row gap-2 sm:gap-6">
                    <mat-form-field appearance="outline" class="flex-auto">
                      <mat-label>{{'cp' | translate}}</mat-label>

                      <input formControlName="contact_address_number" matInput required type="text" [(ngModel)]="defaultsSchoolData.contact_cp">
                    </mat-form-field>

                    <mat-form-field appearance="outline" class="flex-auto">
                      <mat-label>{{'phone' | translate}}</mat-label>
                      <input formControlName="contact_cp" matInput required type="tel" [(ngModel)]="defaultsSchoolData.contact_phone">

                    </mat-form-field>
                  </div>
                  <div class="flex flex-col sm:flex-row gap-2 sm:gap-6">
                    <mat-form-field appearance="outline" class="vex-flex-form-field flex-auto">
                      <mat-label>{{'country' | translate }}</mat-label>
                      <input type="text" placeholder="Selecciona una opción" matInput [formControl]="myControlCountries" [matAutocomplete]="autoCountry" formControlName="contact_country" >
                      <mat-autocomplete #autoCountry="matAutocomplete" [displayWith]="displayFnCountry">
                        <mat-option *ngFor="let country of filteredCountries | async" [value]="country" (onSelectionChange)="defaultsSchoolData.contact_country = country.id">
                          {{country.name}}
                        </mat-option>
                      </mat-autocomplete>
                    </mat-form-field>

                    <mat-form-field appearance="outline" class="vex-flex-form-field flex-auto">
                      <mat-label>{{'province' | translate }}</mat-label>
                      <input type="text" placeholder="Selecciona una opción" matInput [formControl]="myControlProvinces" [matAutocomplete]="autoProvince" formControlName="contact_province" >
                      <mat-autocomplete #autoProvince="matAutocomplete" [displayWith]="displayFnProvince">
                        <mat-option *ngFor="let province of filteredProvinces | async" [value]="province" (onSelectionChange)="defaultsSchoolData.contact_province = province.id">
                          {{province.name}}
                        </mat-option>
                      </mat-autocomplete>
                    </mat-form-field>
                  </div>
                  <div class="flex flex-col sm:flex-row gap-2 sm:gap-6">
                    <mat-form-field appearance="outline" class="flex-auto">
                      <mat-label>{{'city' | translate}}</mat-label>

                      <input formControlName="contact_city" matInput required type="text" [(ngModel)]="defaultsSchoolData.contact_city">
                    </mat-form-field>
                  </div>
                </div>
              </div>
            </vex-page-layout-content>
          </vex-page-layout>
        </mat-tab>
        <mat-tab label="{{'sports' | translate}}">
          <mat-tab-group>
            <mat-tab label="{{'settings.sports.title' | translate}}">
              <vex-page-layout>
                <vex-page-layout-content class="-mt-6 fullwidth" style="margin: 1% 0 0 0">
                  <div style="float: left; width: 100%;border: 1px solid #e6e6e6;padding: 1%;margin: 0 0 2% 0;">
                    <h1 style="color:#808080;font-size:24px;float: left; width: 100%;">{{'settings.sports.title' | translate}}</h1>
                    <p style="padding: 1%; color:#808080;float: left; width: 75%;">
                      {{'settings.sports.subtitle' | translate }}.<br>
                      {{'settings.sports.subtitle_info' | translate }}
                    </p>
                    <button class="btn-primary-accent" (click)="saveSchoolSports()">{{'save_changes' | translate}}</button>
                  </div>

                  <div style="width: 100%;">
                    <p style="font-size: 30px;font-weight: bold;color: #808080; margin-bottom: 20px;">{{'winter' | translate }}</p>
                    <div class="items-icons">
                      <ng-container *ngFor="let item of sports">
<<<<<<< HEAD
                        <div style="cursor:pointer"*ngIf="item.sport_type === 1" (click)="setSport(item.id)">
                          <div style="width: 50%; border-radius: 6px; margin-bottom: 10px;" [ngClass]="{'unselected-icon': sportsList.indexOf(item.id) === -1, 'selected-icon': sportsList.indexOf(item.id) !== -1}" *ngIf="item.sport_type === 1">
                            <div style="width: 100%;">
                              <img style="width: 100%;" [src]="sportsList.indexOf(item.id) !== -1 ? item.icon_selected : item.icon_unselected"/>
                            </div>
                          </div>
                          <div style="width: 100%;" *ngIf="item.sport_type === 1">
                            <p style="width: 50%;text-align: center;line-height: 14px; font-size: 14px;">{{ item.name }}</p>
=======
                        <div class="item" *ngIf="item.sport_type === 1" (click)="setSport(item.id)">
                          <div class="icon" [ngClass]="{'unselected-icon': sportsList.indexOf(item.id) === -1, 'selected-icon': sportsList.indexOf(item.id) !== -1}" *ngIf="item.sport_type === 1">
                            <img [src]="sportsList.indexOf(item.id) !== -1 ? item.icon_selected : item.icon_unselected"/>
>>>>>>> 84c4f934
                          </div>
                          <div class="text" *ngIf="item.sport_type === 1">{{ item.name }}</div>
                        </div>
                      </ng-container>
                    </div>
                  </div>

                  <div style="width: 100%;">
                    <p style="font-size: 30px;font-weight: bold;color: #808080; margin-top: 40px; margin-bottom: 20px;">{{'summer' | translate }}</p>
                    <div class="items-icons">
                      <ng-container *ngFor="let item of sports">
<<<<<<< HEAD
                        <div style="cursor:pointer" *ngIf="item.sport_type === 2" (click)="setSport(item.id)">
                          <div style="width: 50%; border-radius: 6px; margin-bottom: 10px;" *ngIf="item.sport_type === 2" [ngClass]="{'unselected-icon': sportsList.indexOf(item.id) === -1, 'selected-icon': sportsList.indexOf(item.id) !== -1}">
                            <div style="width: 100%;">
                              <img style="width: 100%;" [src]="sportsList.indexOf(item.id) !== -1 ? item.icon_selected : item.icon_unselected"/>
                            </div>
                          </div>
                          <div style="width: 100%;" *ngIf="item.sport_type === 2">
                            <p style="width: 50%;text-align: center;line-height: 14px; font-size: 14px;">{{ item.name }}</p>
=======
                        <div class="item" *ngIf="item.sport_type === 2" (click)="setSport(item.id)">
                          <div class="icon" *ngIf="item.sport_type === 2" [ngClass]="{'unselected-icon': sportsList.indexOf(item.id) === -1, 'selected-icon': sportsList.indexOf(item.id) !== -1}">
                            <img [src]="sportsList.indexOf(item.id) !== -1 ? item.icon_selected : item.icon_unselected"/>
>>>>>>> 84c4f934
                          </div>
                          <div class="text" *ngIf="item.sport_type === 2">{{ item.name }}</div>
                        </div>
                      </ng-container>
                    </div>
                  </div>

                  <div style="width: 100%;">
                    <p style="font-size: 30px;font-weight: bold;color: #808080; margin-top: 40px; margin-bottom: 20px;">{{'settings.sports.all_sessions' | translate}}</p>
                    <div class="items-icons">
                      <ng-container *ngFor="let item of sports">
<<<<<<< HEAD
                        <div style="cursor:pointer"  *ngIf="item.sport_type === 3"  (click)="setSport(item.id)">
                          <div style="width: 50%; border-radius: 6px; margin-bottom: 10px;" [ngClass]="{'unselected-icon': sportsList.indexOf(item.id) === -1, 'selected-icon': sportsList.indexOf(item.id) !== -1}">
                            <div style="width: 100%;">
                              <img style="width: 100%;" [src]="sportsList.indexOf(item.id) !== -1 ? item.icon_selected : item.icon_unselected"/>
                            </div>
                          </div>
                          <div style="width: 100%;">
                            <p style="width: 50%;text-align: center;line-height: 14px; font-size: 14px;">{{ item.name }}</p>
=======
                        <div class="item" (click)="setSport(item.id)">
                          <div class="icon" [ngClass]="{'unselected-icon': sportsList.indexOf(item.id) === -1, 'selected-icon': sportsList.indexOf(item.id) !== -1}">
                            <img [src]="sportsList.indexOf(item.id) !== -1 ? item.icon_selected : item.icon_unselected"/>
>>>>>>> 84c4f934
                          </div>
                          <div class="text">{{ item.name }}</div>
                        </div>
                      </ng-container>
                    </div>
                  </div>

                </vex-page-layout-content>
              </vex-page-layout>
            </mat-tab>
            <mat-tab label="{{'levels' | translate}}">
              <vex-page-layout>
                <vex-page-layout-content class="-mt-6 fullwidth" style="margin: 1% 0 0 0">
                  <div style="float: left; width: 100%;border: 1px solid #e6e6e6;padding: 1%;margin: 0 0 2% 0;">
                    <h1 style="color:#808080;font-size:24px;float: left; width: 100%;">{{'levels' | translate}}</h1>
                    <p style="padding: 1%; color:#808080;float: left; width: 75%;">
                      {{'settings.sports.levels.text1' | translate}}<br>
                      {{'settings.sports.levels.text2' | translate}}
                    </p>
                    <button class="btn-primary-accent" (click)="updateSportDegrees()">{{'save_changes' | translate}}</button>
                  </div>

                  <div style="float: left; width: 100%;margin-bottom: 20px;margin-top: 10px;">
                    <ng-container *ngFor="let item of schoolSports; let i = index">
                      <div style="float: left; width: 5%;margin-left: 6%">
                      <!-- Contenido del div (aplicar estilos selected)-->
                        <div style="float: left; width: 100%; border-radius: 10px;" (click)="selectSport(item.id)"
                          [ngStyle]="{
                            'background': selectedSport === item.id ? '#e91e63' : '#e6e6e6'
                          }">
                          <div style="float: left; width: 100%;cursor:pointer" (click)="dataSourceLevels.data = item.degrees">
                            <img style="float: left; width: 100%;" [src]="item.icon_selected"/>
                          </div>
                        </div>

                        <div style="float: left; width: 100%;">
                          <p style="float: left; width: 100%;text-align: center;">{{ item.name }}</p>
                        </div>
                      </div>
                    </ng-container>
                  </div>

                  <div style="float: left; width: 100%;">
                    <!-- añadir mat table de niveles-->
                    <table #reductionTable id="table-level" mat-table [dataSource]="dataSourceLevels" matSort style="border: 1px solid #e6e6e6">

                      <ng-container matColumnDef="ageMin">
                        <th mat-header-cell *matHeaderCellDef mat-sort-header> {{'age_from'|translate}}</th>
                        <td mat-cell *matCellDef="let element">
                          <mat-form-field appearance="outline" class="flex-auto">
                            <input matInput placeholder="{{'acronym'|translate}}" type="number" [value]="element.age_min" [(ngModel)]="element.age_min">
                          </mat-form-field>
                        </td>
                      </ng-container>

                      <ng-container matColumnDef="ageMax">
                        <th mat-header-cell *matHeaderCellDef mat-sort-header> {{'age_to'|translate}}</th>
                        <td mat-cell *matCellDef="let element">
                          <mat-form-field appearance="outline" class="flex-auto">
                            <input matInput placeholder="{{'acronym'|translate}}" type="number" [value]="element.age_max" [(ngModel)]="element.age_max">
                          </mat-form-field>
                        </td>
                      </ng-container>

                      <ng-container matColumnDef="annotation">
                        <th mat-header-cell *matHeaderCellDef mat-sort-header> {{'acronym'|translate}} </th>
                        <td mat-cell *matCellDef="let element">

                          <mat-form-field appearance="outline" class="flex-auto">
                            <input matInput placeholder="{{'acronym'|translate}}" type="text" [value]="element.annotation" [(ngModel)]="element.annotation">
                          </mat-form-field>

                        </td>
                      </ng-container>

                      <ng-container matColumnDef="name">
                        <th mat-header-cell *matHeaderCellDef mat-sort-header> {{'name'|translate}} </th>
                        <td mat-cell *matCellDef="let element">
                          <mat-form-field appearance="outline" class="flex-auto">
                            <input matInput placeholder="{{'name'|translate}}" type="text" [value]="element.name" [(ngModel)]="element.name">
                          </mat-form-field>
                        </td>
                      </ng-container>

                      <ng-container matColumnDef="status">
                        <th mat-header-cell *matHeaderCellDef mat-sort-header> {{'status'|translate}} </th>
                        <td mat-cell *matCellDef="let element">
                          <mat-slide-toggle [checked]="element.active" [(ngModel)]="element.active"></mat-slide-toggle>
                        </td>
                      </ng-container>

                      <ng-container matColumnDef="color">
                        <th mat-header-cell *matHeaderCellDef mat-sort-header> {{'color'|translate}} </th>
                        <td mat-cell *matCellDef="let element">
                          <div style="width: 50%;float: left;height: 35px;border-radius: 5px;" [style.background-color]="element.color">

                          </div>
                        </td>
                      </ng-container>

                      <ng-container matColumnDef="edit">
                        <th mat-header-cell *matHeaderCellDef>  </th>
                        <td mat-cell *matCellDef="let element; let idx = index">
                          <mat-icon svgIcon="mat:edit" (click)="editGoal(element, idx)"></mat-icon>
                        </td>
                      </ng-container>

                      <tr mat-header-row *matHeaderRowDef="displayedLevelsColumns"></tr>
                      <tr mat-row *matRowDef="let row; columns: displayedLevelsColumns;"></tr>
                    </table>
                  </div>
                </vex-page-layout-content>
              </vex-page-layout>
            </mat-tab>
          </mat-tab-group>

        </mat-tab>
        <mat-tab label="{{'courses.title' | translate}}">
          <ng-template matStepLabel>{{'prices'|translate}}</ng-template>
          <div style="float: left; width: 100%;border: 1px solid #e6e6e6;padding: 1%;margin:2%;">
            <h1 style="color:#808080;font-size:24px;float: left; width: 100%;">{{'settings.prices.table' | translate}}</h1>
            <p style="padding: 1%; color:#808080;float: left; width: 75%;">
              {{'settings.prices.text' | translate}}<br>
            </p>
            <button class="btn-primary-accent" (click)="savePrices()">{{'save_changes' | translate}}</button>
          </div>
          <div class="p-6">

            <mat-form-field appearance="outline" class="flex-auto">
              <input matInput placeholder="Enter people number" type="number" [value]="people" [(ngModel)]="people" (ngModelChange)="updateTable()">
            </mat-form-field>

            <div class="table-container" >
              <table mat-table [dataSource]="dataSource" class="mat-elevation-z8" #scrollContainer>
                <caption>{{'price' |translate}} {{'in'|translate}} CFH</caption>

                <!-- Intervalo Column -->
                <ng-container matColumnDef="intervalo">
                  <th mat-header-cell *matHeaderCellDef>  {{'interval'|translate}} </th>
                  <td mat-cell *matCellDef="let row"> {{row.intervalo}} </td>
                </ng-container>

                <!-- Personas Columns -->
                <ng-container *ngFor="let col of displayedColumns.slice(1)" [matColumnDef]="col">
                  <th mat-header-cell *matHeaderCellDef> {{col}} </th>
                  <td mat-cell *matCellDef="let row">
                    <mat-form-field appearance="outline" class="flex-auto">
                      <input class="flex-auto" matInput [(ngModel)]="row[col]" style="margin-top:3%">
                    </mat-form-field>
                  </td>
                </ng-container>

                <tr mat-header-row *matHeaderRowDef="displayedColumns"></tr>
                <tr mat-row *matRowDef="let row; columns: displayedColumns;"></tr>
              </table>
            </div>
          </div>
        </mat-tab>
        <mat-tab label="{{'settings.book_page' | translate}}">
          <vex-page-layout>
            <vex-page-layout-content class="-mt-6 fullwidth" style="margin: 1% 0 0 0">
              <div style="float: left; width: 100%;border: 1px solid #e6e6e6;padding: 1%;margin: 0 0 2% 0;">
                <h1 style="color:#808080;font-size:24px;float: left; width: 100%;">{{'settings.book_page' | translate}}</h1>
                <p style="padding: 1%; color:#808080;float: left; width: 75%;">
                  {{'settings.book_page.text1' | translate}}<br>
                  {{'settings.book_page.text2' | translate}}
                </p>
                <button class="btn-primary-accent" (click)="setTheme()">{{'save_changes' | translate}}</button>
              </div>

              <div style="float: left; width: 100%;margin: 0 0 2% 0;">
                <div style="width:100%; float:left;">

                  <div style="padding: 1%;width: 100%;float: left;border: #e6e6e6 1px solid;">
                    <div style="width: 100%; float: left; ">
                      <div class="flex flex-col sm:flex-row gap-2 sm:gap-6" >
                        <div class="flex-auto">
                          <mat-radio-group [(ngModel)]="theme">
                            <mat-radio-button class="radio" [value]="'light'">
                              {{'settings.book_page.light' | translate}}
                            </mat-radio-button>
                            <mat-radio-button class="radio" [value]="'dark'">
                              {{'settings.book_page.dark' | translate}}
                            </mat-radio-button>
                          </mat-radio-group>
                        </div>
                      </div>
                    </div>
                  </div>
                </div>
              </div>
            </vex-page-layout-content>
          </vex-page-layout>
        </mat-tab>
        <mat-tab label="{{'settings.monitors' | translate}}">

          <mat-tab-group>

            <mat-tab label="{{'salarys' | translate}}">
              <vex-page-layout style="float: left;width: 100%;">
                <vex-page-layout-content class="-mt-6 fullwidth" style="margin: 1% 0 0 0;float: left;width: 100%;">
                  <div style="float: left; width: 100%;border: 1px solid #e6e6e6;padding: 1%;margin: 0 0 2% 0;width: 100%;">
                    <h1 style="color:#808080;font-size:24px;float: left; width: 100%;">{{'salarys' | translate}}</h1>
                    <p style="padding: 1%; color:#808080;float: left; width: 75%;">
                      {{'settings.monitors.salaris.text1' | translate}}<br>
                      {{'settings.monitors.salaris.text2' | translate}}<br>
                    </p>

                  </div>

                    <vex-aio-table style="float: left;width: 100%;margin: 5% 0 0 0;" [columns]="columns" [withHeader]="false" [entity]="entitySalary" [title]="'Salaires'" [route]="'settings'" [createComponent]="createComponent" [canDelete]="false" [canDeactivate]="false" [createOnModal]="true" [heigthModal]="'35vh'"></vex-aio-table>
                </vex-page-layout-content>
              </vex-page-layout>
            </mat-tab>
            <mat-tab label="{{'paid_blocks' | translate}}">
              <vex-page-layout>
                <vex-page-layout-content class="-mt-6 fullwidth" style="margin: 1% 0 0 0">

                  <div style="float: left; width: 100%;border: 1px solid #e6e6e6;padding: 1%;margin: 0 0 2% 0;">
                    <h1 style="color:#808080;font-size:24px;float: left; width: 100%;">{{'blocks' | translate}}</h1>
                    <p style="padding: 1%; color:#808080;float: left; width: 75%;">
                      {{'settings.blocks.text1' | translate}}<br>
                      {{'settings.blocks.text2' | translate}}<br>
                    </p>
                    <button class="btn-primary-accent" (click)="saveBlockages()">{{'save_changes' | translate}}</button>
                  </div>

                  <div class="p-6">
                    <mat-form-field appearance="outline" class="flex-auto" *ngFor="let item of blockages" style="width: 30%; margin: 0 2% 0 0">
                      <span matPrefix class="square-prefix" [ngStyle]="{'background-color': item.color}"></span>
                      <input matInput placeholder="Enter text" [value]="item.name" [(ngModel)]="item.name">
                    </mat-form-field>
                  </div>

                  <!--
                  <div class="p-6">
                    <div style="width: 100%; margin: 2% 0 0 0; float:left;border: 1px solid #e6e6e6;padding: 1%;">
                      <div style="width: 5%; float:left;">
                        <button class="add-date" mat-fab (click)="addBlockage()">
                          <mat-icon svgIcon="mat:add" class="icon-date"></mat-icon>
                        </button>
                      </div>
                      <div style="width: 95%; float:left;margin: 1% 0 0 0;">
                        <p>Añadir bloqueo</p>
                      </div>
                    </div>
                  </div>-->
                </vex-page-layout-content>
              </vex-page-layout>
            </mat-tab>
            <mat-tab label="{{'settings.auths' | translate}}">
              <vex-page-layout>
                <vex-page-layout-content class="-mt-6 fullwidth" style="margin: 1% 0 0 0">
                  <div style="float: left; width: 100%;border: 1px solid #e6e6e6;padding: 1%;margin: 0 0 2% 0;">
                    <h1 style="color:#808080;font-size:24px;float: left; width: 100%;">{{'levels' | translate}}</h1>
                    <p style="padding: 1%; color:#808080;float: left; width: 75%;">
                      {{'settings.auths.text1' | translate}}
                    </p>
                    <button class="btn-primary-accent" (click)="saveMonitorsAuth()">{{'save_changes' | translate}}</button>
                  </div>
                  <div style="float: left; width: 100%;border: 1px solid #e6e6e6;padding: 1%;margin: 0 0 2% 0;">
                    <h1 style="color:#808080;font-size:24px;float: left; width: 100%;">{{'settings.auths.messages_app' | translate}}</h1>
                    <div style="width:100%; float:left;">
                      <p style="width:100%; float:left;">{{'by_default' |translate}} </p>
                      <div>
                        <mat-checkbox [(ngModel)]="authorized" (change)="onAuthorizedChange(true)">{{'settings.auths.auth' | translate}}</mat-checkbox>
                        <mat-checkbox [(ngModel)]="!authorized" (change)="onAuthorizedChange(false)">{{'settings.auths.no_auth' | translate}}</mat-checkbox>
                      </div>
                    </div>
                    <p style="padding: 1%; color:#808080;float: left; width: 75%;">
                      {{'settings.auths.text2' | translate}}<br>
                      {{'settings.auths.text3' | translate}}<br><br>
                      {{'settings.auths.text4' | translate}}
                    </p>

                  </div>
                  <div style="float: left; width: 100%;border: 1px solid #e6e6e6;padding: 1%;margin: 0 0 2% 0;">
                    <h1 style="color:#808080;font-size:24px;float: left; width: 100%;">{{'settings.auths.messages_app2' | translate}}</h1>
                    <div style="width:100%; float:left;">
                      <p style="width:100%; float:left;">{{'by_default' |translate}}</p>
                      <div>
                        <mat-checkbox [(ngModel)]="authorizedBookingComm" (change)="onAuthorizedBookingChange(true)">{{'settings.auths.auth' | translate}}</mat-checkbox>
                        <mat-checkbox [(ngModel)]="!authorizedBookingComm" (change)="onAuthorizedBookingChange(false)">{{'settings.auths.no_auth' | translate}}</mat-checkbox>
                      </div>
                    </div>
                    <p style="padding: 1%; color:#808080;float: left; width: 75%;">
                      {{'settings.auths.text2' | translate}}<br>
                      {{'settings.auths.text3' | translate}}<br><br>
                      {{'settings.auths.text4' | translate}}
                    </p>

                  </div>
                </vex-page-layout-content>
              </vex-page-layout>
            </mat-tab>
          </mat-tab-group>
        </mat-tab>
        <mat-tab label="{{'bookings'|translate}}">
          <vex-page-layout>
            <vex-page-layout-content class="-mt-6 fullwidth" style="margin: 1% 0 0 0">
              <div style="float: left; width: 100%;border: 1px solid #e6e6e6;padding: 1%;margin: 0 0 2% 0;">
                <h1 style="color:#808080;font-size:24px;float: left; width: 100%;">{{'bookings'|translate}}</h1>
                <p style="padding: 1%; color:#808080;float: left; width: 75%;">
                  {{'settings.bookings.text'|translate}}
                </p>
                <button class="btn-primary-accent" (click)="saveTaxes()">{{'save_changes' | translate}}</button>
              </div>
              <div style="float: left; width: 100%;border: 1px solid #e6e6e6;padding: 1%;margin: 0 0 2% 0;">
                <h1 style="color:#808080;font-size:24px;float: left; width: 100%;">
                  <mat-slide-toggle [(ngModel)]="hasCancellationInsurance"></mat-slide-toggle> {{'op_rem'|translate}}</h1>
                <div style="width:100%; float:left;">
                  <p style="width:100%; float:left;color:#808080;">{{'settings.bookings.op_rem_text'|translate}}</p>
                  <mat-form-field appearance="outline" class="flex-auto">
                    <input matInput placeholder="Percentaje" type="number" [value]="cancellationInsurancePercent * 100" (blur)="updateInsuranceValue($event)">

                  </mat-form-field>
                </div>
                <p style="padding: 1%; color:#808080;float: left; width: 75%;">
                  {{'settings.bookings.op_rem_text2'|translate}}<br>
                  {{'settings.bookings.op_rem_text3'|translate}}<br>
                  {{'settings.bookings.op_rem_text4'|translate}}
                </p>

              </div>
              <div style="float: left; width: 100%;border: 1px solid #e6e6e6;padding: 1%;margin: 0 0 2% 0;">
                <h1 style="color:#808080;font-size:24px;float: left; width: 100%;">
                  <mat-slide-toggle [(ngModel)]="hasBoukiiCare"></mat-slide-toggle> Boukii Care
                  <span style="color: #e6e6e6">({{'settings.bookings.boukii_care_title' | translate}})</span></h1>
                <p style="padding: 1%; color:#808080;float: left; width: 75%;">
                  {{'settings.bookings.boukii_care_text1' |translate}}<br>
                  {{'settings.bookings.boukii_care_text2' |translate}}<br>
                  {{'settings.bookings.boukii_care_text3' |translate}}<br><br>
                  {{'settings.bookings.boukii_care_text4' |translate}}<a href="" style="text-decoration:none; color: #f53d7c;">Enlace</a>
                </p>
                <div style="width:100%; float:left;">
                  <p style="width:100%; float:left;color:#808080;">{{'settings.bookings.boukii_care_price' | translate}}</p>
                  <mat-form-field appearance="outline" class="flex-auto">
                    <input matInput placeholder="Percentaje" type="number" [value]="boukiiCarePrice" (blur)="updateBoukiiCareValue($event)">

                  </mat-form-field>
                </div>
              </div>
              <div style="float: left; width: 100%;border: 1px solid #e6e6e6;padding: 1%;margin: 0 0 2% 0;">
                <h1 style="color:#808080;font-size:24px;float: left; width: 100%;">{{'settings.bookings.cancelations' | translate}}</h1>
                <div style="width:100%; float:left;">
                  <p style="width:100%; float:left;color:#808080;" [innerHTML]="'settings.bookings.cancelations.text1' | translate"></p>
                  <mat-form-field appearance="outline" class="flex-auto">
                      <input matInput type="number" [value]="cancellationNoRem" (blur)="updateCancelationNoRem($event)">

                  </mat-form-field>
                </div>
                <div style="width:100%; float:left;">
                  <p style="width:100%; float:left;color:#808080;" [innerHTML]="'settings.bookings.cancelations.text3' | translate"></p>
                  <mat-form-field appearance="outline" class="flex-auto">
                    <input matInput type="number" [value]="cancellationRem" (blur)="updateCancelationRem($event)">
                  </mat-form-field>
                </div>
                <p style="padding: 1%; color:#808080;float: left; width: 75%;">
                  {{'settings.bookings.cancelations.text5' | translate}}<br>
                  {{'settings.bookings.cancelations.text6' | translate}}<br>
                </p>
              </div>

              <div style="float: left; width: 100%;border: 1px solid #e6e6e6;padding: 1%;margin: 0 0 2% 0;">
                <h1 style="color:#808080;font-size:24px;float: left; width: 100%;">
                  <mat-slide-toggle [(ngModel)]="hasTVA"></mat-slide-toggle>{{'tva' | translate}}</h1>
                <div style="width:100%; float:left;">
                  <p style="width:100%; float:left;color:#808080;">{{'settings.bookings.tva.text1' | translate}}</p>
                  <mat-form-field appearance="outline" class="flex-auto">
                    <input matInput placeholder="TVA" type="number" [value]="tva* 100" (blur)="updateTVAValue($event)">

                  </mat-form-field>
                </div>
                <p style="padding: 1%; color:#808080;float: left; width: 75%;">
                  {{'settings.bookings.tva.text1' | translate}}
                </p>

              </div>
              <div style="float: left; width: 100%;border: 1px solid #e6e6e6;padding: 1%;margin: 0 0 2% 0;">
                <h1 style="color:#808080;font-size:24px;float: left; width: 100%;">
                 {{'currency' | translate}}</h1>
                <div style="width:100%; float:left;">
                  <mat-form-field appearance="outline" class="flex-auto">
                    <mat-select placeholder="{{'currency' | translate}}" [(ngModel)]="currency">
                      <mat-option *ngFor="let item of currencies" [value]="item">
                        {{ item }}
                      </mat-option>
                    </mat-select>
                  </mat-form-field>
                </div>
              </div>
            </vex-page-layout-content>
          </vex-page-layout>
        </mat-tab>

        <mat-tab label="{{'extras' | translate}}">
          <mat-tab-group>

            <mat-tab label="{{'rent' | translate}}" *ngIf="false">


              <vex-page-layout>
                <vex-page-layout-content class="-mt-6 fullwidth" style="margin: 1% 0 0 0">
                  <div style="float: left; width: 100%;padding: 1%;margin: 0 0 2% 0;">
                    <h1 style="color:#808080;font-size:24px;float: left; width: 100%;">{{'extras' | translate}} / {{'course_options' | translate}}</h1>
                    <p style="padding: 1%; color:#808080;float: left; width: 75%;">
                      {{'settings.bookings.extras.text1' | translate}}<br>
                      {{'settings.bookings.extras.text2' | translate}}<br>
                      {{'settings.bookings.extras.text3' | translate}}<strong>{{'settings.bookings.extras.text4' | translate}}
                      </strong>
                      {{'settings.bookings.extras.text5' | translate}}
                    </p>

                  </div>

                  <div style="float: left; width: 100%;border: 1px solid #e6e6e6;padding: 1%;margin: 0 0 2% 0;">
                    <h1 style="color:#808080;font-size:24px;float: left; width: 100%;">{{'rent' | translate}}</h1>
                    <p style="padding: 1%; color:#808080;float: left; width: 75%;">
                      {{'settings.bookings.extras.text4' | translate}}<br>
                      {{'settings.bookings.extras.text5' | translate}}<br>
                    </p>

                  </div>

                  <div style="float: left; width: 100%;padding: 1%;margin: 0 0 2% 0;">
                    <p style="padding: 1%; color:#808080;float: left; width: 75%;">
                      {{'settings.bookings.extras.text6' | translate}}
                    </p>
                    <div style="float: left;width: 100%;padding: 1%">
                      <p style="color:#808080;float: left; width: 100%;">
                        {{'sport' | translate}}
                      </p>
                      <mat-checkbox [checked]="true">Ski</mat-checkbox>
                      <mat-checkbox>Snowboard</mat-checkbox>
                      <mat-checkbox>Randonée</mat-checkbox>
                    </div>
                    <div style="float: left;width: 100%;padding: 1%">
                      <div style="float: left; width: 10%;">
                        <div style="float: left; width: 100%;">
                          <img style="float: left; width: 40%;background: #e6e6e6; border-radius: 10px;border: solid 1px #808080" src="https://school.boukii.com/assets/apps/sports/Ski.png"/>
                        </div>
                      </div>
                      <div style="float: left;width: 90%;">

                        <table #extrasSportTable id="table-extras-sports" mat-table [dataSource]="dataSourceSport" matSort style="border: 1px solid #e6e6e6">

                          <ng-container matColumnDef="id">
                            <th mat-header-cell *matHeaderCellDef mat-sort-header> Id </th>
                            <td mat-cell *matCellDef="let element"> 1 </td>
                          </ng-container>

                          <ng-container matColumnDef="sport">
                            <th mat-header-cell *matHeaderCellDef mat-sort-header> Deporte </th>
                            <td mat-cell *matCellDef="let element"> Ski </td>
                          </ng-container>

                          <ng-container matColumnDef="name">
                            <th mat-header-cell *matHeaderCellDef mat-sort-header> Nombre </th>
                            <td mat-cell *matCellDef="let element"> Botas de esqui </td>
                          </ng-container>

                          <ng-container matColumnDef="price">
                            <th mat-header-cell *matHeaderCellDef mat-sort-header> Prix - {{ currency || 'CHF' }} / Dia </th>
                            <td mat-cell *matCellDef="let element"> 30 {{ currency || 'CHF' }}/dia </td>
                          </ng-container>

                          <ng-container matColumnDef="tva">
                            <th mat-header-cell *matHeaderCellDef mat-sort-header> TVA </th>
                            <td mat-cell *matCellDef="let element">
                              0%
                            </td>
                          </ng-container>

                          <ng-container matColumnDef="status">
                            <th mat-header-cell *matHeaderCellDef mat-sort-header> Status </th>
                            <td mat-cell *matCellDef="let element">
                              <mat-slide-toggle [checked]="true"></mat-slide-toggle>

                            </td>
                          </ng-container>

                          <ng-container matColumnDef="edit">
                            <th mat-header-cell *matHeaderCellDef>  </th>
                            <td mat-cell *matCellDef="let element; let idx = index">
                              <mat-icon svgIcon="mat:edit" (click)="editGoal(element, idx)"></mat-icon>
                            </td>
                          </ng-container>

                          <ng-container matColumnDef="delete">
                            <th mat-header-cell *matHeaderCellDef>  </th>
                            <td mat-cell *matCellDef="let element; let idx = index">
                              <mat-icon svgIcon="mat:delete" (click)="editGoal(element, idx)"></mat-icon>
                            </td>
                          </ng-container>

                          <tr mat-header-row *matHeaderRowDef="displayedSportColumns"></tr>
                          <tr mat-row *matRowDef="let row; columns: displayedSportColumns;"></tr>
                        </table>
                        <div class="flex-auto" style="margin: 1% 0 0 0">
                          <button class="add-date" mat-fab >
                            <mat-icon svgIcon="mat:add" class="icon-date"></mat-icon>
                          </button>
                        </div>
                      </div>
                    </div>
                  </div>
                </vex-page-layout-content>
              </vex-page-layout>
            </mat-tab>
            <mat-tab label="{{'others' | translate}}">
              <vex-page-layout>
                <vex-page-layout-content class="-mt-6 fullwidth" style="margin: 1% 0 0 0">
                  <div style="float: left; width: 100%;padding: 1%;margin: 0 0 2% 0;">
                    <h1 style="color:#808080;font-size:24px;float: left; width: 100%;">{{'extras' | translate}} / {{'course_options' | translate}}</h1>
                    <p style="padding: 1%; color:#808080;float: left; width: 75%;">
                      {{'settings.bookings.extras.text1' | translate}}<br>
                      {{'settings.bookings.extras.text2' | translate}}<br>
                      {{'settings.bookings.extras.text3' | translate}}<strong>{{'settings.bookings.extras.text3_1' | translate}}
                      </strong> {{'settings.bookings.extras.text3_2' | translate}}
                    </p>

                  </div>
                  <div style="float: left; width: 100%;border: 1px solid #e6e6e6;padding: 1%;margin: 0 0 2% 0;">
                    <h1 style="color:#808080;font-size:24px;float: left; width: 100%;">Forfait</h1>
                    <p style="padding: 1%; color:#808080;float: left; width: 75%;">
                      {{'settings.bookings.extras.text4' | translate}}<br>
                      {{'settings.bookings.extras.text5' | translate}}<br>
                    </p>

                  </div>

                  <table #forfaitTable id="table-extras-forfaits" mat-table [dataSource]="dataSourceForfait" matSort style="border: 1px solid #e6e6e6">

                    <ng-container matColumnDef="id">
                      <th mat-header-cell *matHeaderCellDef mat-sort-header> Id </th>
                      <td mat-cell *matCellDef="let element"> {{ element.id }} </td>
                    </ng-container>

                    <ng-container matColumnDef="product">
                      <th mat-header-cell *matHeaderCellDef mat-sort-header> {{'product' | translate}} </th>
                      <td mat-cell *matCellDef="let element"> {{ element.product }} </td>
                    </ng-container>

                    <ng-container matColumnDef="name">
                      <th mat-header-cell *matHeaderCellDef mat-sort-header> {{'name' | translate}} </th>
                      <td mat-cell *matCellDef="let element"> {{ element.name }} </td>
                    </ng-container>

                    <ng-container matColumnDef="price">
                      <th mat-header-cell *matHeaderCellDef mat-sort-header> {{'price' | translate}} - CHF / {{'day' | translate}} </th>
                      <td mat-cell *matCellDef="let element"> {{ element.price }} {{ currency || 'CHF' }}/{{'day' | translate}} </td>
                    </ng-container>

                    <ng-container matColumnDef="tva">
                      <th mat-header-cell *matHeaderCellDef mat-sort-header> {{'tva' | translate}} </th>
                      <td mat-cell *matCellDef="let element">
                        {{ element.tva }}
                      </td>
                    </ng-container>

                    <ng-container matColumnDef="status">
                      <th mat-header-cell *matHeaderCellDef mat-sort-header> {{'status' | translate}} </th>
                      <td mat-cell *matCellDef="let element">
                        <mat-slide-toggle [checked]="element.status" [disabled]="true"></mat-slide-toggle>

                      </td>
                    </ng-container>

                    <ng-container matColumnDef="edit">
                      <th mat-header-cell *matHeaderCellDef>  </th>
                      <td mat-cell *matCellDef="let element; let idx = index">
                      <mat-icon svgIcon="mat:edit" (click)="createExtra('Forfait', true, idx, element)"></mat-icon>
                      </td>
                    </ng-container>

                    <ng-container matColumnDef="delete">
                      <th mat-header-cell *matHeaderCellDef>  </th>
                      <td mat-cell *matCellDef="let element; let idx = index">
                        <mat-icon svgIcon="mat:delete" (click)="deleteExtra(idx, 'Forfait')"></mat-icon>
                      </td>
                    </ng-container>

                    <tr mat-header-row *matHeaderRowDef="displayedExtrasColumns"></tr>
                    <tr mat-row *matRowDef="let row; columns: displayedExtrasColumns;"></tr>
                  </table>
                  <div class="flex-auto" style="margin: 1% 0 0 0" >
                    <button class="add-date" mat-fab (click)="createExtra('Forfait', false, null, null)" [disabled]="dataSourceForfait.data.length === 2">
                      <mat-icon svgIcon="mat:add" class="icon-date"></mat-icon>
                    </button>
                  </div>

                  <div style="float: left; width: 100%;border: 1px solid #e6e6e6;padding: 1%;margin: 2% 0 2% 0;">
                    <h1 style="color:#808080;font-size:24px;float: left; width: 100%;">{{'transport' | translate}}</h1>
                    <p style="padding: 1%; color:#808080;float: left; width: 75%;">
                      {{'settings.bookings.extras.text7' | translate}}<br>
                      {{'settings.bookings.extras.text8' | translate}}<br>
                    </p>
                  </div>

                  <table *ngIf="false" #transportTable id="table-extras-transport" mat-table [dataSource]="dataSourceTransport" matSort style="border: 1px solid #e6e6e6">

                    <ng-container matColumnDef="id">
                      <th mat-header-cell *matHeaderCellDef mat-sort-header> Id </th>
                      <td mat-cell *matCellDef="let element"> {{ element.id }} </td>
                    </ng-container>

                    <ng-container matColumnDef="product">
                      <th mat-header-cell *matHeaderCellDef mat-sort-header> {{'product' | translate}} </th>
                      <td mat-cell *matCellDef="let element"> {{ element.product }} </td>
                    </ng-container>

                    <ng-container matColumnDef="name">
                      <th mat-header-cell *matHeaderCellDef mat-sort-header> {{'name' | translate}} </th>
                      <td mat-cell *matCellDef="let element"> {{ element.name }} </td>
                    </ng-container>

                    <ng-container matColumnDef="price">
                      <th mat-header-cell *matHeaderCellDef mat-sort-header> {{'price' | translate}} - CHF / {{'day' | translate}} </th>
                      <td mat-cell *matCellDef="let element"> {{ element.price }} {{ currency || 'CHF' }}/{{'day' | translate}} </td>
                    </ng-container>

                    <ng-container matColumnDef="tva">
                      <th mat-header-cell *matHeaderCellDef mat-sort-header> {{'tva' | translate}} </th>
                      <td mat-cell *matCellDef="let element">
                        {{ element.tva }}
                      </td>
                    </ng-container>

                    <ng-container matColumnDef="status">
                      <th mat-header-cell *matHeaderCellDef mat-sort-header> {{'status' | translate}} </th>
                      <td mat-cell *matCellDef="let element">
                        <mat-slide-toggle [checked]="element.status" [disabled]="true"></mat-slide-toggle>

                      </td>
                    </ng-container>

                    <ng-container matColumnDef="edit">
                      <th mat-header-cell *matHeaderCellDef>  </th>
                      <td mat-cell *matCellDef="let element; let idx = index">
                        <mat-icon svgIcon="mat:edit" (click)="createExtra('Transport', true, idx, element)"></mat-icon>
                      </td>
                    </ng-container>

                    <ng-container matColumnDef="delete">
                      <th mat-header-cell *matHeaderCellDef>  </th>
                      <td mat-cell *matCellDef="let element; let idx = index">
                        <mat-icon svgIcon="mat:delete" (click)="deleteExtra(idx, 'Transport')"></mat-icon>
                      </td>
                    </ng-container>

                    <tr mat-header-row *matHeaderRowDef="displayedExtrasColumns"></tr>
                    <tr mat-row *matRowDef="let row; columns: displayedExtrasColumns;"></tr>
                  </table>
                  <div  class="flex-auto" style="margin: 1% 0 0 0">
                    <button class="add-date" mat-fab (click)="createExtra('Transport', false, null, null)" [disabled]="dataSourceTransport.data.length === 2">
                      <mat-icon svgIcon="mat:add" class="icon-date"></mat-icon>
                    </button>
                  </div>

                  <div style="float: left; width: 100%;border: 1px solid #e6e6e6;padding: 1%;margin: 2% 0 2% 0;">
                    <h1 style="color:#808080;font-size:24px;float: left; width: 100%;">{{'food' | translate}}</h1>
                    <p style="padding: 1%; color:#808080;float: left; width: 75%;">
                      {{'settings.bookings.extras.text9' | translate}}<br>
                      {{'settings.bookings.extras.text10' | translate}}<br>
                    </p>
                  </div>

                  <table #foodTable id="table-extras-food" mat-table [dataSource]="dataSourceFood" matSort style="border: 1px solid #e6e6e6">

                    <ng-container matColumnDef="id">
                      <th mat-header-cell *matHeaderCellDef mat-sort-header> Id </th>
                      <td mat-cell *matCellDef="let element"> {{ element.id }} </td>
                    </ng-container>

                    <ng-container matColumnDef="product">
                      <th mat-header-cell *matHeaderCellDef mat-sort-header> {{'product' | translate}} </th>
                      <td mat-cell *matCellDef="let element"> {{ element.product }} </td>
                    </ng-container>

                    <ng-container matColumnDef="name">
                      <th mat-header-cell *matHeaderCellDef mat-sort-header> {{'name' | translate}} </th>
                      <td mat-cell *matCellDef="let element"> {{ element.name }} </td>
                    </ng-container>

                    <ng-container matColumnDef="price">
                      <th mat-header-cell *matHeaderCellDef mat-sort-header> {{'price' | translate}} - CHF / {{'day' | translate}} </th>
                      <td mat-cell *matCellDef="let element"> {{ element.price }} {{ currency || 'CHF' }}/{{'day' | translate}} </td>
                    </ng-container>

                    <ng-container matColumnDef="tva">
                      <th mat-header-cell *matHeaderCellDef mat-sort-header> {{'tva' | translate}} </th>
                      <td mat-cell *matCellDef="let element">
                        {{ element.tva }}
                      </td>
                    </ng-container>

                    <ng-container matColumnDef="status">
                      <th mat-header-cell *matHeaderCellDef mat-sort-header> {{'status' | translate}} </th>
                      <td mat-cell *matCellDef="let element">
                        <mat-slide-toggle [checked]="element.status" [disabled]="true"></mat-slide-toggle>

                      </td>
                    </ng-container>

                    <ng-container matColumnDef="edit">
                      <th mat-header-cell *matHeaderCellDef>  </th>
                      <td mat-cell *matCellDef="let element; let idx = index">
                        <mat-icon svgIcon="mat:edit" (click)="createExtra('Food', true, idx, element)"></mat-icon>
                      </td>
                    </ng-container>

                    <ng-container matColumnDef="delete">
                      <th mat-header-cell *matHeaderCellDef>  </th>
                      <td mat-cell *matCellDef="let element; let idx = index">
                        <mat-icon svgIcon="mat:delete" (click)="deleteExtra(idx, 'Food')"></mat-icon>
                      </td>
                    </ng-container>

                    <tr mat-header-row *matHeaderRowDef="displayedExtrasColumns"></tr>
                    <tr mat-row *matRowDef="let row; columns: displayedExtrasColumns;"></tr>
                  </table>

                  <div  class="flex-auto" style="margin: 1% 0 0 0">
                    <button class="add-date" mat-fab (click)="createExtra('Food', false, null, null)" [disabled]="dataSourceFood.data.length === 2">
                      <mat-icon svgIcon="mat:add" class="icon-date"></mat-icon>
                    </button>
                  </div>
                </vex-page-layout-content>
              </vex-page-layout>
            </mat-tab>
          </mat-tab-group>
        </mat-tab>
        <mat-tab label="Mails">

          <vex-page-layout>
            <vex-page-layout-content class="-mt-6 fullwidth" style="margin: 1% 0 0 0">
              <h1 style="color:#808080;font-size:24px">{{'mailbox' | translate}}</h1>
              <p style="padding: 1%; color:#808080">{{'compose' | translate}}</p>
            <div class="block w-full">
              <mat-form-field appearance="outline" style="width: 100%">
                <mat-select placeholder="Tipo de email" [(ngModel)]="mailType" (selectionChange)="setCurrentMailType()">
                  <mat-option value="booking_confirm">{{'mails.type1' | translate}}</mat-option>
                  <mat-option value="booking_cancel">{{'mails.type2' | translate}}</mat-option>
                  <mat-option value="booking_update">{{'mails.type3' | translate}}</mat-option>
                  <mat-option value="payment_link">{{'mails.type4' | translate}}</mat-option>
                  <mat-option value="payment_confirm">{{'mails.type5' | translate}}</mat-option>
                  <mat-option value="payment_reminder">{{'mails.type9' | translate}}</mat-option>
                  <mat-option value="voucher_confirm">{{'mails.type6' | translate}}</mat-option>
                  <mat-option value="voucher_create">{{'mails.type7' | translate}}</mat-option>
                  <mat-option value="course_reminder">{{'mails.type8' | translate}}</mat-option>
                </mat-select>
              </mat-form-field>
              <!--<input cdkFocusInitial matInput type="text"/>

              <button (click)="toggleDropdown()" color="primary" mat-button matSuffix type="button">CC/BCC</button>-->
            </div>

            <!--<div [@dropdown]="dropdownOpen" class="overflow-hidden">
              <mat-form-field appearance="outline" class="block w-full">
                <mat-label>Cc</mat-label>
                <input matInput type="text"/>
              </mat-form-field>

              <mat-form-field appearance="outline" class="block w-full">
                <mat-label>Bcc</mat-label>
                <input matInput type="text"/>
              </mat-form-field>
            </div>-->

            <mat-tab-group [selectedIndex]="selectedIndex" (selectedTabChange)="onTabChange($event)">
              <mat-tab label="{{'france' | translate }}">
                <mat-form-field appearance="outline" class="block w-full">
                  <mat-label>{{'subject' | translate}}</mat-label>
                  <input matInput type="text" [(ngModel)]="subjectFr" [value]="subjectFr"/>
                </mat-form-field>

                <div class="vex-mail-compose-editor flex flex-col">
                  <p>{{ 'title' | translate }}</p>
                  <quill-editor [styles]="{ flex: '1 1 auto', display: 'flex', 'flex-direction': 'column' }"
                                class="flex-auto flex flex-col" [(ngModel)]="titleFr"></quill-editor>
                </div>

                <div class="vex-mail-compose-editor flex flex-col">
                  <p>Mensaje</p>
                  <quill-editor [styles]="{ flex: '1 1 auto', display: 'flex', 'flex-direction': 'column' }"
                                class="flex-auto flex flex-col" [(ngModel)]="bodyFr"></quill-editor>
                </div>

              </mat-tab>
              <mat-tab label="{{'english' | translate }}">
                <mat-form-field appearance="outline" class="block w-full">
                  <mat-label>{{'subject' | translate}}</mat-label>
                  <input matInput type="text" [(ngModel)]="subjectEn" [value]="subjectEn"/>
                </mat-form-field>

                <div class="vex-mail-compose-editor flex flex-col">
                  <p>Título</p>
                  <quill-editor [styles]="{ flex: '1 1 auto', display: 'flex', 'flex-direction': 'column' }"
                                class="flex-auto flex flex-col" [(ngModel)]="titleEn"></quill-editor>
                </div>


                <div class="vex-mail-compose-editor flex flex-col">
                  <quill-editor [styles]="{ flex: '1 1 auto', display: 'flex', 'flex-direction': 'column' }"
                                class="flex-auto flex flex-col" [(ngModel)]="bodyEn"></quill-editor>
                </div>
              </mat-tab>
              <mat-tab label="{{'spanish' | translate }}" >
                <mat-form-field appearance="outline" class="block w-full">
                  <mat-label>{{'subject' | translate}}</mat-label>
                  <input matInput type="text" [(ngModel)]="subjectEs" [value]="subjectEs"/>
                </mat-form-field>

                <div class="vex-mail-compose-editor flex flex-col">
                  <p>Título</p>
                  <quill-editor [styles]="{ flex: '1 1 auto', display: 'flex', 'flex-direction': 'column' }"
                                class="flex-auto flex flex-col" [(ngModel)]="titleEs"></quill-editor>
                </div>


                <div class="vex-mail-compose-editor flex flex-col">
                  <quill-editor [styles]="{ flex: '1 1 auto', display: 'flex', 'flex-direction': 'column' }"
                                class="flex-auto flex flex-col" [(ngModel)]="bodyEs"></quill-editor>
                </div>
              </mat-tab>
              <mat-tab label="{{'germany' | translate }}">
                <mat-form-field appearance="outline" class="block w-full">
                  <mat-label>{{'subject' | translate}}</mat-label>
                  <input matInput type="text" [(ngModel)]="subjectIt" [value]="subjectIt"/>
                </mat-form-field>

                <div class="vex-mail-compose-editor flex flex-col">
                  <p>Título</p>
                  <quill-editor [styles]="{ flex: '1 1 auto', display: 'flex', 'flex-direction': 'column' }"
                                class="flex-auto flex flex-col" [(ngModel)]="titleIt"></quill-editor>
                </div>


                <div class="vex-mail-compose-editor flex flex-col">
                  <quill-editor [styles]="{ flex: '1 1 auto', display: 'flex', 'flex-direction': 'column' }"
                                class="flex-auto flex flex-col" [(ngModel)]="bodyIt"></quill-editor>
                </div>
              </mat-tab>
              <mat-tab label="{{'italian' | translate }}">
                <mat-form-field appearance="outline" class="block w-full">
                  <mat-label>{{'subject' | translate}}</mat-label>
                  <input matInput type="text" [(ngModel)]="subjectDe" [value]="subjectDe"/>
                </mat-form-field>

                <div class="vex-mail-compose-editor flex flex-col">
                  <p>Título</p>
                  <quill-editor [styles]="{ flex: '1 1 auto', display: 'flex', 'flex-direction': 'column' }"
                                class="flex-auto flex flex-col" [(ngModel)]="titleDe"></quill-editor>
                </div>


                <div class="vex-mail-compose-editor flex flex-col">
                  <quill-editor [styles]="{ flex: '1 1 auto', display: 'flex', 'flex-direction': 'column' }"
                                class="flex-auto flex flex-col" [(ngModel)]="bodyDe"></quill-editor>
                </div>

              </mat-tab>
            </mat-tab-group>

            <!--<div class="vex-mail-compose-attachment mt-4 mb-2 rounded-full border px-4 py-1 flex items-center hover:bg-hover transition duration-200 ease-in-out cursor-pointer relative"
                 matRipple>
              <mat-icon class="flex-none text-primary icon-sm" svgIcon="mat:picture_as_pdf"></mat-icon>
              <p class="flex-auto ml-4 text-sm">super-secret-design-document.pdf</p>

              <p class="text-sm text-secondary mr-2 flex-none">54kb</p>
              <button (click)="$event?.stopPropagation()" class="flex-none w-8 h-8 leading-none" mat-icon-button type="button">
                <mat-icon class="icon-sm" svgIcon="mat:close"></mat-icon>
              </button>
            </div>

            <div class="vex-mail-compose-attachment my-2 rounded-full border px-4 py-1 flex items-center hover:bg-hover transition duration-200 ease-in-out cursor-pointer relative"
                 matRipple>
              <mat-icon class="flex-none text-primary icon-sm" svgIcon="mat:image"></mat-icon>
              <p class="flex-auto ml-4 text-sm">cute-cat-picture.jpg</p>

              <p class="text-sm text-secondary mr-2 flex-none">16kb</p>
              <button (click)="$event?.stopPropagation()" class="flex-none w-8 h-8 leading-none" mat-icon-button type="button">
                <mat-icon class="icon-sm" svgIcon="mat:close"></mat-icon>
              </button>
            </div>-->
              <div style="padding: 1%;width: 100%;float: left;border: #e6e6e6 1px solid;">
                <div style="float:left; width:100%">
                  <button class="btn-primary-accent" style="float: right;" (click)="saveDefaultMail()">{{'save' | translate}}</button>
                </div>

              </div>
            </vex-page-layout-content>

          </vex-page-layout>

        </mat-tab>
      </mat-tab-group>
    </div>
  </vex-page-layout-content>

</vex-page-layout><|MERGE_RESOLUTION|>--- conflicted
+++ resolved
@@ -204,20 +204,9 @@
                     <p style="font-size: 30px;font-weight: bold;color: #808080; margin-bottom: 20px;">{{'winter' | translate }}</p>
                     <div class="items-icons">
                       <ng-container *ngFor="let item of sports">
-<<<<<<< HEAD
-                        <div style="cursor:pointer"*ngIf="item.sport_type === 1" (click)="setSport(item.id)">
-                          <div style="width: 50%; border-radius: 6px; margin-bottom: 10px;" [ngClass]="{'unselected-icon': sportsList.indexOf(item.id) === -1, 'selected-icon': sportsList.indexOf(item.id) !== -1}" *ngIf="item.sport_type === 1">
-                            <div style="width: 100%;">
-                              <img style="width: 100%;" [src]="sportsList.indexOf(item.id) !== -1 ? item.icon_selected : item.icon_unselected"/>
-                            </div>
-                          </div>
-                          <div style="width: 100%;" *ngIf="item.sport_type === 1">
-                            <p style="width: 50%;text-align: center;line-height: 14px; font-size: 14px;">{{ item.name }}</p>
-=======
                         <div class="item" *ngIf="item.sport_type === 1" (click)="setSport(item.id)">
                           <div class="icon" [ngClass]="{'unselected-icon': sportsList.indexOf(item.id) === -1, 'selected-icon': sportsList.indexOf(item.id) !== -1}" *ngIf="item.sport_type === 1">
                             <img [src]="sportsList.indexOf(item.id) !== -1 ? item.icon_selected : item.icon_unselected"/>
->>>>>>> 84c4f934
                           </div>
                           <div class="text" *ngIf="item.sport_type === 1">{{ item.name }}</div>
                         </div>
@@ -229,20 +218,9 @@
                     <p style="font-size: 30px;font-weight: bold;color: #808080; margin-top: 40px; margin-bottom: 20px;">{{'summer' | translate }}</p>
                     <div class="items-icons">
                       <ng-container *ngFor="let item of sports">
-<<<<<<< HEAD
-                        <div style="cursor:pointer" *ngIf="item.sport_type === 2" (click)="setSport(item.id)">
-                          <div style="width: 50%; border-radius: 6px; margin-bottom: 10px;" *ngIf="item.sport_type === 2" [ngClass]="{'unselected-icon': sportsList.indexOf(item.id) === -1, 'selected-icon': sportsList.indexOf(item.id) !== -1}">
-                            <div style="width: 100%;">
-                              <img style="width: 100%;" [src]="sportsList.indexOf(item.id) !== -1 ? item.icon_selected : item.icon_unselected"/>
-                            </div>
-                          </div>
-                          <div style="width: 100%;" *ngIf="item.sport_type === 2">
-                            <p style="width: 50%;text-align: center;line-height: 14px; font-size: 14px;">{{ item.name }}</p>
-=======
                         <div class="item" *ngIf="item.sport_type === 2" (click)="setSport(item.id)">
                           <div class="icon" *ngIf="item.sport_type === 2" [ngClass]="{'unselected-icon': sportsList.indexOf(item.id) === -1, 'selected-icon': sportsList.indexOf(item.id) !== -1}">
                             <img [src]="sportsList.indexOf(item.id) !== -1 ? item.icon_selected : item.icon_unselected"/>
->>>>>>> 84c4f934
                           </div>
                           <div class="text" *ngIf="item.sport_type === 2">{{ item.name }}</div>
                         </div>
@@ -254,20 +232,9 @@
                     <p style="font-size: 30px;font-weight: bold;color: #808080; margin-top: 40px; margin-bottom: 20px;">{{'settings.sports.all_sessions' | translate}}</p>
                     <div class="items-icons">
                       <ng-container *ngFor="let item of sports">
-<<<<<<< HEAD
-                        <div style="cursor:pointer"  *ngIf="item.sport_type === 3"  (click)="setSport(item.id)">
-                          <div style="width: 50%; border-radius: 6px; margin-bottom: 10px;" [ngClass]="{'unselected-icon': sportsList.indexOf(item.id) === -1, 'selected-icon': sportsList.indexOf(item.id) !== -1}">
-                            <div style="width: 100%;">
-                              <img style="width: 100%;" [src]="sportsList.indexOf(item.id) !== -1 ? item.icon_selected : item.icon_unselected"/>
-                            </div>
-                          </div>
-                          <div style="width: 100%;">
-                            <p style="width: 50%;text-align: center;line-height: 14px; font-size: 14px;">{{ item.name }}</p>
-=======
                         <div class="item" (click)="setSport(item.id)">
                           <div class="icon" [ngClass]="{'unselected-icon': sportsList.indexOf(item.id) === -1, 'selected-icon': sportsList.indexOf(item.id) !== -1}">
                             <img [src]="sportsList.indexOf(item.id) !== -1 ? item.icon_selected : item.icon_unselected"/>
->>>>>>> 84c4f934
                           </div>
                           <div class="text">{{ item.name }}</div>
                         </div>

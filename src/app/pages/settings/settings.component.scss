--- conflicted
+++ resolved
@@ -57,7 +57,6 @@
   border: solid 1px #fff
 }
 
-<<<<<<< HEAD
 $border-color: rgba(82, 63, 105, 0.12); // Equal to Material Design Outline Input Border
 
 .vex-mail-compose-editor {
@@ -90,7 +89,8 @@
 .selected-item {
   border: 1px solid #E01D5F;
   background-color: #f0f0f4;
-=======
+}
+
 .items-icons {
   .item {
     cursor:pointer;
@@ -120,5 +120,4 @@
       line-height: 15px;
     }
   }
->>>>>>> 84c4f934
 }
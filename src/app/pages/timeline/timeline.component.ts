--- conflicted
+++ resolved
@@ -1325,9 +1325,14 @@
   }
 
   moveMonitor(monitor: any, event: MouseEvent): void {
-    if (!this.taskDetail) {
-      return;
-    }
+    // Stop event propagation immediately if in move mode to prevent interference with preview/modal closing
+    if (this.moveTask) {
+      event.stopPropagation();
+    }
+
+    let ret = this.checkMonitorSport(monitor);
+    if (this.taskDetail) {
+      const clientIds = this.taskDetail?.all_clients?.map((client) => client.id);
 
     if (this.moveTask && this.taskMoved && this.taskMoved.monitor_id === monitor.id) {
       this.moveTask = false;
@@ -1335,7 +1340,6 @@
       return;
     }
 
-<<<<<<< HEAD
     const availabilityPayload = {
       sportId: this.taskDetail?.sport_id,
       minimumDegreeId: this.taskDetail?.degree_id || this.taskDetail?.degree?.id,
@@ -1344,13 +1348,6 @@
       date: this.taskDetail?.date,
       clientIds: (this.taskDetail?.all_clients || []).map((client: any) => client.id)
     };
-=======
-  moveMonitor(monitor: any, event: MouseEvent): void {
-    // Stop event propagation immediately if in move mode to prevent interference with preview/modal closing
-    if (this.moveTask) {
-      event.stopPropagation();
-    }
->>>>>>> e9ba6177
 
     const fallbackSubgroupId = !this.taskDetail?.all_clients?.length ? (this.taskDetail?.booking_id ?? null) : null;
 
@@ -1723,16 +1720,12 @@
     });
   }
 
-<<<<<<< HEAD
-  onMonitorAssignmentScopeChange(scope: 'single' | 'interval' | 'all' | 'from' | 'range'): void {
-=======
   onMonitorAssignmentScopeChange(scope: 'single' | 'from' | 'range'): void {
     // Force 'single' scope for private courses (course_type !== 1)
     if (this.taskDetail?.course?.course_type !== 1) {
       scope = 'single';
     }
 
->>>>>>> e9ba6177
     this.monitorAssignmentScope = scope;
     const defaultDate = this.taskDetail?.date || null;
 

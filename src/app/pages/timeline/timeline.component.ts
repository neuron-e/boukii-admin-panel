--- conflicted
+++ resolved
@@ -2223,7 +2223,6 @@
             }
         }
     }
-<<<<<<< HEAD
     return false;
   }
 
@@ -2231,8 +2230,5 @@
   changeMonitorDegree(monitor: any, index: number): void {
     monitor.sport_degrees_check = index;
   }
-=======
-    return false; // Retorna falso si no encuentra ninguna coincidencia
-}
->>>>>>> 88ec1ce3
+  
 }
--- conflicted
+++ resolved
@@ -1,4 +1,4 @@
-import {Component, HostListener, OnDestroy, OnInit} from '@angular/core';
+import {Component, OnDestroy, OnInit} from '@angular/core';
 import {
   addDays,
   addMonths,
@@ -16,7 +16,7 @@
   subWeeks
 } from 'date-fns';
 import {ApiCrudService} from 'src/service/crud.service';
-import {MonitorTransferPayload, MonitorsService} from 'src/service/monitors.service';
+import {MonitorsService} from 'src/service/monitors.service';
 import {LEVELS} from 'src/app/static-data/level-data';
 import {MOCK_COUNTRIES} from 'src/app/static-data/countries-data';
 import {MatDialog} from '@angular/material/dialog';
@@ -143,11 +143,7 @@
   filteredUsers: Observable<any[]>;
   filteredMonitorsO: Observable<any[]>;
 
-<<<<<<< HEAD
-  monitorAssignmentScope: 'single' | 'interval' | 'all' | 'from' | 'range' = 'single';
-=======
   monitorAssignmentScope: MonitorAssignmentScope = 'single';
->>>>>>> e76675a1
   monitorAssignmentStartDate: string | null = null;
   monitorAssignmentEndDate: string | null = null;
   monitorAssignmentDates: { value: string, label: string }[] = [];
@@ -1189,10 +1185,7 @@
 
   // LOGIC
 
-  toggleDetail(task: any, event?: MouseEvent) {
-    if (event) {
-      event.stopPropagation();
-    }
+  toggleDetail(task: any) {
     if (task.booking_id) {
       if (task.grouped_tasks && task.grouped_tasks.length > 1) {
         //Open Modal grouped courses
@@ -1221,19 +1214,13 @@
         this.taskDetail = task;
         this.showDetail = true;
         this.initializeMonitorAssignment(task);
-
-      // Cargar disponibles para el selector del preview:
-        this.checkAvailableMonitors();
       }
       this.hideBlock();
       this.hideEditBlock();
     }
   }
 
-  toggleBlock(block: any, event?: MouseEvent) {
-    if (event) {
-      event.stopPropagation();
-    }
+  toggleBlock(block: any) {
     this.idBlock = block.block_id;
     this.blockDetail = block;
     this.hideDetail();
@@ -1271,7 +1258,6 @@
   toggleDetailMove(task: any, event: any) {
     this.moving = true;
     this.taskDetail = task;
-    this.initializeMonitorAssignment(task);
     event.preventDefault();
     if (task.booking_id) {
       const dialogRef = this.dialog.open(ConfirmModalComponent, {
@@ -1283,7 +1269,7 @@
       dialogRef.afterClosed().subscribe((userConfirmed: boolean) => {
         if (userConfirmed) {
 
-          const clientIds = (this.taskDetail.all_clients || []).map((client) => client.id);
+          const clientIds = this.taskDetail.all_clients.map((client) => client.id);
 
           const data = {
             sportId: this.taskDetail.sport_id,
@@ -1329,12 +1315,12 @@
   }
 
   moveMonitor(monitor: any, event: MouseEvent): void {
-<<<<<<< HEAD
-    // Stop event propagation immediately if in move mode to prevent interference with preview/modal closing
+    // Stop event propagation immediately if in move mode
     if (this.moveTask) {
       event.stopPropagation();
     }
 
+    // If clicking the same monitor, cancel the move
     if (this.moveTask && this.taskMoved && this.taskMoved.monitor_id === monitor.id) {
       this.moveTask = false;
       this.taskMoved = null;
@@ -1414,200 +1400,6 @@
     });
   }
 
-  private monitorMatchesCurrentSport(monitor: any): boolean {
-    if (!this.taskDetail) {
-      return false;
-    }
-    if (!monitor || !monitor.id) {
-      return true;
-    }
-    if (!Array.isArray(monitor.sports)) {
-      return false;
-    }
-    return monitor.sports.some((sport: any) => sport && sport.id === this.taskDetail.sport_id);
-  }
-
-  private openMonitorAssignmentDialog(monitor: any): Observable<MonitorAssignmentDialogResult | undefined> {
-    if (!this.taskDetail) return of(undefined);
-
-    // Inicializa arrays/estado para el diálogo
-    this.initializeMonitorAssignment(this.taskDetail); // <- tu método existente que carga monitorAssignmentDates, scope, etc.
-    const defaultDate = this.taskDetail?.date || null;
-
-    const dialogRef = this.dialog.open(MonitorAssignmentDialogComponent, {
-      width: '420px',
-      disableClose: true,
-      autoFocus: false,
-      data: {
-        monitor,
-        // YA SON OPCIONES {value,label} (no hay que remapear nada)
-        dates: this.monitorAssignmentDates, // <-- aquí estaba el bug (antes hacía ({ .option }))
-        defaultDate,
-        intervalDates: this.getIntervalDatesForTask(this.taskDetail),
-        hasMultipleIntervals: this.hasMultipleIntervals(),
-        allowAllOption: (this.monitorAssignmentDates?.length ?? 0) > 1,
-        initialScope: this.monitorAssignmentScope as MonitorAssignmentScope,
-        startDate: this.monitorAssignmentStartDate,
-        endDate: this.monitorAssignmentEndDate
-      }
-    });
-
-    return dialogRef.afterClosed();
-  }
-
-  private applyMonitorAssignmentSelection(selection: MonitorAssignmentDialogResult): void {
-    this.monitorAssignmentScope = selection.scope;
-    this.monitorAssignmentStartDate = selection.startDate;
-    this.monitorAssignmentEndDate = selection.endDate;
-  }
-
-  private buildMonitorTransferPayload(
-    monitorId: number | null,
-    fallbackSubgroupId: number | null
-  ): MonitorTransferPayload {
-    const bookingUsers = this.collectBookingUserIdsForAssignment();
-
-    // Scope y rango que vienen del modal / preview:
-    const scope = this.monitorAssignmentScope; // 'single' | 'interval' | 'all' | 'from' | 'range'
-    const { start, end } = this.resolveAssignmentDateRange();
-
-    // Contexto de la tarea actual
-    const ctx = this.taskDetail || {};
-    let subgroupId = fallbackSubgroupId;
-
-    if (!bookingUsers.length) {
-      if (ctx.course_subgroup_id) {
-        subgroupId = ctx.course_subgroup_id;
-      } else if (!ctx.all_clients?.length && ctx.booking_id) {
-        // mantiene tu fallback actual
-        subgroupId = ctx.booking_id;
-        ctx.booking_id = null;
-      }
-    }
-
-    return {
-      monitor_id: monitorId,
-      booking_users: bookingUsers,
-      subgroup_id: subgroupId,
-
-      // NUEVO:
-      scope,
-      start_date: start.format('YYYY-MM-DD'),
-      end_date:   end.format('YYYY-MM-DD'),
-
-      course_id: ctx.course_id ?? null,
-      booking_id: ctx.booking_id ?? null,
-      course_subgroup_id: ctx.course_subgroup_id ?? null,
-      course_date_id: ctx.course_date_id ?? null
-    };
-  }
-
-  private handleMonitorTransferSuccess(): void {
-    this.moveTask = false;
-    this.taskMoved = null;
-    this.hideDetail();
-    this.hideGrouped();
-    this.loadBookings(this.currentDate);
-    this.snackbar.open(this.translateService.instant('snackbar.monitor.update'), 'OK', { duration: 3000 });
-  }
-
-  private handleMonitorTransferError(error: any): void {
-    this.moveTask = false;
-    this.taskMoved = null;
-    console.error('Error occurred:', error);
-    const message = error?.error?.message;
-    if (message && message.includes('Overlap detected')) {
-      this.snackbar.open(this.translateService.instant('monitor_busy'), 'OK', { duration: 3000 });
-    } else {
-      this.snackbar.open(this.translateService.instant('event_overlap'), 'OK', { duration: 3000 });
-    }
-=======
-    // Stop event propagation immediately if in move mode
-    if (this.moveTask) {
-      event.stopPropagation();
-    }
-
-    // If clicking the same monitor, cancel the move
-    if (this.moveTask && this.taskMoved && this.taskMoved.monitor_id === monitor.id) {
-      this.moveTask = false;
-      this.taskMoved = null;
-      return;
-    }
-
-    const availabilityPayload = {
-      sportId: this.taskDetail?.sport_id,
-      minimumDegreeId: this.taskDetail?.degree_id || this.taskDetail?.degree?.id,
-      startTime: this.taskDetail?.hour_start,
-      endTime: this.taskDetail?.hour_end,
-      date: this.taskDetail?.date,
-      clientIds: (this.taskDetail?.all_clients || []).map((client: any) => client.id)
-    };
-
-    const fallbackSubgroupId = !this.taskDetail?.all_clients?.length ? (this.taskDetail?.booking_id ?? null) : null;
-
-    const proceedWithTransfer = () => {
-      this.crudService.post('/admin/monitors/available', availabilityPayload)
-        .subscribe((response) => {
-          this.monitorsForm = response.data;
-
-          if (this.moveTask && !this.monitorMatchesCurrentSport(monitor)) {
-            this.snackbar.open(this.translateService.instant('match_error_sport') + this.taskDetail.sport.name, 'OK', { duration: 3000 });
-            return;
-          }
-
-          if (this.moveTask && event) {
-            event.stopPropagation();
-          }
-
-          this.openMonitorAssignmentDialog(monitor)
-            .subscribe((selection) => {
-              if (!selection) {
-                return;
-              }
-
-              this.applyMonitorAssignmentSelection(selection);
-
-              const payload = this.buildMonitorTransferPayload(monitor?.id ?? null, fallbackSubgroupId);
-
-              if (!payload.booking_users.length && payload.subgroup_id === null) {
-                this.snackbar.open(this.translateService.instant('error'), 'OK', { duration: 3000 });
-                return;
-              }
-
-              this.monitorsService.transferMonitor(payload)
-                .subscribe(
-                  () => this.handleMonitorTransferSuccess(),
-                  (error) => this.handleMonitorTransferError(error)
-                );
-            });
-        }, (error) => {
-          console.error('Error occurred while checking monitor availability:', error);
-          this.snackbar.open(this.translateService.instant('error'), 'OK', { duration: 3000 });
-        });
-    };
-
-    this.matchTeacher(monitor.id).then((needsConfirmation) => {
-      if (needsConfirmation) {
-        const dialogRef = this.dialog.open(ConfirmUnmatchMonitorComponent, {
-          data: {
-            booking: this.taskDetail,
-            monitor,
-            school_id: this.activeSchool
-          }
-        });
-
-        dialogRef.afterClosed().subscribe((confirmed) => {
-          if (confirmed) {
-            proceedWithTransfer();
-          }
-        });
-      } else {
-        proceedWithTransfer();
-      }
-    });
->>>>>>> e76675a1
-  }
-
   getDateFormatLong(date: string) {
     return moment(date).format('dddd, D MMMM YYYY');
   }
@@ -1709,19 +1501,11 @@
   }
 
   private initializeMonitorAssignment(task: any): void {
-    // 1) Construye TODAS las fechas del curso para el selector del modal
-    const courseDates = task?.course?.course_dates ?? [];
-    this.monitorAssignmentDates = courseDates.map((cd: any) => ({
-      value: cd.date,
-      label: cd.date
-    }));
-
-    // 2) Scope por defecto
+    this.monitorAssignmentDates = this.buildMonitorAssignmentDates(task);
+    const defaultDate = task?.date || null;
     this.monitorAssignmentScope = 'single';
-
-    // 3) Rango por defecto (primera y última del curso)
-    this.monitorAssignmentStartDate = this.monitorAssignmentDates[0]?.value || null;
-    this.monitorAssignmentEndDate   = this.monitorAssignmentDates[this.monitorAssignmentDates.length - 1]?.value || this.monitorAssignmentStartDate;
+    this.monitorAssignmentStartDate = defaultDate;
+    this.monitorAssignmentEndDate = defaultDate;
   }
 
   private resetMonitorAssignmentState(): void {
@@ -1731,49 +1515,17 @@
     this.monitorAssignmentDates = [];
   }
 
-  /** Extrae fechas del curso con tolerancia a distintos campos (date, date_full, etc.) */
-  private getDateStrFromAny(item: any): string | null {
-    if (!item) return null;
-    // formato preferente YYYY-MM-DD en 'date'
-    if (typeof item.date === 'string' && item.date.length >= 10) return item.date.slice(0, 10);
-    // a veces viene 'date_full' en ISO con 'Z'
-    if (typeof item.date_full === 'string' && item.date_full.length >= 10) return item.date_full.slice(0, 10);
-    // por si llega como string directo
-    if (typeof item === 'string' && item.length >= 10) return item.slice(0, 10);
-    return null;
-  }
-
   private buildMonitorAssignmentDates(task: any): { value: string, label: string }[] {
     if (!task) {
       return [];
     }
-
-    debugger;
-
-    const dateSet = new Set<string>();
     const relatedTasks = this.getRelatedTasks(task);
-
-    relatedTasks
-      .map((related: any) => related?.date)
-      .filter((date: string) => !!date)
-      .forEach((date: string) => dateSet.add(date));
-
-    if (task?.date) {
-      dateSet.add(task.date);
-    }
-
-    if (dateSet.size === 0) {
-      this.collectCourseDatesForTask(task).forEach(date => dateSet.add(date));
-      this.collectGroupedTaskDates(task).forEach(date => dateSet.add(date));
-    }
-
-    if (dateSet.size === 0 && task?.booking?.course_dates) {
-      (task.booking.course_dates as any[])
-        .filter(item => item?.date)
-        .forEach(item => dateSet.add(item.date));
-    }
-
-    const uniqueDates = Array.from(dateSet).filter(Boolean);
+    const uniqueDates = Array.from(new Set(
+      relatedTasks
+        .map((related: any) => related?.date)
+        .filter((date: string) => !!date)
+    ));
+
     uniqueDates.sort((a, b) => a.localeCompare(b));
 
     return uniqueDates.map(date => ({
@@ -1783,7 +1535,9 @@
   }
 
   private getRelatedTasks(task: any): any[] {
-    if (!task) return [];
+    if (!task) {
+      return [];
+    }
 
     const courseId = task.course_id;
     const subgroupId = task.course_subgroup_id;
@@ -1791,27 +1545,23 @@
     const tasksSource = Array.isArray(this.plannerTasks) ? this.plannerTasks : [];
 
     return tasksSource.filter(candidate => {
-      if (!candidate) return false;
-
-      // 1) mismo intervalo / subgrupo
-      if (subgroupId && candidate.course_subgroup_id === subgroupId) return true;
-
-      // 2) mismo curso (todas las fechas del curso)
-      if (courseId && candidate.course_id === courseId) return true;
-
-      // 3) misma sesión (fallback)
-      if (bookingId && candidate.booking_id && candidate.booking_id === bookingId) return true;
-
+      if (!candidate) {
+        return false;
+      }
+      if (subgroupId) {
+        return candidate.course_subgroup_id === subgroupId;
+      }
+      if (bookingId && candidate.booking_id) {
+        return candidate.booking_id === bookingId;
+      }
+      if (courseId) {
+        return candidate.course_id === courseId;
+      }
       return false;
     });
   }
 
-  onMonitorAssignmentScopeChange(scope: MonitorAssignmentScope): void {
-    // Force 'single' scope for private courses (course_type !== 1)
-    if (this.taskDetail?.course?.course_type !== 1) {
-      scope = 'single';
-    }
-
+  onMonitorAssignmentScopeChange(scope: 'single' | 'from' | 'range'): void {
     this.monitorAssignmentScope = scope;
     const defaultDate = this.taskDetail?.date || null;
 
@@ -1821,28 +1571,8 @@
       return;
     }
 
-    // NEW: Handle interval scope
-    if (scope === 'interval') {
-      const intervalDates = this.getIntervalDatesForTask(this.taskDetail);
-      if (intervalDates.length > 0) {
-        this.monitorAssignmentStartDate = intervalDates[0];
-        this.monitorAssignmentEndDate = intervalDates[intervalDates.length - 1];
-      } else {
-        this.monitorAssignmentStartDate = defaultDate;
-        this.monitorAssignmentEndDate = defaultDate;
-      }
-      return;
-    }
-
     const firstDate = this.monitorAssignmentDates[0]?.value || defaultDate;
     const lastDate = this.monitorAssignmentDates[this.monitorAssignmentDates.length - 1]?.value || defaultDate;
-
-    // NEW: Handle all (todo el curso)
-    if (scope === 'all') {
-      this.monitorAssignmentStartDate = firstDate;
-      this.monitorAssignmentEndDate = lastDate;
-      return;
-    }
 
     if (scope === 'from') {
       this.monitorAssignmentStartDate = defaultDate ?? firstDate;
@@ -1887,178 +1617,12 @@
     }
   }
 
-  private collectCourseDatesFromCourse(task: any): string[] {
-    const set = new Set<string>();
-
-    // 1) curso anidado en la tarea
-    const arr = task?.course?.course_dates ?? [];
-    if (Array.isArray(arr) && arr.length) {
-      arr.forEach((cd: any) => {
-        const d = this.getDateStrFromAny(cd);
-        if (d) set.add(d);
-      });
-    }
-
-    // 2) por seguridad añade la propia fecha de la tarea
-    const selfDate = this.getDateStrFromAny(task);
-    if (selfDate) set.add(selfDate);
-
-    return Array.from(set).sort((a, b) => a.localeCompare(b));
-  }
-
-  private collectCourseDatesForTask(task: any): any[] {
-    if (!task) return [];
-
-    // 1) si la tarea trae booking.course_dates
-    const datesFromBooking = (task.booking?.course_dates ?? [])
-      .map((d: any) => d?.date)
-      .filter((d: string) => !!d);
-
-    if (datesFromBooking.length) {
-      return Array.from(new Set(datesFromBooking)).sort();
-    }
-
-    // 2) si existen otras tasks del mismo curso en el planner
-    const courseId = task.course_id;
-    if (!courseId) return [];
-
-    const datesFromPlanner = (Array.isArray(this.plannerTasks) ? this.plannerTasks : [])
-      .filter(t => t?.course_id === courseId && t?.date)
-      .map(t => t.date);
-
-    return Array.from(new Set(datesFromPlanner)).sort();
-  }
-
-  private collectCourseDateOptionsForTask(task: any): Array<{ value: string; label: string }> {
-    const dates = this.collectCourseDatesForTask(task);
-    return dates.map(d => ({ value: d, label: d })); // formatea si quieres a locale
-  }
-
-/*  private collectCourseDateOptionsForTask(task: any): Array<{ value: string; label: string }> {
-    const dateSet = new Set<string>();
-
-    // 1) Fechas desde task.course.course_dates (admin)
-    const courseDates = task?.course?.course_dates ?? [];
-    courseDates.forEach((cd: any) => {
-      if (cd?.date) dateSet.add(cd.date);
-    });
-
-    // 2) Fechas desde booking.course_dates (si viene de una reserva concreta)
-    const bookingDates = task?.booking?.course_dates ?? [];
-    bookingDates.forEach((bd: any) => {
-      if (bd?.date) dateSet.add(bd.date);
-    });
-
-    // 3) Fechas visibles en planner para ese curso (por si no llegaron anidadas)
-    const courseId = task?.course_id ?? task?.course?.id;
-    if (courseId && Array.isArray(this.plannerTasks)) {
-      this.plannerTasks
-        .filter(t => t.course_id === courseId && !!t.date)
-        .forEach(t => dateSet.add(t.date));
-    }
-
-    const uniqueDates = Array.from(dateSet).sort();
-    return uniqueDates.map(d => ({ value: d, label: d })); // Si quieres, formatea el label a locale
-  }*/
-
-  private collectGroupedTaskDates(task: any): string[] {
-    if (!task?.booking_id) return [];
-    const bookingId = task.booking_id;
-
-    const dates = (Array.isArray(this.plannerTasks) ? this.plannerTasks : [])
-      .filter(t => t?.booking_id === bookingId && t?.date)
-      .map(t => t.date);
-
-    return Array.from(new Set(dates)).sort();
-  }
-
-  /**
-   * Get all dates that belong to the same interval as the given task
-   */
-  private getIntervalDatesForTask(task: any): string[] {
-    if (!task || !task.course_subgroup_id) {
-      return this.collectCourseDatesForTask(task);
-    }
-
-    // Find all tasks with the same course_subgroup_id (same interval)
-    const intervalTasks = this.plannerTasks.filter(t =>
-      t.course_subgroup_id === task.course_subgroup_id
-    );
-
-    // Extract and sort unique dates
-    const dates = Array.from(new Set(
-      intervalTasks
-        .map(t => t.date)
-        .filter(date => !!date)
-    )).sort();
-
-    if (dates.length === 0) {
-      return this.collectCourseDatesForTask(task);
-    }
-
-    return dates;
-  }
-
-  /**
-   * Check if the current task's course has multiple intervals
-   */
-  hasMultipleIntervals(): boolean {
-    if (!this.taskDetail) {
-      return false;
-    }
-
-    // Check if there are multiple unique subgroups for this course
-    const courseId = this.taskDetail.course_id;
-    if (!courseId) {
-      return false;
-    }
-
-    const subgroups = new Set(
-      this.plannerTasks
-        .filter(t => t.course_id === courseId && t.course_subgroup_id)
-        .map(t => t.course_subgroup_id)
-    );
-
-    if (subgroups.size > 1) {
-      return true;
-    }
-
-    const course = this.taskDetail.course;
-    if (!course || !Array.isArray(course.course_dates)) {
-      return false;
-    }
-
-    const courseSubgroupIds = new Set<number>();
-    course.course_dates.forEach((courseDate: any) => {
-      if (!Array.isArray(courseDate?.course_groups)) {
-        return;
-      }
-      courseDate.course_groups.forEach((group: any) => {
-        if (!Array.isArray(group?.course_subgroups)) {
-          return;
-        }
-        group.course_subgroups.forEach((subgroup: any) => {
-          if (subgroup?.id) {
-            courseSubgroupIds.add(subgroup.id);
-          }
-        });
-      });
-    });
-
-    return courseSubgroupIds.size > 1;
-  }
   private resolveAssignmentDateRange(): { start: moment.Moment, end: moment.Moment } {
     const fallbackDate = this.taskDetail?.date || moment().format('YYYY-MM-DD');
     let startDate = this.monitorAssignmentStartDate || fallbackDate;
     let endDate = this.monitorAssignmentEndDate || startDate;
 
-    if (this.monitorAssignmentScope === 'interval') {
-      const intervalDates = this.getIntervalDatesForTask(this.taskDetail);
-      if (intervalDates.length > 0) {
-        startDate = intervalDates[0];
-        endDate = intervalDates[intervalDates.length - 1];
-      }
-    } else if (this.monitorAssignmentScope === 'from') {
+    if (this.monitorAssignmentScope === 'from') {
       const last = this.monitorAssignmentDates[this.monitorAssignmentDates.length - 1]?.value || endDate;
       endDate = last;
     } else if (this.monitorAssignmentScope === 'single') {
@@ -2077,6 +1641,7 @@
       end: moment(endDate, 'YYYY-MM-DD')
     };
   }
+
   private collectBookingUserIdsForAssignment(): number[] {
     const baseTask = this.taskDetail;
     if (!baseTask) {
@@ -2137,75 +1702,45 @@
     return dates.size;
   }
 
-  private buildFullMonitorTransferPayload(monitorId: number | null) {
+  saveEditedMonitor() {
+    const monitorId = this.editedMonitor ? this.editedMonitor.id : null;
     const bookingUserIds = this.collectBookingUserIdsForAssignment();
-
-    // Fechas según el scope elegido en el preview (las mismas que usa el modal)
-    const { start, end } = this.resolveAssignmentDateRange();
-    const startDate = start.format('YYYY-MM-DD');
-    const endDate   = end.format('YYYY-MM-DD');
-
-    // Ids base de la tarea actual
-    const courseId        = this.taskDetail?.course_id ?? this.taskDetail?.course?.id ?? null;
-    const bookingId       = this.taskDetail?.booking_id ?? null;
-    const subgroupId      = this.taskDetail?.course_subgroup_id ?? null;
-    const courseDateId    = this.taskDetail?.course_date_id ?? null;
-    const degreeId        = this.taskDetail?.degree?.id ?? null;
-
-    // fallback (como tenías antes) si no hay BU’s ni subgroup explícito
-    let fallbackSubgroupId = subgroupId;
-    if (!bookingUserIds.length && !fallbackSubgroupId) {
-      if (!this.taskDetail?.all_clients?.length && this.taskDetail?.booking_id) {
-        fallbackSubgroupId = this.taskDetail.booking_id; // (ojo: tu backend lo llama subgroup_id; aquí mantenemos por compat)
-      }
-    }
-
-    return {
-      // lo que ya tenías
+    let subgroupId: number | null = null;
+
+    if (!bookingUserIds.length) {
+      if (this.taskDetail?.course_subgroup_id) {
+        subgroupId = this.taskDetail.course_subgroup_id;
+      } else if (!this.taskDetail?.all_clients?.length && this.taskDetail?.booking_id) {
+        subgroupId = this.taskDetail.booking_id;
+      }
+    }
+
+    const payload = {
       monitor_id: monitorId,
       booking_users: bookingUserIds,
-
-      // NUEVO: el backend los espera
-      scope: this.monitorAssignmentScope,              // 'single'|'interval'|'all'|'from'|'range'
-      start_date: startDate,
-      end_date: endDate,
-      course_id: courseId,
-      booking_id: bookingId,
-      subgroup_id: fallbackSubgroupId,                 // en el backend lo recoges como subgroup_id
-      course_date_id: courseDateId,
-      degree_id: degreeId
+      subgroup_id: subgroupId
     };
-  }
-
-  saveEditedMonitor() {
-    const monitorId = this.editedMonitor ? this.editedMonitor.id : null;
-
-    // payload completo con scope/fechas/ids/degree
-    const payload = this.buildFullMonitorTransferPayload(monitorId);
-
-    if (!payload.booking_users.length && !payload.subgroup_id && !payload.course_id) {
-      this.snackbar.open(this.translateService.instant('error'), 'OK', { duration: 3000 });
-      return;
-    }
-
-    this.monitorsService.transferMonitor(payload).subscribe(
-      () => {
+
+    this.monitorsService.transferMonitor(payload)
+      .subscribe((data) => {
+
         this.editedMonitor = null;
         this.showEditMonitor = false;
         this.hideDetail();
         this.loadBookings(this.currentDate);
         this.snackbar.open(this.translateService.instant('snackbar.monitor.update'), 'OK', { duration: 3000 });
       },
-      (error) => {
-        console.error('Error occurred:', error);
-        const msg = error?.error?.message || '';
-        if (msg.includes('Overlap')) {
-          this.snackbar.open(this.translateService.instant('monitor_busy'), 'OK', { duration: 3000 });
-        } else {
-          this.snackbar.open(this.translateService.instant('event_overlap'), 'OK', { duration: 3000 });
-        }
-      }
-    );
+        (error) => {
+          // Error handling code
+          console.error('Error occurred:', error);
+          if (error.error && error.error.message && error.error.message == "Overlap detected. Monitor cannot be transferred.") {
+            this.snackbar.open(this.translateService.instant('monitor_busy'), 'OK', { duration: 3000 });
+          }
+          else {
+            this.snackbar.open(this.translateService.instant('error'), 'OK', { duration: 3000 });
+          }
+        })
+
   }
 
   goTo(route: string) {
@@ -2770,7 +2305,7 @@
 
     this.loadingMonitors = true;
 
-    const clientIds = (this.taskDetail.all_clients || []).map((client) => client.id);
+    const clientIds = this.taskDetail.all_clients.map((client) => client.id);
     const data = {
       sportId: this.taskDetail.sport_id,
       minimumDegreeId: this.taskDetail.degree_id || this.taskDetail.degree.id,
@@ -2861,41 +2396,6 @@
   }
 
 
-
-  /**
-   * Handle click events on the document to close modals when clicking outside
-   */
-  @HostListener('document:click', ['$event'])
-  onDocumentClick(event: MouseEvent): void {
-    const target = event.target as HTMLElement;
-
-    // Excluir clicks en overlays de Material Angular (dropdowns, datepickers, etc.)
-    const isMaterialOverlay = target.closest('.mat-select-panel, .cdk-overlay-pane, .mat-menu-panel, .mat-datepicker-popup, .mat-autocomplete-panel');
-
-    // Close grouped tasks modal (left sidebar) if clicking outside
-    if (this.showGrouped) {
-      const groupedModal = target.closest('.modal-grouped');
-      if (!groupedModal && !isMaterialOverlay) {
-        this.hideGrouped();
-      }
-    }
-
-    // Close detail modal (right sidebar) if clicking outside
-    if (this.showDetail) {
-      const detailModal = target.closest('.col-right, .box-detail-timeline');
-      if (!detailModal && !isMaterialOverlay) {
-        this.hideDetail();
-      }
-    }
-
-    // Close block detail modal if clicking outside
-    if (this.showBlock) {
-      const blockModal = target.closest('.box-detail-timeline');
-      if (!blockModal && !isMaterialOverlay) {
-        this.hideBlock();
-      }
-    }
-  }
   ngOnDestroy(): void {
     this.destroy$.next();
     this.destroy$.complete();

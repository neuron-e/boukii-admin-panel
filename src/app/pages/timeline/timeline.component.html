--- conflicted
+++ resolved
@@ -774,53 +774,33 @@
               style="border-color:transparent;"></mat-divider></div>
 
           <div *ngIf="taskDetail.type == 'collective'" class="box-detail-boxes">
-<<<<<<< HEAD
-            <div class="box-detail-box" [ngStyle]="{'background': taskDetail.degree.color}">
-              <img src="https://api.boukii.golembyte.com/storage/icons/award_icon.svg" style="width:24px;" />
-              <div class="font-bold font-white">{{taskDetail.degree.annotation}}</div>
-=======
             <div class="box-detail-box"
               [ngStyle]="{'background': taskDetail.degree.color}">
-              <img src="https://school.boukii.com/assets/icons/award_icon.svg"
+              <img src="https://api.boukii.golembyte.com/storage/icons/award_icon.svg"
                 style="width:24px;" />
               <div
                 class="font-bold font-white">{{taskDetail.degree.annotation}}</div>
->>>>>>> 78ce208d
               <div class="font-bold font-white">{{taskDetail.degree.name}}</div>
               <div
                 class="font-bold font-white">{{taskDetail.subgroup_number}}</div>
             </div>
             <div class="box-detail-box box-background-grey">
-<<<<<<< HEAD
-              <img src="https://api.boukii.golembyte.com/storage/icons/icons-outline-profile-2-user-white.svg" style="width:24px;" />
-=======
-              <img
-                src="https://school.boukii.com/assets/icons/icons-outline-profile-2-user-white.svg"
-                style="width:24px;" />
->>>>>>> 78ce208d
+              <img src="https://school.boukii.com/assets/icons/icons-outline-profile-2-user-white.svg" style="width:24px;" />
               <div>{{'groups' |translate}}</div>
               <div class="font-bold">{{taskDetail.total_subgroups}}</div>
             </div>
             <div class="box-detail-box box-background-grey">
-<<<<<<< HEAD
-              <img src="https://api.boukii.golembyte.com/storage/icons/icons-outline-clock.svg" style="width:24px;" />
-=======
               <img
-                src="https://school.boukii.com/assets/icons/icons-outline-clock.svg"
+                src="https://api.boukii.golembyte.com/storage/icons/icons-outline-clock.svg"
                 style="width:24px;" />
->>>>>>> 78ce208d
               <div>{{'duration' |translate}}</div>
               <div
                 class="font-bold">{{getHoursMinutes(taskDetail.hour_start,taskDetail.hour_end)}}</div>
             </div>
             <div class="box-detail-box box-background-grey">
-<<<<<<< HEAD
-              <img src="https://api.boukii.golembyte.com/storage/icons/icons-outline-calendar-tick.svg" style="width:24px;" />
-=======
               <img
-                src="https://school.boukii.com/assets/icons/icons-outline-calendar-tick.svg"
+                src="https://api.boukii.golembyte.com/storage/icons/icons-outline-calendar-tick.svg"
                 style="width:24px;" />
->>>>>>> 78ce208d
               <div>{{'days' |translate}}</div>
               <div
                 class="font-bold">{{taskDetail.date_index}}/{{taskDetail.course.course_dates.length}}</div>

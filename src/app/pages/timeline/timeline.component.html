<vex-page-layout>

  <!--<vex-secondary-toolbar>
    <vex-breadcrumbs [crumbs]="[{text: '', icon: 'planificador'}, {text: 'list', icon: ''}]" class="flex"></vex-breadcrumbs>
    <button class="ml-2" color="primary" mat-icon-button type="button">
      <mat-icon svgIcon="mat:more_vert"></mat-icon>
    </button>
  </vex-secondary-toolbar>-->

  <vex-secondary-toolbar current>
    <vex-breadcrumbs [crumbs]="[
    {icon2:'planificador'},
    {text:'timeline.timeline', title: true},
    ]" class="flex"></vex-breadcrumbs>
  </vex-secondary-toolbar>

  <vex-page-layout-content class="-mt-6 fullwidth">
    <mat-spinner *ngIf="loading" style="margin: 0 auto"></mat-spinner>
    <div class="full-page-timeline"
         [ngClass]="{'timeline-with-detail': showDetail || showBlock}"
         *ngIf="!loading">
      <div class="header-navigation">
        <div class="header-navigation-flex">
          <div class="date-navigation">

            <button (click)="goToPrevious()">&lt;</button>
            <span *ngIf="timelineView == 'day'">{{ currentDate | date:
              'longDate':'':translateService.getDefaultLang() }}</span>
            <span *ngIf="timelineView == 'week'">{{ currentWeek }}</span>
            <span *ngIf="timelineView == 'month'">{{ currentMonth }}</span>
            <button (click)="goToNext()">&gt;</button>
            <div class="filter-wrapper">
              <div class="filter-bullet" *ngIf="showResetFilters()"></div>
              <button (click)="showFilter = !showFilter"
                      class="filter-button"><mat-icon
                svgIcon="mat:filter_list"></mat-icon></button>
            </div>

            <button *ngIf="showResetFilters()" mat-button type="button"
                    (click)="resetFilters()"
                    style="font-size:14px;">{{'timeline.reset_filters' |
              translate}}</button>
            <button *ngIf="showFilter" color="primary" mat-raised-button
                    (click)="applyFilters()"
                    style="font-size:14px;">{{'timeline.apply_filters' |
              translate}}</button>

            <mat-form-field appearance="outline" class="flex-auto"
                            style="max-height: 56px;">
              <input matInput [matDatepicker]="pickerFrom" readonly
                     placeholder="{{'date' | translate }}" [(ngModel)]="searchDate"
                     (ngModelChange)="onDateChange()" (click)="pickerFrom.open()">
              <mat-datepicker-toggle matSuffix [for]="pickerFrom">
                <mat-icon matDatepickerToggleIcon>
                  <img src="assets/img/icons/icon-calendar-grey.png">
                </mat-icon>
              </mat-datepicker-toggle>
              <mat-datepicker #pickerFrom></mat-datepicker>
            </mat-form-field>

            <button (click)="toggleBlockGeneral()"
                    class="filter-button"><mat-icon
              svgIcon="mat:block"></mat-icon></button>
          </div>

          <div class="view-selection">
            <span class="view-option"
                  [ngClass]="{'selected': timelineView == 'day'}"
                  (click)="changeView('day')">{{'day' | translate}}</span>
            <span class="view-option"
                  [ngClass]="{'selected': timelineView == 'week'}"
                  (click)="changeView('week')">{{'week' | translate}}</span>
            <span class="view-option"
                  [ngClass]="{'selected': timelineView == 'month'}"
                  (click)="changeView('month')">{{'month' | translate}}</span>
          </div>
        </div>

        <div *ngIf="showFilter" class="filter-container">
          <div class="filter-container-column">
            <span>{{ 'monitor' | translate | uppercase }}</span>

            <mat-form-field appearance="outline">
              <input type="text"
                     placeholder="{{'monitor' | translate }}"
                     matInput
                     [matAutocomplete]="autoMonitor"
                     [formControl]="monitorControl">
              <mat-autocomplete #autoMonitor="matAutocomplete"
                                [displayWith]="displayMonitorFn">
                <ng-container *ngFor="let user of filteredMonitorsO | async">
                  <mat-option *ngIf="user.id!==null" [value]="user"
                              (onSelectionChange)="setMonitorUser($event, user)">
                    {{user.first_name}} {{user.last_name}}
                  </mat-option>
                </ng-container>
              </mat-autocomplete>
            </mat-form-field>
          </div>

          <div class="filter-container-column">
            <span>{{ 'client' | translate | uppercase }}</span>
            <mat-form-field appearance="outline">
              <input type="text"
                     placeholder="{{'client' | translate }}"
                     matInput
                     [matAutocomplete]="auto"
                     [formControl]="userControl">
              <mat-autocomplete #auto="matAutocomplete"
                                [displayWith]="displayFn">
                <mat-option *ngFor="let user of filteredUsers | async"
                            [value]="user"
                            (onSelectionChange)="setBookingUser($event, user)">
                  {{user.first_name}} {{user.last_name}}
                </mat-option>
              </mat-autocomplete>
            </mat-form-field>
          </div>

          <div class="filter-container-column">
            <span>{{ 'monitors' | translate | uppercase }}</span>
            <mat-checkbox color="primary" [(ngModel)]="filterFree">{{ 'free' |
              translate }}</mat-checkbox>
            <mat-checkbox color="primary" [(ngModel)]="filterOccupied">{{
                'occupied' | translate }}</mat-checkbox>
          </div>

          <div class="filter-container-column">
            <span>{{"timeline.event_type" | translate | uppercase }}</span>
            <mat-checkbox color="primary" [(ngModel)]="filterCollective">{{
                'course_colective' | translate}}</mat-checkbox>
            <mat-checkbox color="primary" [(ngModel)]="filterPrivate">{{
                'course_private' | translate}}</mat-checkbox>
            <mat-checkbox color="primary" [(ngModel)]="filterActivity">{{
                'activity' | translate}}</mat-checkbox>
            <mat-checkbox color="primary" [(ngModel)]="filterNwd">{{
                'no_disponible' | translate}}</mat-checkbox>
            <mat-checkbox color="primary" [(ngModel)]="filterBlockPayed">{{
                'paid_block' | translate}}</mat-checkbox>
            <mat-checkbox color="primary" [(ngModel)]="filterBlockNotPayed">{{
                'no_paid_block' | translate}}</mat-checkbox>
          </div>

          <div class="filter-container-column">
            <span>{{'sport' | translate | uppercase}}</span>
            <mat-checkbox *ngFor="let sport of sports" color="primary"
                          [checked]="checkedSports.has(sport.id)"
                          (change)="onCheckChange(sport.id, $event.checked)">
              {{ sport.name }}
            </mat-checkbox>
          </div>
        </div>
      </div>

      <div class="header-navigation2">

        <div class="schedule-container"
             *ngIf="filteredMonitors && filteredMonitors.length && timelineView != 'month'">
          <div class="monitors-column">
            <ng-container *ngFor="let monitor of filteredMonitors">
              <div class="monitor">
                <ng-container *ngIf="monitor.id">
                  <div class="monitor-left">

                    <ng-container
                      *ngFor="let sport of monitor.sports; let i = index">
                      <ng-container *ngIf="monitor.sport_degrees_check === i">
                        <app-level-user
                          *ngIf="sport.authorized_degree_id && sport.degrees_sport && sport.degrees_sport.length"
                          [allLevels]="sport.degrees_sport"
                          [selectLevel]="sport.authorized_degree_id" [size]="56"
                          [userImage]="monitor.image ? monitor.image : 'assets/img/avatar.png'"></app-level-user>

                        <div *ngIf="!sport.authorized_degree_id"
                             class="monitor-img-wrapper">
                          <img
                            [src]="monitor.image ? monitor.image : 'assets/img/avatar.png'" />
                        </div>
                      </ng-container>
                    </ng-container>

                    <div class="monitor-text">
                      <div class="monitor-lang">
                        <ng-container *ngIf="monitor.language1_id">
                          {{getLanguageById(monitor.language1_id)}}
                        </ng-container>
                        <ng-container *ngIf="monitor.language2_id">
                          · {{getLanguageById(monitor.language2_id)}}
                        </ng-container>
                        <ng-container *ngIf="monitor.language3_id">
                          · {{getLanguageById(monitor.language3_id)}}
                        </ng-container>
                      </div>
                      <div class="monitor-title">
                        {{ monitor.first_name }} {{ monitor.last_name }}
                      </div>
                      <div class="monitor-icons">
                        <img src="assets/img/icons/icon-message-grey.png" />
                        <a href="mailto:{{monitor.email}}"
                           title="{{monitor.email}}"><img
                          src="assets/img/icons/icon-mail-grey.png" /></a>
                        <a href="tel:{{monitor.phone}}"
                           title="{{monitor.phone}}"><img
                          src="assets/img/icons/icon-phone-grey.png" /></a>
                        <img src="assets/img/icons/icon-calendar-grey.png"
                             (click)="goToTimeline(monitor)"
                             style="cursor: pointer;" />
                      </div>
                    </div>
                  </div>
                  <div class="monitor-right">
                    <div *ngFor="let sport of monitor.sports; let i = index"
                         class="monitor-sport"
                         [ngClass]="{'full-opacity': monitor.sport_degrees_check === i}"
                         (click)="monitor.sport_degrees_check !== i && changeMonitorDegree(monitor, i)">
                      <img [src]="sport.icon_selected" [title]="sport.name" />
                    </div>
                  </div>
                </ng-container>
                <ng-container *ngIf="!monitor.id">
                  <div class="monitor-left">
                    <div class="monitor-img-wrapper"></div>
                    <div class="monitor-text">
                      <div class="monitor-title">
                        {{'no_monitor' | translate}}
                      </div>
                    </div>
                  </div>
                </ng-container>
              </div>
            </ng-container>
          </div>
          <div class="hours-container">
            <div class="hours-row" *ngIf="timelineView == 'day'">
              <div class="hour" *ngFor="let hour of hoursRange">{{ hour }}</div>
            </div>
            <div class="hours-row" *ngIf="timelineView == 'week'">
              <div class="day"
                   *ngFor="let day of weekDays;let dayIndex = index">{{ day |
                translate }} {{ getDayOfWeek(dayIndex) }}</div>
            </div>
            <div class="hours-scroll">
              <div class="grid-container">
              <!-- aplicar sombreado -->
              <div class="grid-row"
                   *ngFor="let monitor of filteredMonitors;let monitorIndex = index"
                   [ngClass]="{'outside-month-day': !isDayVisibleDay() && timelineView == 'day', 'select-row': moveTask && monitor.id !== taskMoved.monitor_id,
                        'bg-linear-no-match': moveTask && isMatch(monitor.id)}"
                   (click)="moveMonitor(monitor,$event)">
                <ng-container *ngIf="timelineView == 'day'">
                  <div *ngFor="let hour of hoursRange;let last = last"
                       [ngClass]="{'grid-cell-last': last, 'grid-cell': !last}"
                       (dblclick)="handleDbClickEvent('Clicked', $event, 'day', hour, monitor.id)">
                    <div *ngIf="monitorIndex % 5 === 0  && monitorIndex !== 0"
                         class="hour-day-scroll">{{ hour }}</div>
                  </div>
                </ng-container>
                <ng-container *ngIf="timelineView == 'week'">
                  <div class="grid-cell-day"
                       *ngFor="let day of weekDays;let dayIndex = index"
                       [ngClass]="{'outside-month': !isDayVisibleWeek(dayIndex)}">
                    <div class="grid-cell-inside"
                         *ngFor="let hour of hoursRangeMinusLast"
                         (dblclick)="handleDbClickEvent('Clicked', $event, 'week', dayIndex, monitor.id, hour)"></div>
                    <div *ngIf="monitorIndex % 5 === 0  && monitorIndex !== 0"
                         class="hour-day-scroll">{{ day }} {{
                        getDayOfWeek(dayIndex) }}</div>
                  </div>
                </ng-container>
              </div>

              <!--TASKS-->
              <ng-container *ngFor="let task of plannerTasks">
                <!--DAY-->
                <div *ngIf="timelineView == 'day'"
                     (click)="task.block_id ? toggleBlock(task, $event) : toggleDetail(task, $event)"
                     (contextmenu)="task.grouped_tasks && task.grouped_tasks.length > 1 ?
                     $event.preventDefault() : toggleDetailMove(task, $event)"
                     class="task-wrapper cursor-pointer" [ngClass]="[
                                (task.booking_id && ((idDetail == task.booking_id &&
                                hourDetail == task.hour_start && dateDetail == task.date
                                 && monitorDetail == task.monitor_id ) || (idGroupedTasks == task.booking_id
                                  && hourGrouped == task.hour_start && dateGrouped == task.date))) ?
                                (task.type === 'collective' ? 'task-selected-collective' : task.type === 'private' ? 'task-selected-private'
                                : task.type === 'activity' ? 'task-selected-activity' : '') : '',
                                task.class,
                                (task.block_id && idBlock == task.block_id) ? 'border-selected' : ''
                            ]" [ngStyle]="task.style">
                  <div class="task-text">
                    <img
                      *ngIf="(task.type=='collective' || task.type=='private' || task.type=='activity') && task.sport"
                      [src]="task.sport.icon_selected" />
                    <div
                      *ngIf="task.type === 'block_personal' || task.type === 'block_payed' || task.type === 'block_no_payed'">
                      <ng-container
                        *ngIf="task.type === 'block_payed'">BP&nbsp;</ng-container>
                      <ng-container
                        *ngIf="task.type === 'block_no_payed'">BNP&nbsp;</ng-container>
                      {{ task.name }}
                    </div>
                    <div *ngIf="task.type === 'collective'">{{ task.name }}
                      <span *ngIf="task.interval_name" class="interval-badge"
                            [style.background-color]="task.interval_color || '#6b7280'"
                            [title]="task.interval_name">{{ task.interval_name }}</span>
                      </div>
                    <div
                      *ngIf="(task.type === 'private' || task.type === 'activity')">{{
                        task.all_clients[0].client.first_name}} {{
                        task.all_clients[0].client.last_name}}
                      <span *ngIf="task.interval_name" class="interval-badge"
                            [style.background-color]="task.interval_color || '#6b7280'"
                            [title]="task.interval_name">{{ task.interval_name }}</span>
                    </div>
                    <div
                      *ngIf="(task.type === 'private' || task.type === 'activity')">{{getLanguageById(task.all_clients[0].client.language1_id)}}
                      ·{{getBirthYears(task.all_clients[0].client.birth_date)}}
                      {{'years' |translate}}</div>
                  </div>
                  <div
                    *ngIf="task.type=='collective' || task.type=='private' || task.type=='activity'"
                    class="task-blocks"
                    [ngStyle]="{'min-width': (task.type === 'private' || task.type === 'activity') ? '0px' : '54px',
                              'width': (task.type === 'private' || task.type === 'activity') ? '34px' : '54px'}">
                    <!-- PENDING LEVEL -->
                    <ng-container
                      *ngIf="!task.grouped_tasks || !(task.grouped_tasks.length > 1)">
                      <div class="task-block-level"
                           *ngIf="task.degree && task.type !== 'activity'"
                           [ngStyle]="{'background': task.degree.color}">{{task.degree.annotation}}
                        {{task.subgroup_number}}</div>
                      <div *ngIf="task.type=='collective'"
                           class="task-block-people">{{task.clients_number}}/{{task.max_participants}}</div>
                    </ng-container>
                    <ng-container
                      *ngIf="task.grouped_tasks && task.grouped_tasks.length > 1">
                      <div class="task-block-grouped">+
                        {{task.grouped_tasks.length}}</div>
                    </ng-container>
                  </div>
                  <!--PRIVATE BOOKING COLOR-->
                  <ng-container
                    *ngIf="(task.type === 'private' || task.type === 'activity')">
                    <div
                      *ngIf="task.booking_color && (task.booking_color === 'green' || task.booking_color === 'yellow' || task.booking_color === 'red')"
                      [ngClass]="{
                                            'private-color-green': task.booking_color === 'green',
                                            'private-color-yellow': task.booking_color === 'yellow',
                                            'private-color-red': task.booking_color === 'red'
                                        }">
                    </div>
                    <!-- ICONO DE WARNING SI ACCEPTED ES FALSE -->
                    <div *ngIf="task.type === 'private' && task.accepted === false" class="warning-icon-container">
                      <mat-icon color="warn" class="warning-icon">warning</mat-icon>

                    </div>
                  </ng-container>
                </div>
                <!--WEEK-->
                <div *ngIf="timelineView == 'week'"
                     (click)="task.block_id ? toggleBlock(task, $event) : toggleDetail(task, $event)"
                     (contextmenu)="task.grouped_tasks && task.grouped_tasks.length > 1 ? $event.preventDefault() : toggleDetailMove(task, $event)"
                     class="task-wrapper-week cursor-pointer" [ngClass]="[
                                (task.booking_id && ((idDetail == task.booking_id && hourDetail == task.hour_start
                                && dateDetail == task.date && monitorDetail == task.monitor_id )
                                || (idGroupedTasks == task.booking_id && hourGrouped == task.hour_start && dateGrouped == task.date))) ?
                                 (task.type === 'collective' ? 'task-selected-collective' : task.type === 'private' ? 'task-selected-private'
                                : task.type === 'activity' ? 'task-selected-activity' : '') : '',
                                task.class,
                                (task.block_id && idBlock == task.block_id) ? 'border-selected' : ''
                            ]" [ngStyle]="task.styleWeek">
                  <img class="sport-img-week"
                       *ngIf="(!task.styleWeek.height || (task.styleWeek.height && task.styleWeek.height == '100px')) && ((task.type=='collective' || task.type=='private' || task.type=='activity') && task.sport)"
                       [src]="task.sport.icon_selected" />
                  <div
                    *ngIf="task.type=='collective' || task.type=='private' || task.type=='activity'"
                    class="task-blocks-week">
                    <!-- PENDING LEVEL -->
                    <ng-container
                      *ngIf="!task.grouped_tasks || !(task.grouped_tasks.length > 1)">
                      <div class="task-block-level-week" *ngIf="task.degree"
                           [ngStyle]="{'background': task.degree.color}">{{task.degree.annotation}}
                      <div *ngIf="task.interval_name" class="task-block-level-week"
                           [ngStyle]="{'background': task.interval_color || '#6b7280'}">
                        {{task.interval_name}}</div>
                        {{task.subgroup_number}}</div>
                      <div *ngIf="task.type=='collective'"
                           class="task-block-people-week">{{task.clients_number}}/{{task.max_participants}}</div>
                    </ng-container>
                    <ng-container
                      *ngIf="task.grouped_tasks && task.grouped_tasks.length > 1">
                      <div class="task-block-grouped-week">+
                        {{task.grouped_tasks.length}}</div>
                    </ng-container>
                  </div>
                  <!--PRIVATE BOOKING COLOR-->
                  <ng-container
                    *ngIf="(task.type === 'private' || task.type === 'activity')">
                    <div
                      *ngIf="task.booking_color && (task.booking_color === 'green' || task.booking_color === 'yellow' || task.booking_color === 'red')"
                      [ngClass]="{
                                            'private-color-green': task.booking_color === 'green',
                                            'private-color-yellow': task.booking_color === 'yellow',
                                            'private-color-red': task.booking_color === 'red'
                                        }">
                    </div>
                    <!-- ICONO DE WARNING SI ACCEPTED ES FALSE -->
                    <div *ngIf="task.type === 'private' && task.accepted === false" class="warning-icon-container">
                      <mat-icon color="warn" class="warning-icon">warning</mat-icon>

                    </div>
                  </ng-container>
                </div>
              </ng-container>
            </div>
          </div>
        </div>
      </div>

        <div class="schedule-container"
             *ngIf="filteredMonitors && filteredMonitors.length && timelineView == 'month'">
          <div class="monitors-column">
            <ng-container
              *ngFor="let monitor of filteredMonitors; let monitorIndex = index">
              <ng-container
                *ngFor="let week of weeksInMonth; let weekIndex = index">
                <div class="monitor"
                     [ngClass]="{'big-border': weekIndex === 0 && monitorIndex !== 0}">
                  <ng-container *ngIf="weekIndex === 0">
                    <ng-container *ngIf="monitor.id">
                      <div class="monitor-left">

                        <ng-container
                          *ngFor="let sport of monitor.sports; let i = index">
                          <ng-container
                            *ngIf="monitor.sport_degrees_check === i">
                            <app-level-user
                              *ngIf="sport.authorized_degree_id && sport.degrees_sport && sport.degrees_sport.length"
                              [allLevels]="sport.degrees_sport"
                              [selectLevel]="sport.authorized_degree_id"
                              [size]="56"
                              [userImage]="monitor.image ? monitor.image : 'assets/img/avatar.png'"></app-level-user>

                            <div *ngIf="!sport.authorized_degree_id"
                                 class="monitor-img-wrapper">
                              <img
                                [src]="monitor.image ? monitor.image : 'assets/img/avatar.png'" />
                            </div>
                          </ng-container>
                        </ng-container>

                        <div class="monitor-text">
                          <div class="monitor-lang">
                            FR · EN · ES
                          </div>
                          <div class="monitor-title">
                            {{ monitor.first_name }} {{ monitor.last_name }}
                          </div>
                          <div class="monitor-icons">
                            <img src="assets/img/icons/icon-message-grey.png" />
                            <a href="mailto:{{monitor.email}}"
                               title="{{monitor.email}}"><img
                              src="assets/img/icons/icon-mail-grey.png" /></a>
                            <a href="tel:{{monitor.phone}}"
                               title="{{monitor.phone}}"><img
                              src="assets/img/icons/icon-phone-grey.png" /></a>
                            <a href="/monitors/update/{{monitor.id}}"><img
                              src="assets/img/icons/icon-calendar-grey.png" /></a>
                          </div>
                        </div>
                      </div>
                      <div class="monitor-right">
                        <div *ngFor="let sport of monitor.sports; let i = index"
                             class="monitor-sport"
                             [ngClass]="{'full-opacity': monitor.sport_degrees_check === i}"
                             (click)="monitor.sport_degrees_check !== i && changeMonitorDegree(monitor, i)">
                          <img [src]="sport.icon_selected"
                               [title]="sport.name" />
                        </div>
                      </div>
                    </ng-container>
                    <ng-container *ngIf="!monitor.id">
                      <div class="monitor-left">
                        <div class="monitor-img-wrapper"></div>
                        <div class="monitor-text">
                          <div class="monitor-title">
                            {{ 'no_monitor' | translate}}
                          </div>
                        </div>
                      </div>
                    </ng-container>
                  </ng-container>

                  <div class="day-start-week">
                    {{ week.startDay }}
                  </div>
                  <div class="day-end-week">
                    {{ week.endDay }}
                  </div>

                </div>
              </ng-container>
            </ng-container>
          </div>
            <div class="hours-container">
              <div class="hours-row">
                <div class="day" *ngFor="let day of weekDays">{{ day }}</div>
              </div>
              <div class="hours-scroll">
                <div class="grid-container">
              <ng-container
                *ngFor="let monitor of filteredMonitors; let monitorIndex = index">
                <div class="grid-row"
                     *ngFor="let week of weeksInMonth; let weekIndex = index"
                     [ngClass]="{'select-row': moveTask && monitor.id !== taskMoved.monitor_id,
                   'bg-linear-no-match': moveTask && isMatch(monitor.id)}"
                     (click)="moveMonitor(monitor, $event)">
                  <div class="grid-cell-day"
                       *ngFor="let day of weekDays; let dayIndex = index"
                       [ngClass]="{'outside-month': !isDayInMonth(dayIndex, weekIndex),
                     'big-border': weekIndex === 0 && monitorIndex !== 0}">
                    <div class="watermark-day">
                      {{ isDayInMonth(dayIndex, weekIndex) ?
                      calculateDayNumber(dayIndex, weekIndex, week.startDayInt)
                      : '' }}
                    </div>
                    <div class="grid-cell-inside"
                         *ngFor="let hour of hoursRangeMinusLast;"
                         (dblclick)="handleDbClickEvent('Clicked', $event, 'month', dayIndex, monitor.id, hour, weekIndex)">
                    </div>

                    <div *ngIf="weekIndex === 0 && monitorIndex !== 0"
                         class="hour-day-scroll">{{ day }}</div>
                  </div>
                </div>
              </ng-container>

                <!--TASKS-->
                <ng-container *ngFor="let task of plannerTasks">
                <!--MONTH-->
                <div class="task-wrapper-week cursor-pointer"
                     (click)="task.block_id ? toggleBlock(task, $event) : toggleDetail(task, $event)"
                     (contextmenu)="task.grouped_tasks && task.grouped_tasks.length > 1 ? $event.preventDefault() : toggleDetailMove(task, $event)"
                     [ngClass]="[
                                (task.booking_id && ((idDetail == task.booking_id && hourDetail == task.hour_start
                                && dateDetail == task.date && monitorDetail == task.monitor_id )
                                || (idGroupedTasks == task.booking_id && hourGrouped == task.hour_start && dateGrouped == task.date))) ?
                                 (task.type === 'collective' ? 'task-selected-collective' : task.type === 'private' ? 'task-selected-private'
                                : task.type === 'activity' ? 'task-selected-activity' : '') : '',
                                task.class,
                                (task.block_id && idBlock == task.block_id) ? 'border-selected' : ''
                            ]" [ngStyle]="task.styleMonth">
                  <img class="sport-img-week"
                       *ngIf="(!task.styleMonth.height || (task.styleMonth.height && task.styleMonth.height == '100px')) && ((task.type=='collective' || task.type=='private' || task.type=='activity') && task.sport)"
                       [src]="task.sport.icon_selected" />
                  <div
                    *ngIf="task.type=='collective' || task.type=='private' || task.type=='activity'"
                    class="task-blocks-week">
                    <!-- PENDING LEVEL -->
                    <ng-container
                      *ngIf="!task.grouped_tasks || !(task.grouped_tasks.length > 1)">
                      <div class="task-block-level-week" *ngIf="task.degree"
                           [ngStyle]="{'background': task.degree.color}">{{task.degree.annotation}}
                        {{task.subgroup_number}}</div>
                      <div *ngIf="task.type=='collective'"
                           class="task-block-people-week">{{task.clients_number}}/{{task.max_participants}}</div>
                    </ng-container>
                    <ng-container
                      *ngIf="task.grouped_tasks && task.grouped_tasks.length > 1">
                      <div class="task-block-grouped-week">+
                        {{task.grouped_tasks.length}}</div>
                    </ng-container>
                  </div>
                  <!--PRIVATE BOOKING COLOR-->
                  <ng-container
                    *ngIf="(task.type === 'private' || task.type === 'activity')">
                    <div
                      *ngIf="task.booking_color && (task.booking_color === 'green' || task.booking_color === 'yellow' || task.booking_color === 'red')"
                      [ngClass]="{
                                            'private-color-green': task.booking_color === 'green',
                                            'private-color-yellow': task.booking_color === 'yellow',
                                            'private-color-red': task.booking_color === 'red'
                                        }">
                    </div>
                    <!-- ICONO DE WARNING SI ACCEPTED ES FALSE -->
                    <div *ngIf="task.type === 'private' && task.accepted === false" class="warning-icon-container">
                      <mat-icon color="warn" class="warning-icon">warning</mat-icon>
                    </div>
                  </ng-container>
                </div>
                </ng-container>
              </div>
            </div>
          </div>
        </div>

      </div>

      <!--Modal Grouped Tasks-->
      <div *ngIf="showGrouped" class="modal-grouped">
        <div class="modal-grouped-close">
          <mat-icon class="cursor-pointer" svgIcon="mat:close"
                    (click)="hideGrouped()"></mat-icon>
        </div>
        <div *ngFor="let task of groupedTasks" (click)="toggleDetail(task, $event)"
             class="modal-grouped-task-wrapper cursor-pointer"
             (contextmenu)="toggleDetailMove(task, $event)" [ngClass]="[
                    (task.booking_id && (idDetail == task.booking_id && hourDetail == task.hour_start && dateDetail == task.date && monitorDetail == task.monitor_id && subgroupDetail == task.course_subgroup_id)) ?
                      (task.type === 'collective' ? 'task-selected-collective' : task.type === 'private' ? 'task-selected-private'
                                : task.type === 'activity' ? 'task-selected-activity' : '') : '',
                    task.class
                ]">
          <div class="task-text">
            <img
              *ngIf="(task.type=='collective' || task.type=='private' || task.type=='activity') && task.sport"
              [src]="task.sport.icon_selected" />
            <div>{{ task.name }}</div>
          </div>
          <div *ngIf="task.type=='collective' || task.type=='private'"
               class="task-blocks">
            <!-- PENDING LEVEL -->
            <div class="task-block-level" *ngIf="task.degree"
                 [ngStyle]="{'background': task.degree.color}">{{task.degree.annotation}}
              {{task.subgroup_number}}</div>
            <div *ngIf="task.type=='collective'"
                 class="task-block-people">{{task.clients_number}}/{{task.max_participants}}</div>
          </div>
        </div>
      </div>

    </div>

    <vex-page-layout-content
      class="fullwidth col-right"
      *ngIf="showDetail && taskDetail">

      <mat-card>
        <mat-card-header style="display:block">
          <div style="width: 100%;">
            <span style="display: inline-block;width: 80%; text-align: left;">
              <mat-card-title>{{ 'course_detail' | translate}}</mat-card-title>
            </span>
            <span style="display: inline-block;width: 20%; text-align: right;">
              <img src="assets/img/icons/edit.svg" (click)="goToEditCourse()"
                   class="btn-edit" />
              <img src="assets/img/icons/close.svg" (click)="hideDetail()"
                   class="btn-close" />
            </span>
          </div>
          <div
            style="width: 100%; border-top: 1px solid white; margin-top: 5px; padding-top: 5px;">
            <mat-card-subtitle style="width:100%;">
              <div
                style="width: 60%;display:inline-block;text-align: left; color:#868686;">
                <b>{{ 'register' | translate}}:</b>
                <span style="margin-left: 10px;font-weight: normal;color:white"
                      *ngIf="taskDetail.created_at">
                  <span style="color:white">{{taskDetail.created_at | date:
                    'dd-MM-yyyy'}}</span>
                  <span
                    style="margin-left: 10px;font-style: italic;color:white">{{taskDetail.created_at
                    | date: 'HH:mm'}}h</span>
                </span>
              </div>
              <div
                style="width: 40%;display:inline-block;text-align: right;color:#868686;font-weight: normal;"
                *ngIf="taskDetail.user">
                {{ taskDetail.user?.username }} <span
                style="margin-left: 10px;color:white">({{
                  taskDetail.user?.first_name +
                  ' ' + taskDetail.user.last_name}})</span>
              </div>
            </mat-card-subtitle>
          </div>
        </mat-card-header>


        <mat-card-content>
          <div class="title-status"
               style="background-color: var(--color-grey5); ">
            <span class="col-left">
              <b>{{ 'status' | translate}}:</b>
            </span>
            <span class="col-right">
              <div *ngIf="taskDetail.type == 'private'"><span
                [style.color]="taskDetail?.paid ? '#66E055' : '#DFDB32'">
                  {{(taskDetail.paid ? 'payed' : 'no_paid') | translate
                }}</span></div>
              <div *ngIf="taskDetail.type == 'activity'"><span
                [style.color]="taskDetail?.paid ? '#66E055' : '#DFDB32'">
                  {{(taskDetail?.paid ? 'payed' : 'no_paid') | translate
                }}</span></div>
            </span>
          </div>
          <!-- Attendance Status for Private Course -->
          <div *ngIf="taskDetail.type == 'private'" class="title-status">
            <span class="col-left">
              <b>{{ 'attendance' | translate}}:</b>
            </span>
            <span class="col-right">
              <div style="display: flex; align-items: center; gap: 5px; justify-content: flex-end;">
                <mat-icon *ngIf="taskDetail.attended" style="color: #4CAF50; font-size: 18px;" svgIcon="mat:check_circle"></mat-icon>
                <mat-icon *ngIf="taskDetail.attended === false" style="color: #F44336; font-size: 18px;" svgIcon="mat:cancel"></mat-icon>
                <mat-icon *ngIf="taskDetail.attended === null" style="color: #FF9800; font-size: 18px;" svgIcon="mat:help_outline"></mat-icon>
                <span style="font-size: 14px; font-weight: 500;">{{ taskDetail.attended === true ? ('attended' | translate) : taskDetail.attended === false ? ('not_attended' | translate) : ('not_marked' | translate) }}</span>
              </div>
            </span>
          </div>
          <!-- Attendance Status for Activity Course -->
          <div *ngIf="taskDetail.type == 'activity'" class="title-status">
            <span class="col-left">
              <b>{{ 'attendance' | translate}}:</b>
            </span>
            <span class="col-right">
              <div style="display: flex; align-items: center; gap: 5px; justify-content: flex-end;">
                <mat-icon *ngIf="taskDetail.attended" style="color: #4CAF50; font-size: 18px;" svgIcon="mat:check_circle"></mat-icon>
                <mat-icon *ngIf="taskDetail.attended === false" style="color: #F44336; font-size: 18px;" svgIcon="mat:cancel"></mat-icon>
                <mat-icon *ngIf="taskDetail.attended === null" style="color: #FF9800; font-size: 18px;" svgIcon="mat:help_outline"></mat-icon>
                <span style="font-size: 14px; font-weight: 500;">{{ taskDetail.attended === true ? ('attended' | translate) : taskDetail.attended === false ? ('not_attended' | translate) : ('not_marked' | translate) }}</span>
              </div>
            </span>
          </div>
          <div class="title-status" *ngIf="taskDetail.type != 'collective'">
            <div class="col-left">
              <b class="title">{{'booking' | translate}}</b>
            </div>
            <div class="col-right">
              <mat-icon class="cursor-pointer" style="float: right;width: 10%;"
                        svgIcon="mat:edit" (click)="detailBooking()"></mat-icon>
              <mat-icon class="cursor-pointer" style="float: right;width: 10%;"
                        svgIcon="mat:access_time" (click)="editBooking()"></mat-icon>
            </div>
          </div>
          <div class="holder-client" style="margin: 10px 0">
            <div class="col-left">
              <img *ngIf="taskDetail.type == 'collective'"
                   src="{{taskDetail.sport.icon_collective}}" width="60"
                   height="60" />
              <img *ngIf="taskDetail.type == 'private'"
                   src="{{taskDetail.sport.icon_prive}}" width="60" height="60" />
            </div>
            <div class="col-right">
              <div class="client-name">
                {{taskDetail.name}}
              </div>
              <div class="client-dates">
                <ng-container *ngIf="taskDetail.type == 'collective'">
                  {{ 'colective' | translate}}
                </ng-container>
                <ng-container *ngIf="taskDetail.type == 'private'">
                  {{ 'private' | translate}}
                </ng-container>
                <ng-container *ngIf="taskDetail.type == 'activity'">
                  {{ 'activity' | translate}}
                </ng-container>
                <ng-container *ngIf="taskDetail.sport">
                  {{taskDetail.sport.name}}
                </ng-container>
              </div>
              <div
                *ngIf="taskDetail.degree && taskDetail.type == 'private'"
                class="label-user"
                [ngStyle]="{'background': taskDetail.degree.color}">
                {{taskDetail.degree.name}}
              </div>
            </div>
          </div>
          <ng-container *ngIf="taskDetail.type == 'collective'">

            <div class="title-status">
              <span class="col-left">
                <b>{{ 'dates' | translate}}:</b>
              </span>
            </div>
            <div class="list-holder">
              <ng-container *ngFor="let date of taskDetail.course.course_dates">
                <div class="col-left"
                     [ngClass]="{'font-bold': date.id == taskDetail.course_date_id}">{{getDateFormatLong(date.date)}}</div>
                <div class="col-right"
                     [ngClass]="{'font-bold': date.id == taskDetail.course_date_id}">{{getHourRangeFormat(date.hour_start,date.hour_end)}}</div>
              </ng-container>
            </div>
          </ng-container>

          <div style="padding:10px 35px;"><mat-divider
            style="border-color:transparent;"></mat-divider></div>

          <div *ngIf="taskDetail.type == 'collective'" class="box-detail-boxes">
            <div class="box-detail-box"
                 [ngStyle]="{'background': taskDetail.degree.color}">
              <img src="https://api.boukii.com/storage/icons/award_icon.svg"
                   style="width:24px;" />
              <div
                class="font-bold font-white">{{taskDetail.degree.annotation}}</div>
              <div class="font-bold font-white">{{taskDetail.degree.name}}</div>
              <div
                class="font-bold font-white">{{taskDetail.subgroup_number}}</div>
            </div>
            <div class="box-detail-box box-background-grey">
              <img
                src="https://school.boukii.com/assets/icons/icons-outline-profile-2-user-white.svg"
                style="width:24px;" />
              <div>{{'groups' |translate}}</div>
              <div class="font-bold">{{taskDetail.total_subgroups}}</div>
            </div>
            <div class="box-detail-box box-background-grey">
              <img
                src="https://api.boukii.com/storage/icons/icons-outline-clock.svg"
                style="width:24px;" />
              <div>{{'duration' |translate}}</div>
              <div
                class="font-bold">{{getHoursMinutes(taskDetail.hour_start,taskDetail.hour_end)}}</div>
            </div>
            <div class="box-detail-box box-background-grey">
              <img
                src="https://api.boukii.com/storage/icons/icons-outline-calendar-tick.svg"
                style="width:24px;" />
              <div>{{'days' |translate}}</div>
              <div
                class="font-bold">{{taskDetail.date_index}}/{{taskDetail.course.course_dates.length}}</div>
            </div>
          </div>

          <ng-container *ngIf="taskDetail.type == 'private'">

            <div class="list-holder">
              <div class="col-left">
                {{getDateFormatLong(taskDetail.date_full)}}
              </div>
              <div class="col-right">
                {{getHourRangeFormat(taskDetail.hour_start,taskDetail.hour_end)}}
              </div>
            </div>

            <div class="holder-content" style="padding-top: 0px;">
              <div class="subtitle">{{'users' | translate }}</div>
              <div *ngFor="let client of taskDetail.all_clients">
                <div class="holder-participante">
                  <div class="col-left">
                    <div class="c-l">
                      <app-level-user
                        *ngIf="taskDetail.degrees_sport && taskDetail.degrees_sport.length"
                        [allLevels]="taskDetail.degrees_sport"
                        [selectLevel]="getClientDegree(taskDetail.sport_id,client.client.sports)"
                        [size]="60"
                        [userImage]="client.client.image ? client.client.image : 'assets/img/avatar.png'"></app-level-user>
                    </div>
                    <div class="c-r">
                      <div class="course-title">{{ client.client.first_name }}
                        {{ client.client.last_name }}</div>
                      <div class="course-label">
                        <ng-container *ngIf="client.client.language1_id">
                          {{getLanguageById(client.client.language1_id)}} ·
                        </ng-container>
                        <ng-container *ngIf="client.client.language2_id">
                          {{getLanguageById(client.client.language2_id)}} ·
                        </ng-container>
                        <ng-container *ngIf="client.client.language3_id">
                          {{getLanguageById(client.client.language3_id)}} ·
                        </ng-container>
                        {{getCountryById(client.client.country)}} ·
                        {{getBirthYears(client.client.birth_date)}} {{'years'
                        |translate}}
                      </div>
                      <div style="display: flex;">
                        <vex-icon src="chat">
                        </vex-icon>
                        <vex-icon
                          src="mail"
                          href="mailto:{{client.client.email}}"
                          style="cursor: pointer;"
                          title="{{client.client.email}}">
                        </vex-icon>
                        <vex-icon
                          src="phone"
                          href="tel:{{client.client.phone}}"
                          title="{{client.client.phone}}">
                        </vex-icon>
                      </div>
                    </div>
                  </div>
                </div>
              </div>
            </div>
          </ng-container>

          <ng-container *ngIf="taskDetail.type == 'activity'">

            <div style="width: 100%;float:left;margin-bottom:12px;">
              <mat-card-title class="font-bold"
                              style="float: left;width: 80%;">{{'booking' |
                translate}}</mat-card-title>
              <mat-icon class="cursor-pointer" style="float: right;width: 10%;"
                        svgIcon="mat:edit" (click)="detailBooking()"></mat-icon>
            </div>

            <div style="float: left; width: 100%;">
              <ul>
                <li
                  class="font-bold">{{getDateFormatLong(taskDetail.date_full)}}
                  <i
                    style="text-align: right;float:right">{{getHourRangeFormat(taskDetail.hour_start,taskDetail.hour_end)}}</i></li>
              </ul>
            </div>

            <mat-divider
              style="float: left;width: 100%;margin: 5% 0 5% 0;"></mat-divider>

            <div style="width: 100%;float:left;margin-bottom:12px;">
              <mat-card-title class="font-bold"
                              style="float: left;width: 100%;">{{'users' | translate
                }}</mat-card-title>
            </div>

            <div style="display:flex;width:100%;flex-direction:column;gap:8px;">
              <div *ngFor="let client of taskDetail.all_clients"
                   class="box-detail-user-block">
                <app-level-user
                  *ngIf="taskDetail.degrees_sport && taskDetail.degrees_sport.length"
                  [allLevels]="taskDetail.degrees_sport"
                  [selectLevel]="taskDetail.degree.id" [size]="60"
                  [userImage]="client.client.image ? client.client.image : 'assets/img/avatar.png'"></app-level-user>
                <div class="box-detail-user-block-text">
                  <div>{{ client.client.first_name }} {{ client.client.last_name
                    }}</div>
                  <span>
                    <ng-container *ngIf="client.client.language1_id">
                      {{getLanguageById(client.client.language1_id)}} ·
                    </ng-container>
                    <ng-container *ngIf="client.client.language2_id">
                      {{getLanguageById(client.client.language2_id)}} ·
                    </ng-container>
                    <ng-container *ngIf="client.client.language3_id">
                      {{getLanguageById(client.client.language3_id)}} ·
                    </ng-container>
                    {{getCountryById(client.client.country)}} ·
                    {{getBirthYears(client.client.birth_date)}} {{'years'
                    |translate}}
                  </span>
                  <div style="display: flex;">
                    <vex-icon src="chat">
                    </vex-icon>
                    <vex-icon
                      src="mail"
                      href="mailto:{{client.client.email}}"
                      style="cursor: pointer;"
                      title="{{client.client.email}}">
                    </vex-icon>
                    <vex-icon
                      src="phone"
                      href="tel:{{client.client.phone}}"
                      title="{{client.client.phone}}">
                    </vex-icon>
                  </div>
                  <div *ngIf="taskDetail.degree"
                       class="box-detail-user-blocklevel"
                       [ngStyle]="{'background': taskDetail.degree.color}">
                    {{taskDetail.degree.name}}
                  </div>
                </div>
              </div>
            </div>

            <mat-divider
              style="float: left;width: 100%;margin: 5% 0 5% 0;"></mat-divider>

          </ng-container>

          <div class="title-status">
            <div class="col-left">
              <b class="title">{{'monitor' |translate}}</b>
            </div>
            <div class="col-right">
              <mat-icon (click)="openEditMonitor()" class="cursor-pointer"
                        style="float: right;width: 10%;" svgIcon="mat:edit"></mat-icon>
              <mat-icon class="cursor-pointer" style="float: right;width: 10%;" *ngIf="!taskDetail.accepted"
                        svgIcon="mat:check" (click)="acceptBooking()"></mat-icon>
            </div>
          </div>
          <div class="holder-content">
            <div *ngIf="taskDetail.monitor">
              <div class="holder-participante">
                <div class="col-left">
                  <div class="c-l">
                    <!--<img [src]="taskDetail.monitor.image ? taskDetail.monitor.image : 'assets/img/avatar.png'" />-->
                    <app-level-user
                      *ngIf="taskDetail.degrees_sport && taskDetail.degrees_sport.length"
                      [allLevels]="taskDetail.degrees_sport"
                      [selectLevel]="taskDetail.degree.id"
                      [size]="60"
                      [userImage]="taskDetail.monitor.image ? taskDetail.monitor.image : 'assets/img/avatar.png'"></app-level-user>
                  </div>
                  <div class="c-r">
                    <div class="course-title">{{ taskDetail.monitor.first_name
                      }} {{ taskDetail.monitor.last_name }}</div>
                    <div class="course-label">
                      <ng-container *ngIf="taskDetail.monitor.language1_id">
                        {{getLanguageById(taskDetail.monitor.language1_id)}} ·
                      </ng-container>
                      {{getCountryById(taskDetail.monitor.country)}} ·
                      {{getBirthYears(taskDetail.monitor.birth_date)}} {{'years'
                      | translate }}
                    </div>
                    <div style="display: flex;">
                      <vex-icon src="chat">
                      </vex-icon>
                      <vex-icon
                        src="mail"
                        href="mailto:{{taskDetail?.monitor?.email}}"
                        style="cursor:pointer"
                        title="{{taskDetail?.monitor?.email}}">
                      </vex-icon>
                      <vex-icon
                        src="phone"
                        href="tel:{{taskDetail.monitor.phone}}"
                        title="{{taskDetail.monitor.phone}}">
                      </vex-icon>
                    </div>
                  </div>
                </div>
              </div>
            </div>
            <div *ngIf="!taskDetail.monitor">
              {{'no_monitor' | translate}}
            </div>

            <ng-container *ngIf="showEditMonitor">
              <mat-spinner *ngIf="loadingMonitors"></mat-spinner>
              <div
                style="width: 100%;float:left;margin-top:16px;margin-bottom:12px;">
                <mat-card-title class="font-bold"
                                style="float: left;width: 100%;">{{'new_monitor' |
                  translate}}</mat-card-title>
              </div>
              <div class="monitor-bulk-controls" *ngIf="monitorAssignmentDates.length">
<<<<<<< HEAD
                <mat-form-field appearance="outline" class="flex-auto">
                  <mat-label>{{ 'monitor_assignment.scope_label' | translate }}</mat-label>
                  <mat-select
                    [(ngModel)]="monitorAssignmentScope"
                    (selectionChange)="onMonitorAssignmentScopeChange($event.value)"
                    [panelClass]="'monitor-assignment-panel'">   <!-- AÑADIDO -->
=======
                <!-- Only show scope selector for collective courses (course_type === 1) -->
                <mat-form-field appearance="outline" class="flex-auto" *ngIf="taskDetail?.course?.course_type === 1">
                  <mat-label>{{'monitor_assignment.scope_label' | translate}}</mat-label>
                  <mat-select [(ngModel)]="monitorAssignmentScope"
                              (selectionChange)="onMonitorAssignmentScopeChange($event.value)">
>>>>>>> e9ba6177
                    <mat-option value="single">
                      {{ 'monitor_assignment.scope.single' | translate }}
                    </mat-option>
                    <mat-option value="interval" *ngIf="hasMultipleIntervals()">
                      {{ 'monitor_assignment.scope.interval' | translate }}
                    </mat-option>
                    <mat-option value="all" *ngIf="monitorAssignmentDates.length > 1">
                      {{ 'monitor_assignment.scope.all' | translate }}
                    </mat-option>
                    <mat-option value="from" *ngIf="monitorAssignmentDates.length > 1">
                      {{ 'monitor_assignment.scope.from' | translate }}
                    </mat-option>
                    <mat-option value="range" *ngIf="monitorAssignmentDates.length > 1">
                      {{ 'monitor_assignment.scope.range' | translate }}
                    </mat-option>
                  </mat-select>
                </mat-form-field>
                <div class="bulk-date-row"
                     *ngIf="monitorAssignmentScope !== 'single' && monitorAssignmentScope !== 'interval' && monitorAssignmentScope !== 'all' && monitorAssignmentDates.length > 1">
                  <mat-form-field appearance="outline" class="flex-auto">
                    <mat-label>{{'monitor_assignment.start_date' | translate}}</mat-label>
                    <mat-select [(ngModel)]="monitorAssignmentStartDate" [panelClass]="'monitor-scope-panel'"
                                (selectionChange)="onMonitorAssignmentStartChange($event.value)">
                      <mat-option *ngFor="let option of monitorAssignmentDates"
                                  [value]="option.value">
                        {{ option.label }}
                      </mat-option>
                    </mat-select>
                  </mat-form-field>
                  <mat-form-field appearance="outline" class="flex-auto"
                                  *ngIf="monitorAssignmentScope === 'range'">
                    <mat-label>{{'monitor_assignment.end_date' | translate}}</mat-label>
                    <mat-select [(ngModel)]="monitorAssignmentEndDate"
                                (selectionChange)="onMonitorAssignmentEndChange($event.value)">
                      <mat-option *ngFor="let option of monitorAssignmentDates"
                                  [value]="option.value">
                        {{ option.label }}
                      </mat-option>
                    </mat-select>
                  </mat-form-field>
                </div>
                <div class="bulk-selection-summary" *ngIf="monitorAssignmentScope !== 'single'">
                  {{ getSelectedAssignmentSessionCount() }} {{'days' | translate}}
                </div>
              </div>
              <mat-form-field appearance="outline" class="flex-auto"
                              style="width: 100%;" *ngIf="!loadingMonitors">
                <mat-select placeholder="{{'new_monitor' | translate}}"
                            [(ngModel)]="editedMonitor">
                  <mat-option *ngIf="taskDetail.monitor_id"
                              [value]="nullMonitor">
                    {{'no_monitor_choose' | translate}}
                  </mat-option>
                  <ng-container *ngFor="let monitor of monitorsForm">
                    <mat-option *ngIf="monitor.id != taskDetail.monitor_id"
                                [value]="monitor">
                      {{ monitor.first_name }} {{ monitor.last_name }}
                    </mat-option>
                  </ng-container>
                </mat-select>
              </mat-form-field>

              <div class="actions flex items-center justify-end gap-2">
                <button (click)="hideEditMonitor()" mat-button
                        type="button">{{'cancel' | translate}}</button>
                <button (click)="saveEditedMonitor()"
                        [disabled]="!editedMonitor" color="primary" mat-raised-button
                        matStepperNext>
                  {{'save' | translate}}
                </button>
              </div>
            </ng-container>
          </div>

          <ng-container *ngIf="taskDetail.type == 'collective'">
            <div class="title-status">
              <div class="col-left">
                <b class="title">{{'students' | translate}}
                  {{taskDetail.clients_number}}/{{taskDetail.max_participants}}</b>
              </div>
              <div class="col-right">
                <mat-icon class="cursor-pointer"
                          style="float: right;width: 10%;" svgIcon="mat:swap_horiz"
                          (click)="openUserTransfer()"></mat-icon>
              </div>
            </div>
            <div class="holder-content">
              <div *ngFor="let client of taskDetail.all_clients">

                <div class="holder-participante">
                  <div class="col-left">
                    <div class="c-l">
                      <!--<img [src]="taskDetail.monitor.image ? taskDetail.monitor.image : 'assets/img/avatar.png'" />-->
                      <app-level-user
                        *ngIf="taskDetail.degrees_sport && taskDetail.degrees_sport.length"
                        [allLevels]="taskDetail.degrees_sport"
                        [selectLevel]="getClientDegree(taskDetail.sport_id,client.client.sports)"
                        [size]="60"
                        [userImage]="client.client.image ? client.client.image : 'assets/img/avatar.png'"></app-level-user>
                    </div>
                    <div class="c-r">
                      <div class="course-title">{{ client.client.first_name }}
                        {{ client.client.last_name }}</div>
                      <div class="course-label">
                        <ng-container *ngIf="client.client.language1_id">
                          {{getLanguageById(client.client.language1_id)}} ·
                        </ng-container>
                        <ng-container *ngIf="client.client.language2_id">
                          {{getLanguageById(client.client.language2_id)}} ·
                        </ng-container>
                        <ng-container *ngIf="client.client.language3_id">
                          {{getLanguageById(client.client.language3_id)}} ·
                        </ng-container>
                        {{getCountryById(client.client.country)}} ·
                        {{getBirthYears(client.client.birth_date)}} {{'years'
                        |translate}}
                      </div>
                      <div style="display: flex;">
                        <vex-icon src="chat">
                        </vex-icon>
                        <vex-icon
                          src="mail"
                          href="mailto:{{client.client.email}}"
                          style="cursor:pointer"
                          title="{{client.client.email}}">
                        </vex-icon>
                        <vex-icon
                          src="phone"
                          href="tel:{{client.client.phone}}"
                          title="{{client.client.phone}}">
                        </vex-icon>
                      </div>
                      <div>
                        <span style="float:left;cursor:pointer"
                              (click)="detailBooking(client.booking_id)"><img
                          src="../assets/img/icons/reservas-2.svg" /></span>
                        <span
                          style="float:right; text-align: right;line-height: 32px;"
                          [style.color]="taskDetail?.paid ? '#66E055' : '#DFDB32'">
                          {{(client.booking?.paid ? 'payed' : 'no_paid') |
                          translate }}</span>
                      </div>
                      <!-- Attendance Status for Collective Course Client -->
                      <div style="width: 100%; margin-top: 8px; clear: both;">
                        <div style="display: flex; align-items: center; gap: 5px;">
                          <mat-icon *ngIf="client.attended" style="color: #4CAF50; font-size: 16px;" svgIcon="mat:check_circle"></mat-icon>
                          <mat-icon *ngIf="client.attended === false" style="color: #F44336; font-size: 16px;" svgIcon="mat:cancel"></mat-icon>
                          <mat-icon *ngIf="client.attended === null" style="color: #FF9800; font-size: 16px;" svgIcon="mat:help_outline"></mat-icon>
                          <span style="font-size: 12px; font-weight: 500;">{{ client.attended === true ? ('attended' | translate) : client.attended === false ? ('not_attended' | translate) : ('not_marked' | translate) }}</span>
                        </div>
                      </div>
                    </div>
                  </div>
                </div>
              </div>
            </div>
          </ng-container>
        </mat-card-content>
      </mat-card>
    </vex-page-layout-content>

    <vex-page-layout-content class="-mt-6 fullwidth box-detail-timeline"
                             *ngIf="showBlock && blockDetail">
      <mat-card style="border-radius: 10px;">
        <mat-card-header style="display:block">
          <div style="width: 100%;float: left;">
            <mat-icon class="cursor-pointer" svgIcon="mat:close"
                      (click)="hideBlock()"></mat-icon>
          </div>
          <div style="width: 100%;float:left;">
            <mat-card-title class="font-bold"
                            style="float: left;width: 80%;">{{'block_detail' | translate
              }}</mat-card-title>
            <div
              style="float: right;display: flex;gap: 6px;align-items: center;">
              <mat-icon (click)="openEditBlock()" class="cursor-pointer"
                        svgIcon="mat:edit"></mat-icon>
              <mat-icon (click)="deleteEditedBlock()" class="cursor-pointer"
                        svgIcon="mat:delete"></mat-icon>
            </div>
          </div>
          <div style="width:100%; margin-top:5%;float:left">
            <div style="width: 100%;">
              <p
                style="float: left;width: 80%;text-align: left;color: white;"><b>{{blockDetail.date_format}}</b></p>
            </div>
          </div>
          <div style="width:100%; margin-top:5%;float:left">
            <div style="width: 100%;">
              <p
                style="float: left;width: 80%;text-align: left;color: white;"><b>{{'from'
                |
                translate}}</b></p>
              <p
                style="float: left;width: 20%;text-align: right;color: white;"><b>{{'to'
                |
                translate}}</b></p>
            </div>
            <div style="width: 100%;">
              <p
                style="float: left;width: 50%;text-align: left;color: white;"><b>{{blockDetail.hour_start}}</b></p>
              <p
                style="float: left;width: 50%;text-align: right;color: white;"><b>{{blockDetail.hour_end}}</b></p>
            </div>
          </div>
          <mat-divider
            style="float: left;width: 100%;margin: 2% 0 0 0;"></mat-divider>

          <div style="width:100%; margin-top:5%;float:left">
            <div style="width: 100%;">
              <p
                style="float: left;width: 100%;text-align: left;color: white;"><b>
                <ng-container
                  *ngIf="blockDetail.type=='block_personal'">{{'no_working_day'
                  | translate}}</ng-container>
                <ng-container
                  *ngIf="blockDetail.type=='block_payed'">{{'paid_block' |
                  translate}}</ng-container>
                <ng-container
                  *ngIf="blockDetail.type=='block_no_payed'">{{'no_paid_block'
                  | translate}}</ng-container>
              </b></p>
            </div>
            <div style="width: 100%;">
              <p
                style="float: left;width: 50%;text-align: left;color: white;">{{blockDetail.name}}</p>
            </div>
          </div>
          <mat-divider
            style="float: left;width: 100%;margin: 2% 0 0 0;"></mat-divider>

          <ng-container *ngIf="showEditBlock">
            <div
              style="width: 100%;float:left;margin-top:16px;margin-bottom:12px;">
              <mat-card-title class="font-bold"
                              style="float: left;width: 100%;">{{'edit_block' | translate
                }}</mat-card-title>
            </div>

            <mat-checkbox [(ngModel)]="allHoursDay">{{'full_day' | translate
              }}</mat-checkbox>

            <ng-container *ngIf="!allHoursDay">
              <mat-form-field appearance="outline" class="flex-auto"
                              style="width: 100%;">
                <mat-select placeholder="{{'start_hour' | translate}}"
                            [(ngModel)]="startTimeDay" (change)="onStartTimeDayChange()">
                  <ng-container *ngFor="let hour of hoursRangeMinutes">
                    <mat-option [value]="hour">
                      {{hour}}
                    </mat-option>
                  </ng-container>
                </mat-select>
              </mat-form-field>

              <mat-form-field appearance="outline" class="flex-auto"
                              style="width: 100%;">
                <mat-select placeholder="{{'end_hour' | translate}}"
                            [(ngModel)]="endTimeDay">
                  <ng-container *ngFor="let hour of filteredEndHoursDay">
                    <mat-option [value]="hour">
                      {{hour}}
                    </mat-option>
                  </ng-container>
                </mat-select>
              </mat-form-field>
            </ng-container>

            <mat-form-field appearance="outline" class="flex-auto"
                            style="width: 100%;">
              <input matInput placeholder="{{'title' | translate}}"
                     [(ngModel)]="nameBlockDay">
            </mat-form-field>

            <mat-checkbox [(ngModel)]="divideDay">{{'split' |
              translate}}</mat-checkbox>

            <ng-container *ngIf="divideDay">
              <mat-form-field appearance="outline" class="flex-auto"
                              style="width: 100%;">
                <mat-select placeholder="{{'start_split' | translate}}"
                            [(ngModel)]="startTimeDivision"
                            (change)="onStartTimeDivisionChange()">
                  <ng-container *ngFor="let hour of filteredStartHoursDivision">
                    <mat-option [value]="hour">
                      {{hour}}
                    </mat-option>
                  </ng-container>
                </mat-select>
              </mat-form-field>

              <mat-form-field appearance="outline" class="flex-auto"
                              style="width: 100%;">
                <mat-select placeholder="{{'end_splite' | translate}}"
                            [(ngModel)]="endTimeDivision">
                  <ng-container *ngFor="let hour of filteredEndHoursDivision">
                    <mat-option [value]="hour">
                      {{hour}}
                    </mat-option>
                  </ng-container>
                </mat-select>
              </mat-form-field>
            </ng-container>

            <div class="actions flex items-center justify-end gap-2">
              <button (click)="hideEditBlock()" mat-button
                      type="button">{{'cancel' | translate}}</button>
              <button (click)="saveEditedBlock()"
                      [disabled]="!isButtonDayEnabled()" color="primary"
                      mat-raised-button matStepperNext>
                {{'save' | translate}}
              </button>
            </div>

          </ng-container>

        </mat-card-header>
        <mat-card-content>
          <div class="holder-content">
            <div style="width: 100%;float:left;margin-bottom:12px;">
              <mat-card-title class="font-bold"
                              style="float: left;width: 80%;">{{'monitor'
                |translate}}</mat-card-title>
            </div>

            <div *ngIf="blockDetail.monitor" class="box-detail-user-block">
              <div class="box-detail-user-block-img">
                <img
                  [src]="blockDetail.monitor.image ? blockDetail.monitor.image : 'assets/img/avatar.png'" />
              </div>
              <div class="box-detail-user-block-text">
                <div>{{ blockDetail.monitor.first_name }} {{
                    blockDetail.monitor.last_name }}</div>
                <span>
                  <ng-container *ngIf="blockDetail.monitor.language1_id">
                    {{getLanguageById(blockDetail.monitor.language1_id)}} ·
                  </ng-container>
                  {{getCountryById(blockDetail.monitor.country)}} ·
                  {{getBirthYears(blockDetail.monitor.birth_date)}}
                  &ensp;{{'years' | translate}}

                </span>
              </div>
              <div style="display: flex;">
                <vex-icon src="chat">
                </vex-icon>
                <vex-icon
                  src="mail"
                  href="mailto:{{taskDetail?.monitor?.email}}"
                  style="cursor:pointer"
                  title="{{taskDetail?.monitor?.email}}">
                </vex-icon>
                <vex-icon
                  src="phone"
                  href="tel:{{taskDetail?.monitor?.phone}}"
                  title="{{taskDetail?.monitor?.phone}}">
                </vex-icon>
              </div>
            </div>
          </div>
        </mat-card-content>

      </mat-card>
    </vex-page-layout-content>

  </vex-page-layout-content>

</vex-page-layout><|MERGE_RESOLUTION|>--- conflicted
+++ resolved
@@ -1032,20 +1032,11 @@
                   translate}}</mat-card-title>
               </div>
               <div class="monitor-bulk-controls" *ngIf="monitorAssignmentDates.length">
-<<<<<<< HEAD
-                <mat-form-field appearance="outline" class="flex-auto">
-                  <mat-label>{{ 'monitor_assignment.scope_label' | translate }}</mat-label>
-                  <mat-select
-                    [(ngModel)]="monitorAssignmentScope"
-                    (selectionChange)="onMonitorAssignmentScopeChange($event.value)"
-                    [panelClass]="'monitor-assignment-panel'">   <!-- AÑADIDO -->
-=======
                 <!-- Only show scope selector for collective courses (course_type === 1) -->
                 <mat-form-field appearance="outline" class="flex-auto" *ngIf="taskDetail?.course?.course_type === 1">
                   <mat-label>{{'monitor_assignment.scope_label' | translate}}</mat-label>
                   <mat-select [(ngModel)]="monitorAssignmentScope"
                               (selectionChange)="onMonitorAssignmentScopeChange($event.value)">
->>>>>>> e9ba6177
                     <mat-option value="single">
                       {{ 'monitor_assignment.scope.single' | translate }}
                     </mat-option>

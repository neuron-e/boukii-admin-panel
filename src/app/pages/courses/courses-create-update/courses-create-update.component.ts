import {AfterViewInit, ChangeDetectorRef, Component, OnInit, ViewChild} from '@angular/core';
import { FormControl, UntypedFormBuilder, UntypedFormGroup, Validators } from '@angular/forms';
import { MatDialog } from '@angular/material/dialog';
import {Observable, map, of, startWith, forkJoin, mergeMap} from 'rxjs';
import { fadeInUp400ms } from 'src/@vex/animations/fade-in-up.animation';
import { stagger20ms } from 'src/@vex/animations/stagger.animation';
import { DateTimeDialogComponent } from 'src/@vex/components/date-time-dialog/date-time-dialog.component';
import { MatSort } from '@angular/material/sort';
import { MatTable, MatTableDataSource } from '@angular/material/table';
import * as moment from 'moment';
import { ReductionDialogComponent } from 'src/@vex/components/reduction-dialog/reduction-dialog.component';
import { PrivateDatesDialogComponent } from 'src/@vex/components/private-dates-dialog/private-dates-dialog.component';
import { ApiCrudService } from 'src/service/crud.service';
import { ActivatedRoute, Router } from '@angular/router';
import { SchoolService } from 'src/service/school.service';
<<<<<<< HEAD
import { MatStepper } from '@angular/material/stepper';
import { MatSnackBar } from '@angular/material/snack-bar';
import { TranslateService } from '@ngx-translate/core';
import { DateTimeDialogEditComponent } from 'src/@vex/components/date-time-dialog-edit/date-time-dialog-edit.component';
import { ConfirmModalComponent } from '../../monitors/monitor-detail/confirm-dialog/confirm-dialog.component';
import { DateAdapter } from '@angular/material/core';
import {AngularEditorConfig} from '@kolkov/angular-editor';
=======
>>>>>>> 61eb3462

@Component({
  selector: 'vex-courses-create-update',
  templateUrl: './courses-create-update.component.html',
  styleUrls: ['./courses-create-update.component.scss',
    '../../../../../node_modules/quill/dist/quill.snow.css',
    '../../../../@vex/styles/partials/plugins/quill/_quill.scss'
  ],
  animations: [fadeInUp400ms,stagger20ms]
})
<<<<<<< HEAD
export class CoursesCreateUpdateComponent implements OnInit, AfterViewInit {

  @ViewChild(MatSort, { static: true }) sort: MatSort;
  @ViewChild('dateTable') dateTable: MatTable<any>;
  @ViewChild('reductionTable') reductionTable: MatTable<any>;
  @ViewChild('privateDatesTable') privateDatesTable: MatTable<any>;
  @ViewChild('activityDatesTable') activityDatesTable: MatTable<any>;
  @ViewChild('privateReductionTable') privateReductionTable: MatTable<any>;
  @ViewChild('levelTable') table: MatTable<any>;

  userAvatar = '../../../../assets/img/avatar.png';

  people = 6; // Aquí puedes cambiar el número de personas
  intervalos = Array.from({ length: 28 }, (_, i) => 15 + i * 15);

  hours: string[] = [
    '00:00', '00:15', '00:30', '00:45',
    '01:00', '01:15', '01:30', '01:45',
    '02:00', '02:15', '02:30', '02:45',
    '03:00', '03:15', '03:30', '03:45',
    '04:00', '04:15', '04:30', '04:45',
    '05:00', '05:15', '05:30', '05:45',
    '06:00', '06:15', '06:30', '06:45',
    '07:00', '07:15', '07:30', '07:45',
    '08:00', '08:15', '08:30', '08:45',
    '09:00', '09:15', '09:30', '09:45',
    '10:00', '10:15', '10:30', '10:45',
    '11:00', '11:15', '11:30', '11:45',
    '12:00', '12:15', '12:30', '12:45',
    '13:00', '13:15', '13:30', '13:45',
    '14:00', '14:15', '14:30', '14:45',
    '15:00', '15:15', '15:30', '15:45',
    '16:00', '16:15', '16:30', '16:45',
    '17:00', '17:15', '17:30', '17:45',
    '18:00', '18:15', '18:30', '18:45',
    '19:00', '19:15', '19:30', '19:45',
    '20:00', '20:15', '20:30', '20:45',
    '21:00', '21:15', '21:30', '21:45',
    '22:00', '22:15', '22:30', '22:45',
    '23:00'
  ];

  filteredToHours = [];

  editorConfig: AngularEditorConfig = {
    editable: true,
    spellcheck: true,
    height: 'auto',
    minHeight: '0',
    maxHeight: 'auto',
    width: 'auto',
    minWidth: '0',
    translate: 'yes',
    enableToolbar: true,
    showToolbar: true,
    defaultParagraphSeparator: '',
    defaultFontName: '',
    sanitize: false,  // Esta línea es clave para permitir HTML sin sanitizarlo.
    toolbarPosition: 'top',
    outline: true,
  }
=======
export class CoursesCreateUpdateComponent implements OnInit {
  ModalFlux: number = +this.activatedRoute.snapshot.queryParamMap['params'].step || 0
  ModalProgress: { Name: string, Modal: number }[] = [
    { Name: "DEPORTE", Modal: 0 },
    { Name: "DETALLES", Modal: 1 },
    { Name: "FECHAS", Modal: 2 },
    { Name: "NIVELES", Modal: 3 },
    { Name: "EXTRAS", Modal: 4 },
    { Name: "IDIOMAS", Modal: 5 },
  ]
>>>>>>> 61eb3462

  summary = ``;
  description = ``;

<<<<<<< HEAD
  daysDates = [];
  daysDatesLevels = [];
  days = ['Lunes', 'Martes', 'Miércoles', 'Jueves', 'Viernes', 'Sábado', 'Domingo'];
  startDayControl = new FormControl();
  endDayControl = new FormControl();
  availableEndDays: string[] = [];
=======
  courseFormGroup: UntypedFormGroup;
>>>>>>> 61eb3462

  //separatedDates = false;
  displayedColumns: string[] = ['date', 'duration', 'hour', 'edit', 'delete'];
  displayedReductionsColumns: string[] = ['date', 'percentage', 'delete'];
  displayedPrivateDateColumns: string[] = ['dateFrom', 'dateTo', 'delete'];
  dataSource: any = new MatTableDataSource([]);
  dataSourceReductions = new MatTableDataSource([]);
  dataSourceDatePrivate: any = new MatTableDataSource([]);
  dataSourceReductionsPrivate = new MatTableDataSource([]);

  dataSourceFlexiblePrices: any;
  displayedColumnsFlexiblePrices: string[] = ['intervalo', ...Array.from({ length: this.people }, (_, i) => `${i + 1}`)];

  myControl = new FormControl();
  myControlSport = new FormControl();
  myControlStations = new FormControl(Validators.required);
  monitorsForm = new FormControl();

  options: any[] = [{id: 1, name:'Cours collectif'}, {id:2, name: 'Cours privés'}];
  stations: any = [];

  filteredOptions: Observable<any[]>;
  filteredSports: Observable<any[]>;
  filteredStations: Observable<any[]>;
  filteredMonitors: Observable<any[]>;

  courseTypeFormGroup: UntypedFormGroup;
  courseInfoFormGroup: UntypedFormGroup;
  courseInfoPriveFormGroup: UntypedFormGroup;
  courseInfoPriveSeparatedFormGroup: UntypedFormGroup;
  courseInfoCollecDateSplitFormGroup: UntypedFormGroup;
  courseLevelFormGroup: UntypedFormGroup;
  rangeForm: UntypedFormGroup;

  // Nuevos
  courseConfigForm: UntypedFormGroup;

  imagePreviewUrl: string | ArrayBuffer = null;

  minDate = new Date();
  maxDate = new Date();
  from: any = null;
  to: any = null;
  daySelectedIndex: any = 0;
  subGroupSelectedIndex: any = 0;
  selectedDate: string;
  selectedItem: any;
  selectedTabNameIndex: any = 0;
  selectedTabDescIndex: any = 0;
  selectedPeriod: any = -1;
  loadingMonitors = true;
  groups = [
    {
      groupName: '',
      ageMin: '',
      ageMax: '',
      optionName: '',
      price: ''
    }
  ];
  isAngularHtmlEditing = false;
  defaults: any = {
    unique: false,
    course_type: null,
    is_flexible: false,
    name: null,
    short_description: null,
    description: null,
    price: null,
    currency: '',
    date_start: null,
    date_end: null,
    date_start_res: null,
    date_end_res: null,
    confirm_attendance: false,
    active: true,
    online: true,
    image: this.imagePreviewUrl,
    translations:
      {
        es: {
          name: '',
          short_description: '',
          description: ''
        },
        en: {
          name: '',
          short_description: '',
          description: ''
        },
        fr: {
          name: '',
          short_description: '',
          description: ''
        },
        it: {
          name: '',
          short_description: '',
          description: ''
        },
        de: {
          name: '',
          short_description: '',
          description: ''
        },
      },
    price_range: null,
    discounts: null,
    settings: {
      weekDays: {
        monday: false,
        tuesday: false,
        wednesday: false,
        thursday: false,
        friday: false,
        saturday: false,
        sunday: false
      },
      periods: []
    },
    sport_id: null,
    school_id: null,
    station_id: null,
    max_participants: null,
    duration: null,
    hour_min: null,
    hour_max: null,
    age_min: null,
    age_max: null,
    course_dates: []
  };

  defaults_course_date = {
    date: null,
    hour_start: null,
    hour_end: null,
  }

  defaults_groups = {
    course_id: null,
    course_date_id: null,
    degree_id: null,
    age_min: null,
    age_max: null,
    recommended_age: null,
    teachers_min: null,
    teachers_max: null,
    observations: null,
    auto: null
  }

  defaults_subgroups = {
    course_id: null,
    course_date_id: null,
    degree_id: null,
    course_group_id: null,
    monitor_id: null,
    max_participants:null,
  }

  sportTypeSelected: number = -1;
  sportData: any = [];
  sportDataList = [];
  sportTypeData = [];
  levels = [];
  monitors = [];

  groupedByColor = {};
  colorKeys: string[] = []; // Aquí almacenaremos las claves de colores
  selectedCourses = new MatTableDataSource([]);
  displayedCourseColumns: string[] = ['course', 'min', 'max', 'levels', 'checkbox', 'delete'];

  loading: boolean = true;
<<<<<<< HEAD
  loadingTable: boolean = false;

  durations = [];
  filteredMaxDurations = [];
  courseType: any = null;
  courseComplete: boolean = false;
=======
  confirmModal: boolean = false
  translateExpandedIndex: number = 0
>>>>>>> 61eb3462
  user: any;
  id: any = null;

  schoolData: any = [];
  schoolPriceRanges: any = [];
  season: any = [];
  holidays: any = [];

  myHolidayDates = [];

  constructor(private fb: UntypedFormBuilder, public dialog: MatDialog, private crudService: ApiCrudService, private router: Router, private activatedRoute: ActivatedRoute,
              private schoolService: SchoolService, private snackbar: MatSnackBar, private translateService: TranslateService, private cdRef: ChangeDetectorRef,
              private dateAdapter: DateAdapter<Date>) {
    this.user = JSON.parse(localStorage.getItem('boukiiUser'));
    this.id = this.activatedRoute.snapshot.params.id;

    this.generateDurations();

    this.startDayControl.valueChanges.subscribe(startDay => {
      const index = this.days.indexOf(startDay);
      if (index !== -1) {
        this.availableEndDays = this.days.slice(index + 1);
        this.endDayControl.enable();
        this.endDayControl.setValue(null); // Reset end day if start day changes
      } else {
        this.endDayControl.disable();
      }
    });
    this.dateAdapter.setLocale(this.translateService.getDefaultLang());
    this.dateAdapter.getFirstDayOfWeek = () => { return 1; }
    this.rangeForm = this.fb.group({
      minAge: ['', [Validators.required, Validators.min(3)]],
      maxAge: ['', [Validators.required, Validators.max(80)]]
    }, { validator: this.ageRangeValidator });

  }

  ageRangeValidator(group: UntypedFormGroup): { [key: string]: any } | null {
    const minAge = group.get('minAge').value;
    const maxAge = group.get('maxAge').value;
    return minAge && maxAge && minAge < maxAge ? null : { 'ageRange': true };
  }

  get minAge() {
    return this.rangeForm.get('minAge');
  }

  get maxAge() {
    return this.rangeForm.get('maxAge');
  }

  ngAfterViewInit() {
    this.dataSource.sort = this.sort;
  }

  ngOnInit() {
<<<<<<< HEAD

    if (!this.id) {
      this.mode = 'create';
    } else {
      this.mode = 'update';
    }

=======
    const extras = JSON.parse(JSON.parse(localStorage.getItem("boukiiUser")).schools[0].settings).extras
    this.extras = [...extras.food, ...extras.forfait, ...extras.transport]
>>>>>>> 61eb3462
    forkJoin({
      sportTypes: this.getSportsType(),
      sports: this.getSports(),
      stations: this.getStations(),
      monitors: this.getMonitors()
    }).subscribe(({ sportTypes, sports, stations, monitors }) => {
      this.sportTypeData = sportTypes;
      this.sportData = sports;
      this.stations = stations;
      this.monitors = monitors;
<<<<<<< HEAD

      this.schoolService.getSchoolData()
        .subscribe((data) => {
          this.schoolData = data.data;
          this.crudService.list('/seasons', 1, 10000, 'desc', 'id', '&school_id='+data.data.id + '&is_active=1')
            .subscribe((season) => {
              this.season = season.data[0];
              this.minDate = moment(this.season.start_date, 'YYYY-MM-DD').isSameOrAfter(this.minDate) ? moment(this.season.start_date, 'YYYY-MM-DD').toDate() : this.minDate;
              this.maxDate = moment(this.season.end_date).toDate();

              this.holidays = this.season.vacation_days !== null && this.season.vacation_days !== '' ? JSON.parse(this.season.vacation_days) : [];

              this.holidays.forEach(element => {
                this.myHolidayDates.push(moment(element).toDate());
              });

              // Extrae las horas de inicio y fin
              const hourStart = this.season?.hour_start.substr(0, 5); // '08:00'
              const hourEnd = this.season?.hour_end.substr(0, 5); // '17:00'

              // Filtra el array de horas
              this.hours = this.hours?.filter(hour => hour >= hourStart && hour <= hourEnd);

            });
          this.schoolPriceRanges = JSON.parse(data.data.settings)?.prices_range;
          this.people = this.schoolPriceRanges?.people ? this.schoolPriceRanges.people : 6;
          this.displayedColumnsFlexiblePrices = ['intervalo', ...Array.from({ length: this.people }, (_, i) => `${i + 1}`)];
          this.dataSourceFlexiblePrices = this.schoolPriceRanges && this.schoolPriceRanges.prices && this.schoolPriceRanges.prices !== null ? this.schoolPriceRanges.prices :
            this.intervalos.map(intervalo => {
              const fila: any = { intervalo: this.formatIntervalo(intervalo) };
              for (let i = 1; i <= this.people; i++) {
                fila[`${i}`] = '';
              }
              return fila;
            });
        })

      if (this.mode === 'update') {
        this.crudService.get('/admin/courses/'+this.id)
          .subscribe((course) => {
            this.defaults = course.data;
            if (this.defaults.translations === null) {
              this.defaults.translations = {
                es: {
                  name: '',
                  short_description: '',
                  description: ''
                },
                en: {
                  name: '',
                  short_description: '',
                  description: ''
                },
                fr: {
                  name: '',
                  short_description: '',
                  description: ''
                },
                it: {
                  name: '',
                  short_description: '',
                  description: ''
                },
                de: {
                  name: '',
                  short_description: '',
                  description: ''
                },
              };

            } else {
              this.defaults.translations = JSON.parse(this.defaults.translations);
            }

            if (this.defaults.is_flexible && this.defaults.course_type === 2) {
              this.defaults.price = this.encontrarPrimeraClaveConValor(this.encontrarPrimeraCombinacionConValores(this.defaults.price_range))
            }
            this.defaults.translations.fr.name = this.defaults.name;
            this.defaults.translations.fr.short_description = this.defaults.short_description;
            this.defaults.translations.fr.description = this.defaults.description;
            this.defaults.hour_min = this.defaults.course_dates[0].hour_start.replace(': 00', '');
            this.defaults.hour_max = this.defaults.course_dates[0].hour_end.replace(': 00', '');
            this.people = this.defaults.max_participants;
            this.defaults.course_dates = this.sortEventsByDate();
            this.defaults.settings = typeof course.data.settings === 'string' ? JSON.parse(course.data.settings) : course.data.settings;

            if (this.defaults.price_range === null) {
              this.dataSourceFlexiblePrices =
                this.intervalos.map(intervalo => {
                  const fila: any = { intervalo: this.formatIntervalo(intervalo) };
                  for (let i = 1; i <= this.people; i++) {
                    fila[`${i}`] = '';
                  }
                  return fila;
                });
            } else {

              this.dataSourceFlexiblePrices = this.defaults.price_range;
              this.updateTable(null);
            }
            this.getSeparatedDates(this.defaults.course_dates, true);
            this.getDegrees();

            this.courseTypeFormGroup = this.fb.group({

              sportType: [1, Validators.required], // Posiblemente establezcas un valor predeterminado aquí
              sport: [null, Validators.required],
              courseType: [null, Validators.required],
              separatedDates: [false]
            })

            this.courseInfoFormGroup = this.fb.group({

              course_name: [null, Validators.required],
              course_name_en: [null],
              course_name_de: [null],
              course_name_es: [null],
              course_name_it: [null],
              price: [null],
              station: [null, Validators.required],
              summary: [null, Validators.required],
              description: [null, Validators.required],
              summary_en: [null],
              description_en: [null],
              summary_de: [null],
              description_de: [null],
              summary_es: [null],
              description_es: [null],
              summary_it: [null],
              description_it: [null],
              image: [null],
              ageFrom: [null],
              ageTo: [null],
            })


            this.courseInfoPriveFormGroup = this.fb.group({

              duration: [null],
              minDuration: [null],
              maxDuration: [null],
              fromHour: [this.defaults.course_dates[0].hour_start.replace(': 00', ''), Validators.required],
              toHour: [this.defaults.course_dates[0].hour_end.replace(': 00', '') , Validators.required],
              participants: [this.defaults.max_participants, Validators.required],
              fromDate: [this.defaults.date_start],
              toDate: [this.defaults.date_end],
              fromDateUnique: [null],
              toDateUnique: [null],
              from: [this.defaults.date_start],
              to: [this.defaults.date_end],
              image: [null],
              periodeUnique: [this.defaults.unique],
              periodeMultiple: [!this.defaults.unique]
            });

            if(this.defaults?.settings?.groups) {
              this.groups = this.defaults.settings.groups;
            }

            this.courseInfoPriveFormGroup.controls.periodeUnique.patchValue(this.defaults.unique);
            this.courseInfoPriveFormGroup.controls.periodeMultiple.patchValue(!this.defaults.unique);
            this.courseInfoPriveFormGroup.controls.periodeUnique.disable();
            this.courseInfoPriveFormGroup.controls.periodeMultiple.disable();

            this.courseLevelFormGroup = this.fb.group({});

            this.courseInfoCollecDateSplitFormGroup = this.fb.group({
              course_name: [null, Validators.required],

              course_name_en: [null],
              course_name_de: [null],
              course_name_es: [null],
              course_name_it: [null],
              price: [null],
              station: [null, Validators.required],
              summary: [null, Validators.required],
              description: [null, Validators.required],

              summary_en: [null],
              description_en: [null],
              summary_de: [null],
              description_de: [null],
              summary_es: [null],
              description_es: [null],
              summary_it: [null],
              description_it: [null],
              duration: [null, Validators.required],
              participants: [null, Validators.required],
              image: [null],
            });

            this.courseInfoPriveSeparatedFormGroup = this.fb.group({
              course_name: [null, Validators.required],

              course_name_en: [null],
              course_name_de: [null],
              course_name_es: [null],
              course_name_it: [null],
              price: ['Flexible'],
              station: [null, Validators.required],
              summary: [null, Validators.required],
              description: [null, Validators.required],
              summary_en: [null],
              description_en: [null],
              summary_de: [null],
              description_de: [null],
              summary_es: [null],
              description_es: [null],
              summary_it: [null],
              description_it: [null],
              duration: [null, Validators.required],
              participants: [null, Validators.required],
              image: [null],
            });

            this.courseConfigForm = this.fb.group({

              fromDate: [this.toDate(this.defaults.date_start), Validators.required],
              toDate: [this.toDate(this.defaults.date_end), Validators.required],
              from: [this.toDate(this.defaults.date_start)],
              to: [this.toDate(this.defaults.date_end)],
              duration: [null],
              participants: [null, Validators.required],
            });

            this.filteredOptions = this.myControl.valueChanges
              .pipe(
                startWith(''),
                map(value => this._filter(value))
              );

            this.filteredStations = this.myControlStations.valueChanges
              .pipe(
                startWith(''),
                map(value => typeof value === 'string' ? value : value.name),
                map(name => name ? this._filterStations(name) : this.stations.slice())
              );

            this.filteredSports = this.myControlSport.valueChanges.pipe(
              startWith(''),
              map((value: any) => typeof value === 'string' ? value : value?.name),
              map(name => name ? this._filterSport(name) : this.sportData.slice())
            );

            this.filteredMonitors = this.monitorsForm.valueChanges.pipe(
              startWith(''),
              map((value: any) => typeof value === 'string' ? value : value?.full_name),
              map(full_name => full_name ? this._filterMonitor(full_name) : this.monitors.slice())
            );

            this.myControl.valueChanges.subscribe(value => {
              this.courseTypeFormGroup.get('courseType').setValue(value);
            });

            this.myControlSport.valueChanges.subscribe(value => {
              this.courseTypeFormGroup.get('sport').setValue(value);
            });

            this.myControlStations.valueChanges.subscribe(value => {
              this.courseInfoFormGroup.get('station').setValue(value);
            });

            this.courseInfoPriveFormGroup.get('minDuration').valueChanges.subscribe(selectedDuration => {
              this.updateMaxDurationOptions(selectedDuration);
            });

            this.courseInfoPriveFormGroup.get('fromHour').valueChanges.subscribe(selectedStartHour => {
              this.updateToHourOptions(selectedStartHour);
            });


            if (this.defaults.course_type === 2 && this.defaults.is_flexible) {
              /*this.defaults.course_dates.forEach(element => {
                this.dataSourceDatePrivate.data.push({dateFrom: moment(element.date).format('YYYY-MM-DD'), dateTo: moment(element.date).format('YYYY-MM-DD'), active: element.active, id: element.id});
              });*/

              if (this.defaults.settings.periods) {

                this.defaults.settings.periods.forEach((period, periodIdx) => {

                  this.dataSourceDatePrivate.data.push({dateFrom: period.from, dateTo: period.to, active: period.active, id: period.id, main: true, mainPeriod: periodIdx});

                  const from = moment(period.from, 'DD-MM-YYYY').startOf('day');
                  const to = moment(period.to, 'DD-MM-YYYY').startOf('day');

                  this.defaults.course_dates.forEach(element => {
                    const current = moment(element.date).startOf('day');

                    if (current.isSame(from) || current.isSame(to) || current.isBetween(from, to)) {
                      this.dataSourceDatePrivate.data.push({dateFrom: moment(element.date).format('DD-MM-YYYY'), dateTo: moment(element.date).format('DD-MM-YYYY'), active: element.active, id: element.id, main: false, period: periodIdx})
                    }
                  })
                });

              }

              this.dataSourceReductionsPrivate.data = JSON.parse(this.defaults.discounts);
            }
            if (this.defaults.course_type === 1) {
              this.defaults.course_dates.forEach(element => {
                this.dataSource.data.push({date: moment(element.date).format('YYYY-MM-DD'), hour: element.hour_start,
                  duration: this.calculateFormattedDuration(element.hour_start, element.hour_end), active: element.active, id: element.id});
              });

              if (this.defaults.is_flexible) {
                this.dataSourceReductions.data = JSON.parse(this.defaults.discounts);
              }
            }


            setTimeout(() => {
              if(this.mode == 'create') {
                this.filterSportsByType();
              }
              this.defaults.station_id = this.stations.filter((s) => s.id === this.defaults.station_id)[0];
              this.loading = false;
            }, 500);
          })
      } else {
        this.courseTypeFormGroup = this.fb.group({

          sportType: [1, Validators.required], // Posiblemente establezcas un valor predeterminado aquí
          sport: [null, Validators.required],
          courseType: [null, Validators.required],
          separatedDates: [false]
        })

        this.courseInfoFormGroup = this.fb.group({

          course_name: [null, Validators.required],
          course_name_en: [null],
          course_name_de: [null],
          course_name_es: [null],
          course_name_it: [null],
          price: [null],
          station: [null, Validators.required],
          summary: [null, Validators.required],
          description: [null, Validators.required],

          summary_en: [null],
          description_en: [null],
          summary_de: [null],
          description_de: [null],
          summary_es: [null],
          description_es: [null],
          summary_it: [null],
          description_it: [null],
          duration: [null],
          participants: [null],
          ageFrom: [null],
          ageTo: [null],
          image: [null],
        })


        this.courseInfoPriveFormGroup = this.fb.group({

          duration: [null, Validators.required],
          minDuration: [null],
          maxDuration: [null],
          fromHour: [null, Validators.required],
          toHour: [null, Validators.required],
          participants: [null, Validators.required],
          fromDate: [null, Validators.required],
          toDate: [null, Validators.required],
          from: [null],
          to: [null],
          image: [null],
          fromDateUnique: [null],
          toDateUnique: [null],
          periodeUnique: new FormControl(true),
          periodeMultiple: new FormControl(false)
        })

        this.courseLevelFormGroup = this.fb.group({});

        this.courseInfoCollecDateSplitFormGroup = this.fb.group({
          course_name: [null, Validators.required],
          course_name_en: [null],
          course_name_de: [null],
          course_name_es: [null],
          course_name_it: [null],
          price: [null],
          station: [null, Validators.required],
          summary: [null, Validators.required],
          description: [null, Validators.required],

          summary_en: [null],
          description_en: [null],
          summary_de: [null],
          description_de: [null],
          summary_es: [null],
          description_es: [null],
          summary_it: [null],
          description_it: [null],
          duration: [null, Validators.required],
          participants: [null, Validators.required],
          image: [null],
        });

        this.courseInfoPriveSeparatedFormGroup = this.fb.group({
          course_name: [null, Validators.required],
          course_name_en: [null],
          course_name_de: [null],
          course_name_es: [null],
          course_name_it: [null],
          price: ['Flexible'],
          station: [null, Validators.required],
          summary: [null, Validators.required],
          description: [null, Validators.required],

          summary_en: [null],
          description_en: [null],
          summary_de: [null],
          description_de: [null],
          summary_es: [null],
          description_es: [null],
          summary_it: [null],
          description_it: [null],
          duration: [null, Validators.required],
          participants: [null, Validators.required],
          image: [null],
        });


        this.courseConfigForm = this.fb.group({

          fromDate: [null, Validators.required],
          toDate: [null, Validators.required],
          from: [null],
          to: [null],
          duration: [null],
          participants: [null, Validators.required],
        });

        this.filteredOptions = this.myControl.valueChanges
          .pipe(
            startWith(''),
            map(value => this._filter(value))
          );

        this.filteredStations = this.myControlStations.valueChanges
          .pipe(
            startWith(''),
            map(value => typeof value === 'string' ? value : value.name),
            map(name => name ? this._filterStations(name) : this.stations.slice())
          );

        this.filteredSports = this.myControlSport.valueChanges.pipe(
          startWith(''),
          map((value: any) => typeof value === 'string' ? value : value?.name),
          map(name => name ? this._filterSport(name) : this.sportData.slice())
        );

        this.filteredMonitors = this.monitorsForm.valueChanges.pipe(
          startWith(''),
          map((value: any) => typeof value === 'string' ? value : value?.full_name),
          map(full_name => full_name ? this._filterMonitor(full_name) : this.monitors.slice())
        );

        this.myControl.valueChanges.subscribe(value => {
          this.courseTypeFormGroup.get('courseType').setValue(value);
        });

        this.myControlSport.valueChanges.subscribe(value => {
          this.courseTypeFormGroup.get('sport').setValue(value);
        });

        this.myControlStations.valueChanges.subscribe(value => {
          this.courseInfoFormGroup.get('station').setValue(value);
        });

        this.courseInfoPriveFormGroup.get('minDuration').valueChanges.subscribe(selectedDuration => {
          this.updateMaxDurationOptions(selectedDuration);
        });

        this.courseInfoPriveFormGroup.get('fromHour').valueChanges.subscribe(selectedStartHour => {
          this.updateToHourOptions(selectedStartHour);
        });

        this.filterSportsByType();
        this.loading = false;

      }
=======
      this.courseFormGroup = this.fb.group({
        sport_id: [this.sportData[0].sport_id, Validators.required],
        course_type: [null, Validators.required],
        course_name: ["", Validators.required],
        summary: ["", Validators.required],
        description: ["", Validators.required],
        course_name_es: ["", Validators.required],
        summary_es: ["", Validators.required],
        description_es: ["", Validators.required],
        course_name_fr: ["", Validators.required],
        summary_fr: ["", Validators.required],
        description_fr: ["", Validators.required],
        course_name_en: ["", Validators.required],
        summary_en: ["", Validators.required],
        description_en: ["", Validators.required],
        course_name_de: ["", Validators.required],
        summary_de: ["", Validators.required],
        description_de: ["", Validators.required],
        course_name_it: ["", Validators.required],
        summary_it: ["", Validators.required],
        description_it: ["", Validators.required],
        price: [null, Validators.required],
        participants: [null, Validators.required],
        img: ["", Validators.required],
        icon: ["", Validators.required],

        age_max: [null, Validators.required], //2
        age_min: [null, Validators.required], //2

        reserve_from: [null, Validators.required],
        reserve_to: [null, Validators.required],
        duration_min: [null, Validators.required], //2

        //Datos en forma de array
        reserve_date: [[], Validators.required],
        discount: [[], Validators.required],
        extras: [[], Validators.required],
        levelGrop: [[], Validators.required],
        categoryPart: [[], Validators.required],
        settings: [{ "weekDays": { "monday": false, "tuesday": false, "wednesday": false, "thursday": false, "friday": false, "saturday": false, "sunday": false }, "periods": [], "groups": [] }, Validators.required],
      });
      this.loading = false
      this.Confirm(0)

      this.schoolService.getSchoolData().subscribe((data) => this.schoolData = data.data)
>>>>>>> 61eb3462
    });


  }

<<<<<<< HEAD
  get periodeUnique() {
    return this.courseInfoPriveFormGroup.get('periodeUnique').value;
  }

  get periodeMultiple() {
    return this.courseInfoPriveFormGroup.get('periodeMultiple').value;
  }

  areAllTrue(obj) {
    return Object.values(obj).every(value => value === true);
  }

  onCheckboxChange(type: string) {
    if (type === 'unique') {
      this.courseInfoPriveFormGroup.patchValue({ periodeMultiple: false });
      this.dataSourceDatePrivate.data = [];
      this.privateDatesTable?.renderRows();
      this.activityDatesTable?.renderRows();

    } else {
      this.courseInfoPriveFormGroup.patchValue({ periodeUnique: false });
    }
  }

  save() {
    if (this.mode === 'create') {
      this.create();
    } else if (this.mode === 'update') {
      this.update();
=======
  getSubGroups(levelId: any) {
    let ret = 0;
    this.detailData.course_dates.forEach(courseDate => {
      let find = false;
      courseDate.course_groups.forEach(group => {
        if (group.degree_id === levelId && !find) {
          ret = group.course_subgroups[0]?.max_participants;
          find = true;
        }
      });
    });
    return ret;
  }
  getSportsType = () => this.crudService.list('/sport-types', 1, 1000).pipe(map(data => data.data));
  getMonitors = () => this.crudService.list('/monitors', 1, 10000, 'desc', 'id', '&school_id=' + this.user.schools[0].id).pipe(map(data => data.data));
  getSports = () => this.crudService.list('/school-sports', 1, 10000, 'desc', 'id', '&school_id=' + this.user.schools[0].id).pipe(
    map(sport => sport.data),
    mergeMap(sports =>
      forkJoin(sports.map(element =>
        this.crudService.get('/sports/' + element.sport_id).pipe(
          map(data => {
            element.name = data.data.name;
            element.icon_selected = data.data.icon_selected;
            element.icon_unselected = data.data.icon_unselected;
            element.sport_type = data.data.sport_type;
            return element;
          })
        )
      ))
    )
  );
  getStations = () => this.crudService.list('/stations-schools', 1, 10000, 'desc', 'id', '&school_id=' + this.user.schools[0].id).pipe(
    map(station => station.data),
    mergeMap(stations => forkJoin(stations.map(element => this.crudService.get('/stations/' + element.station_id).pipe(map(data => data.data)))))
  );
  getDegrees = () => this.crudService.list('/degrees', 1, 10000, 'asc', 'degree_order', '&school_id=' + this.user.schools[0].id + '&sport_id=' + this.courseFormGroup.controls['sport_id'].value).subscribe((data) => {
    this.levels = []
    data.data.forEach(element => element.active ? this.levels.push(element) : null);
    const levelGrop = []
    this.levels.forEach(level => {
      levelGrop.push({ ...level, id: level.id, age_min: 0, age_max: 0, PartMax: 0, Subgrupo: 0, active: false })
      level.active = false
    })
    this.courseFormGroup.patchValue({ levelGrop })
  });

  Confirm(add: number) {
    this.ModalFlux += add
    if (this.ModalFlux === 1) {
      if (!this.courseFormGroup.controls["course_type"].value) this.courseFormGroup.patchValue({ course_type: 1 })
      this.courseFormGroup.patchValue({
        icon: this.sportData.find((a: any) => a.sport_id === this.courseFormGroup.controls['sport_id'].value).icon_unselected
      })
      this.getDegrees();
    } else if (this.ModalFlux === 2) {
      if (this.courseFormGroup.controls["reserve_date"].value.length === 0)
        this.courseFormGroup.patchValue({ reserve_date: [{ date: this.nowDate, hour_start: "08:00", Duracion: "01:00", date_end: this.nowDate, hour_end: "09:00", Semana: [] }] })
      if (this.courseFormGroup.controls["discount"].value.length === 0) this.courseFormGroup.patchValue({ discount: [{ day: 2, reduccion: 10 }] })
      this.getDegrees();
    } else if (this.ModalFlux === 3) {
      if (this.courseFormGroup.controls["categoryPart"].value.length === 0) {
        this.courseFormGroup.patchValue({
          categoryPart: [{
            name: "",
            age_min: this.courseFormGroup.controls["age_min"].value || 0,
            age_max: this.courseFormGroup.controls["age_max"].value || 99,
            num_min: this.courseFormGroup.controls["participants"].value || 0,
            num_max: this.courseFormGroup.controls["participants"].value || 0,
          }]
        })
      }
>>>>>>> 61eb3462
    }
  }

  addGroup() {
    this.groups.push({
      groupName: '',
      ageMax: '',
      ageMin: '',
      optionName: '',
      price: ''
    })
  }

  removeGroup(index: number) {
    this.groups.splice(index, 1);
  }

  sortEventsByDate() {
    return this.defaults.course_dates.sort((a, b) => {
      // Convertir las fechas a objetos Date para compararlas
      const dateA = new Date(a.date);
      const dateB = new Date(b.date);

      return dateA.getTime() - dateB.getTime();
    });
  }

  goTo(route: string) {
    this.router.navigate([route]);
  }


  filterSportsByType() {
    this.defaults.sport_id = null;
    this.sportTypeSelected = this.courseTypeFormGroup.get('sportType').value;
    let selectedSportType = this.courseTypeFormGroup.get('sportType').value;
    this.filteredSports = of(this.sportData.filter(sport => sport.sport_type === selectedSportType));
    this.sportDataList = this.sportData.filter(sport => sport.sport_type === selectedSportType);
  }

  onFileChanged(event: Event) {
    const file = (event.target as HTMLInputElement).files[0];
    if (file) {
      const reader = new FileReader();

      reader.onload = () => {
        this.imagePreviewUrl = reader.result;
        this.defaults.image = reader.result;
      };

      reader.readAsDataURL(file);
    }
  }

  isCreateMode() {
    return this.mode === 'create';
  }

  isUpdateMode() {
    return this.mode === 'update';
  }

  private _filter(value: string): string[] {
    const filterValue = value.toLowerCase();
    return this.options.filter(option => option.name.toLowerCase().includes(filterValue));
  }


  private _filterStations(value: string): string[] {
    const filterValue = value.toLowerCase();
    return this.stations.filter(option => option.name.toLowerCase().includes(filterValue));
  }

  displayFn(sportType: any): string {
    return sportType && sportType.name ? sportType.name : '';
  }

  displayFnStation(station: any): string {
    return station && station.name ? station.name : '';
  }

  displayFnSport(sport: any): string {
    return sport && sport.name ? sport.name : '';
  }

  displayFnCourse(course: any): string {
    return course && course.name ? course.name : '';
  }

  displayFnLevel(sportType: any): string {
    return sportType && sportType.annotation && sportType.name ? sportType.annotation + ' - ' + sportType.name : '';
  }

  displayFnMoniteurs(monitor: any): string {
    return monitor && monitor.first_name && monitor.last_name ? monitor.first_name + ' ' + monitor.last_name : '';
  }

  private _filterSport(name: string): any[] {
    const filterValue = name.toLowerCase();
    return this.sportData.filter(sport => sport.name.toLowerCase().includes(filterValue));
  }

  private _filterMonitor(name: string): any[] {
    const filterValue = name.toLowerCase();
    return this.monitors.filter(monitor => monitor.first_name.toLowerCase().includes(filterValue) || monitor.last_name.toLowerCase().includes(filterValue));
  }

  generateDurations() {
    let minutes = 15;
    const maxMinutes = 7 * 60; // 7 horas en minutos
    this.durations = [];

    while (minutes <= maxMinutes) {
      const hours = Math.floor(minutes / 60);
      const remainingMinutes = minutes % 60;

      const durationString = `${hours ? hours + 'h ' : ''}${remainingMinutes}min`;
      this.durations.push({ text: durationString, value: minutes });

      minutes += 15;
    }
  }

<<<<<<< HEAD
  myHolidayFilter = (d: Date): boolean => {
    if (d !== null) {

      const time=d.getTime();
      return !this.myHolidayDates.find(x=>x.getTime()==time);
    }
  }

  openDialog(): void {
    let blockedDays = this.myHolidayDates;
    if (this.mode === 'update') {

      this.dataSource.data.forEach(element => {
        if (element.active || element.active === 1) {
          blockedDays.push(moment(element.date).toDate())
        }
      });
    }

    const dialogRef = this.dialog.open(DateTimeDialogComponent, {
      width: '300px',
      data: {minDate: this.minDate, maxDate: this.maxDate, holidays: blockedDays, dates: this.dataSource.data},
    });

    dialogRef.afterClosed().subscribe(result => {
      if (result) {
        this.dataSource.data.push({date: moment(result.date).format('YYYY-MM-DD'), duration: result.duration, hour: result.hour, active: true});
        this.dateTable?.renderRows();

        /*if (this.mode === 'update') {
          this.defaults.course_dates.push({date: moment(result.date).format('YYYY-MM-DD'), hour_start: result.hour, hour_end: this.calculateHourEnd(result.hour, result.duration)});
          this.activeGroupWhenEdit(this.defaults.course_dates[this.defaults.course_dates.length - 1]);
        }*/
      }
    });
  }

  activeGroupWhenEdit(courseDate: any) {
    courseDate.active = true;
    courseDate.course_groups = [];
    courseDate.course_id = this.id
    this.defaults.course_dates[0].course_groups.forEach(group => {
      //courseDate.groups.push(this.generateGroups({id: element.degree_id}));
      courseDate.course_groups.push(
        {
          active: true,
          teachers_min: group.teachers_min,
          age_min: group.age_min,
          age_max: group.age_max,
          course_subgroups: group.course_subgroups
        }
      )
    });
  }

  activeGroup(event: any, level: any) {

    this.selectedItem = this.daysDatesLevels[0].dateString;
    this.selectedDate = this.defaults.course_dates[0]?.date;
    level.active = event.source.checked;

    if(event.source.checked) {
      this.defaults.course_dates.forEach(element => {
        element.groups.push(this.generateGroups(level));
      });

      this.defaults.course_dates.forEach(element => {
        element.groups.forEach(group => {
          if (group.degree_id === level.id) {
            group.active = event.source.checked;
            group.teachers_min = level.id;
            group.age_min = level.age_min;
            group.age_max = level.age_max;
            group.subgroups.push({
              degree_id: level.id,
              monitor_id: null,
              max_participants: this.defaults.max_participants
            })
          }

        });
      });

      this.checkAvailableMonitors(level);
    } else {
      // eliminar el curso o desactivarlo

      this.defaults.course_dates.forEach((element) => {
        element.groups.forEach((group, idx) => {
          if (group.degree_id === level.id) {
            element.groups.splice(idx, 1);

          }
        });
      });


    }

  }

  editDate(index: any, item: any) {
    let blockedDays = this.myHolidayDates;
    if (this.mode === 'update') {

      this.dataSource.data.forEach(element => {
        if (element.active || element.active === 1) {
          blockedDays.push(moment(element.date).toDate())
        }
      });
    }

    const dialogRef = this.dialog.open(DateTimeDialogEditComponent, {
      width: '300px',
      data: {minDate: this.minDate, maxDate: this.maxDate, holidays: blockedDays, selectedDate: item.date, selectedHour: item.hour.replace(' ', '').split('-')[0], selectedDuration: item.duration},
    });

    dialogRef.afterClosed().subscribe(result => {
      if (result) {

        const dialogRef = this.dialog.open(ConfirmModalComponent, {
          maxWidth: '100vw',  // Asegurarse de que no haya un ancho máximo
          panelClass: 'full-screen-dialog',  // Si necesitas estilos adicionales,
          data: {message: this.translateService.instant('update_date_warning'), title: this.translateService.instant('update_date_warning_title')}
        });

        dialogRef.afterClosed().subscribe((data: any) => {
          if (data) {
            if( this.defaults.course_dates[index]) {
              this.defaults.course_dates[index].date = moment(result.date).format('YYYY-MM-DD');
              this.defaults.course_dates[index].hour_start = result.hour;
              this.defaults.course_dates[index].hour_end = this.calculateHourEnd(result.hour, result.duration);
            }

            if(this.dataSource.data[index]) {
              this.dataSource.data[index].date = moment(result.date).format('YYYY-MM-DD');
              this.dataSource.data[index].hour = result.hour;
              this.dataSource.data[index].duration = result.duration;
              this.dateTable?.renderRows();
            }

          }
        });

      }
    });

  }

  openDialogReductions(): void {
    const dialogRef = this.dialog.open(ReductionDialogComponent, {
      width: '300px',
      data: {iterations: this.dataSource.data.length}
    });

    dialogRef.afterClosed().subscribe(result => {
      if (result) {
        this.dataSourceReductions.data.push({date: result.dateIndex, percentage: result.percentage});
        this.reductionTable?.renderRows();
      }
    });
  }

  openDialogPrivateReductions(): void {
    const dialogRef = this.dialog.open(ReductionDialogComponent, {
      width: '300px',
      data: {iterations: this.dataSourceDatePrivate.data.length}
    });

    dialogRef.afterClosed().subscribe(result => {
      if (result) {
        this.dataSourceReductionsPrivate.data.push({date: result.dateIndex, percentage: result.percentage});
        this.privateReductionTable?.renderRows();
      }
    });
  }

  openDialogPrivateDate(): void {

    let blockedDays = this.myHolidayDates;
    if (this.mode === 'update') {

      this.dataSourceDatePrivate.data.forEach(element => {
        if (element.active || element.active === 1) {
          blockedDays.push(moment(element.dateFrom).toDate())
        }
      });
    }
    const dialogRef = this.dialog.open(PrivateDatesDialogComponent, {
      width: '300px',
      data: {
        iterations: this.dataSource.data.length,
        minDate: this.minDate,
        maxDate: this.maxDate,
        holidays: blockedDays
      }
    });

    dialogRef.afterClosed().subscribe(result => {
      if (result) {
        this.defaults.settings.periods.push({from: moment(result.dateFrom).format('DD-MM-YYYY'), to: moment(result.dateTo).format('DD-MM-YYYY'), active: true})
        this.dataSourceDatePrivate.data.push({dateFrom: moment(result.dateFrom).format('DD-MM-YYYY'), dateTo: moment(result.dateTo).format('DD-MM-YYYY'), active: true});
        this.privateDatesTable?.renderRows();
        this.activityDatesTable?.renderRows();
        this.getDatesBetween(moment(result.dateFrom), moment(result.dateTo), true);
      }
    });
  }

  onChipClick(level: any) {
    const selectedCourse: any = {
      annotation: level.annotation,
      name: level.name
    };
    this.selectedCourses.data.push(selectedCourse);
    this.table.renderRows();

  }

  removeCourse(course: any) {

    let index = -1;

    this.selectedCourses.data.forEach((element, idx) => {
      if (course.annotation === element.annotation && course.name === element.name) {
        index = idx;
      }
    });
    if (index > -1) {
      this.selectedCourses.data.splice(index, 1);
      this.table.renderRows();

    }
    // Aquí también puedes deseleccionar el chip correspondiente
  }

  removeReduction(redcution: any, index: any) {
    this.dataSourceReductions.data.splice(index, 1);
    this.reductionTable.renderRows();

    // Aquí también puedes deseleccionar el chip correspondiente
  }

  removePrivateReduction(redcution: any, index: any) {
    this.dataSourceReductionsPrivate.data.splice(index, 1);
    this.privateReductionTable.renderRows();

    // Aquí también puedes deseleccionar el chip correspondiente
  }

  removeteDate(index: any) {


    if (this.mode === 'update') {
      if (this.dataSource.data.length <= 1 || this.dataSource.data.filter(i => i.active).length <= 1) {
        this.snackbar.open(this.translateService.instant('snackbar.course.dates'), 'OK', {duration: 3000});
      } else {
        this.dataSource.data[index].active = false;
        this.defaults.course_dates[index].active = false;
        this.dateTable.renderRows();
      }
    } else {
      this.dataSource.data.splice(index, 1);
      this.dateTable.renderRows();
    }

    // Aquí también puedes deseleccionar el chip correspondiente
  }

  activateDate(index: any) {
    if (this.mode === 'update') {
      this.dataSource.data[index].active = true;
      this.defaults.course_dates[index].active = true;
      this.dateTable.renderRows();
    }

    // Aquí también puedes deseleccionar el chip correspondiente
  }

  removePrivateDate(index: any, main: any, period: any) {

    if (this.mode === 'update') {

      if (main) {
        this.dataSourceDatePrivate.data[index].active = false;
        this.defaults.settings.periods[index].active = false;
        const from = moment(this.dataSourceDatePrivate.data[index].dateFrom, 'DD-MM-YYYY').add(-1, 'd');
        const to = moment(this.dataSourceDatePrivate.data[index].dateTo, 'DD-MM-YYYY').add(1, 'd');
        this.defaults.course_dates.forEach(element => {
          if (moment(element.date).isBetween(from, to)) {

            element.active = false;
          }
        });

        this.dataSourceDatePrivate.data.forEach(element => {
          if (element.period === period) {

            element.active = false;
          }
        });
        this.privateDatesTable.renderRows();
this.activityDatesTable.renderRows();
      } else {
        this.defaults.course_dates[index - (period+1)].active = false;
        this.dataSourceDatePrivate.data[index].active = false;
        this.privateDatesTable.renderRows();
this.activityDatesTable.renderRows();
      }

    } else {
      this.defaults.settings.periods.splice(index, 1);
      this.dataSourceDatePrivate.data.splice(index, 1);
      this.privateDatesTable.renderRows();
this.activityDatesTable.renderRows();
    }


    // Aquí también puedes deseleccionar el chip correspondiente
  }

  selectSport(sport: any) {
    this.defaults.sport_id = sport.sport_id;
    this.courseTypeFormGroup.get("sport").patchValue(sport.sport_id);
    this.getDegrees();
  }

  setCourseType(type: string, id: number) {

    this.defaults = {
      unique: false,
      course_type: null,
      is_flexible: this.defaults.is_flexible,
      name: null,
      short_description: null,
      description: null,
      price: null,
      currency: '',
      date_start: null,
      date_end: null,
      date_start_res: null,
      date_end_res: null,
      confirm_attendance: false,
      active: true,
      online: true,
      image: this.imagePreviewUrl,
      translations:
        {
          es: {
            name: '',
            short_description: '',
            description: ''
          },
          en: {
            name: '',
            short_description: '',
            description: ''
          },
          fr: {
            name: '',
            short_description: '',
            description: ''
          },
          it: {
            name: '',
            short_description: '',
            description: ''
          },
          de: {
            name: '',
            short_description: '',
            description: ''
          },
        },
      price_range: this.dataSourceFlexiblePrices,
      discounts: null,
      settings: {
        weekDays: {
          monday: false,
          tuesday: false,
          wednesday: false,
          thursday: false,
          friday: false,
          saturday: false,
          sunday: false
        },
        periods: []
      },
      sport_id: this.defaults.sport_id,
      school_id: null,
      station_id: null,
      max_participants: null,
      duration: null,
      hour_min: null,
      hour_max: null,
      course_dates: [],
      groups: []
    };

    this.courseType = type;
    this.courseTypeFormGroup.get("courseType").patchValue(id);
    this.defaults.course_type = id;



    this.courseInfoFormGroup.reset();
    this.courseInfoPriveFormGroup.reset();
    this.courseInfoPriveSeparatedFormGroup.reset();
    this.courseInfoCollecDateSplitFormGroup.reset();
    this.courseLevelFormGroup.reset();
    this.courseInfoPriveFormGroup.get("periodeUnique").patchValue(true);
    if(id ===3) {
      this.defaults.is_flexible = true
      this.daysDates = [];
      this.daysDatesLevels = [];
    }
    //this.isAngularHtmlEditing = false;
  }

  setFlexibility(event: any) {
    this.defaults.is_flexible = event.target.checked;
    this.daysDates = [];
    this.daysDatesLevels = [];

  }

  updateTable(event: any, fromInput = false) {
    if (fromInput) {
      this.people = parseInt(event);
    }
    this.displayedColumnsFlexiblePrices = ['intervalo']; // Inicializa con la columna de intervalo
    for (let i = 1; i <= this.people; i++) {
      this.displayedColumnsFlexiblePrices.push(`${i}`); // Añade columnas para cada persona
    }
  }

  formatIntervalo(minutos: number): string {
    const horas = Math.floor(minutos / 60);
    const mins = minutos % 60;
    return `${horas > 0 ? horas + 'h ' : ''}${mins > 0 ? mins + 'm' : ''}`.trim();
  }

  getSportsType() {
    return this.crudService.list('/sport-types', 1, 1000).pipe(
      map(data => data.data)
    );
  }

  getSports() {
    return this.crudService.list('/school-sports', 1, 10000, 'desc', 'id', '&school_id=' + this.user.schools[0].id).pipe(
      map(sport => sport.data),
      mergeMap(sports => {
        return forkJoin(sports.map(element =>
          this.crudService.get('/sports/' + element.sport_id).pipe(
            map(data => {
              element.name = data.data.name;
              element.icon_selected = data.data.icon_selected;
              element.icon_unselected = data.data.icon_unselected;
              element.sport_type = data.data.sport_type;
              return element;
            })
          )
        ));
      })
    );
  }

  getStations() {
    return this.crudService.list('/stations-schools', 1, 10000, 'desc', 'id', '&school_id=' + this.user.schools[0].id).pipe(
      map(station => station.data),
      mergeMap(stations => {
        return forkJoin(stations.map(element =>
          this.crudService.get('/stations/' + element.station_id).pipe(
            map(data => data.data)
          )
        ));
      })
    );
  }

  getMonitors() {
    return this.crudService.list('/monitors', 1, 10000, 'desc', 'id', '&school_id=' + this.user.schools[0].id).pipe(
      map(data => data.data)
    );
  }

  getDegrees() {
    this.groupedByColor = {};
    this.colorKeys= [];
    this.crudService.list('/degrees', 1, 10000,'asc', 'degree_order', '&school_id=' + this.user.schools[0].id + '&sport_id='+ this.defaults.sport_id)
      .subscribe((data) => {
        data.data.forEach(element => {
          if(element.active) {
            this.levels.push(element);
          }
        });
        this.levels.forEach(level => {
          if (!this.groupedByColor[level.color]) {
            this.groupedByColor[level.color] = [];
          }
          level.active = false;

          if (this.mode === 'update' && this.defaults.course_type === 1) {

            this.defaults.course_dates.forEach(cs => {
              cs.course_groups.forEach(group => {
                if (group.degree_id === level.id) {
                  level.active = true;
                  level.old = true;
                }
              });
            });
            this.selectedItem = this.daysDatesLevels[0]?.dateString;
          }
          this.groupedByColor[level.color].push(level);
        });

        this.colorKeys = Object.keys(this.groupedByColor);
      })
  }

  calculateHourEnd(hour: any, duration: any) {
    if(duration.includes('h') && (duration.includes('min') || duration.includes('m'))) {
      const hours = duration.split(' ')[0].replace('h', '');
      const minutes = duration.split(' ')[1].replace('min', '').replace('m', '');

      return moment(hour, 'HH:mm').add(hours, 'h').add(minutes, 'm').format('HH:mm');
    } else if(duration.includes('h')) {
      const hours = duration.split(' ')[0].replace('h', '');

      return moment(hour, 'HH:mm').add(hours, 'h').format('HH:mm');
    } else {
      const minutes = duration.split(' ')[0].replace('min', '').replace('m', '');

      return moment(hour, 'HH:mm').add(minutes, 'm').format('HH:mm');
    }
  }

  calculateAgeMin(level: any) {
    let ret = 0;
    this.defaults.course_dates.forEach(courseDate => {
      courseDate.groups.forEach(group => {
        if (level.id === group.degree_id) {
          ret = group.age_min;
        }
      });
    });

    return ret;
  }

  calculateAgeMax(level: any) {
    let ret = 0;
    this.defaults.course_dates.forEach(courseDate => {
      courseDate.groups.forEach(group => {
        if (level.id === group.degree_id) {
          ret = group.age_max;
        }
      });
    });

    return ret;
  }

  getDatesBetween(startDate, endDate, process, hourStart = null, hourEnd = null) {

    let index = 0;
    if (process) {
      this.daysDatesLevels = [];
      let daysOfWeekAdded = new Set();
      let currentDate = moment(startDate);

      while (currentDate <= moment(endDate)) {
        let dayOfWeek = currentDate.format('dddd');

        if (!daysOfWeekAdded.has(dayOfWeek)) {
          this.daysDates.push(dayOfWeek.toLowerCase());

          /*{
            date: currentDate.format('YYYY-MM-DD'),
            dayOfWeek: dayOfWeek.toLowerCase()
          }*/
          daysOfWeekAdded.add(dayOfWeek);
        }

        this.daysDatesLevels.push({date: currentDate.format('YYYY-MM-DD'), dateString: currentDate.locale('en').format('LLL').replace(' 0:00', '')});

        if (this.mode === 'update') {
          const existDate = this.defaults.course_dates.find((c) => moment(c.date, 'YYYY-MM-DD').format('YYYY-MM-DD') === currentDate.format('YYYY-MM-DD'));
          if (!existDate) {
            this.defaults.course_dates.push({
              date: currentDate.format('YYYY-MM-DD'),
              hour_start: hourStart,
              hour_end: hourEnd,
            })
          } else {

            this.dataSourceDatePrivate.data.forEach(element => {
              const from = moment(element.dateFrom, 'DD-MM-YYYY').startOf('day');
              const to = moment(element.dateTo, 'DD-MM-YYYY').startOf('day');
              const currentDate = moment(existDate.date).startOf('day');

              if (currentDate.isBetween(from, to) || currentDate.isSame(from) || currentDate.isSame(to)) {
                const idx = this.defaults.course_dates.findIndex((d) => d.id === existDate.id);
                this.defaults.course_dates[idx].active = element.active;
              }

            });

          }
          currentDate = currentDate.add(1, 'days');

        } else {
          this.defaults.course_dates.push({
            date: currentDate.format('YYYY-MM-DD'),
            hour_start: hourStart,
            hour_end: hourEnd,
          })
          currentDate = currentDate.add(1, 'days');
        }
        index = index + 1;
      }
    }

  }

  getSeparatedDates(dates: any, onLoad: boolean = false) {

    this.daysDates = [];
    this.daysDatesLevels = [];

    if (this.mode === 'create') {

      this.defaults.course_dates = [];
    }

    if (this.mode === 'update') {
      this.dataSource.data.forEach(element => {
        const existDate = this.defaults.course_dates.find((c) => moment(c.date, 'YYYY-MM-DD').format('YYYY-MM-DD') === moment(element.date).format('YYYY-MM-DD'));
        if(!existDate) {

          const dataNew = {
            date: moment(element.date).format('YYYY-MM-DD'),
            hour_start: element.hour,
            hour_end: this.calculateHourEnd(element.hour, element.duration),
            course_groups: []
          }

          this.defaults.course_dates[0].course_groups.forEach(element => {
            this.generateGroupForNewDate(dataNew, element);
          });

          this.defaults.course_dates.push(dataNew)
        }
      });

    } else {

      dates.forEach(element => {

        if (!onLoad) {
          const hour = element.hour;
          const duration = element.duration;
          const [hours, minutes] = duration.split(' ').reduce((acc, part) => {
            if (part.includes('h')) {
              acc[0] = parseInt(part, 10);
            } else if (part.includes('min')) {
              acc[1] = parseInt(part, 10);
            }
            return acc;
          }, [0, 0]);

          this.daysDatesLevels.push({date: moment(element.date).format('YYYY-MM-DD'), dateString: moment(element.date).locale(this.translateService.getDefaultLang()).format('LLL').replace(' 0:00', '')});
          if (this.courseType === 'collectif') {

            this.defaults.course_dates.push({
              date: moment(element.date).format('YYYY-MM-DD'),
              hour_start: element.hour,
              hour_end: moment(hour, "HH:mm").add(hours, 'hours').add(minutes, 'minutes').format("HH:mm"),
              groups: []
            })
          } else {

            this.defaults.course_dates.push({
              date: moment(element.date).format('YYYY-MM-DD'),
              hour_start: element.hour,
              hour_end: moment(hour, "HH:mm").add(hours, 'hours').add(minutes, 'minutes').format("HH:mm")
            })


          }
        } else {
          this.daysDatesLevels.push({date: moment(element.date, 'YYYY-MM-DD').format('YYYY-MM-DD'), dateString: moment(element.date, 'YYYY-MM-DD').locale(this.translateService.getDefaultLang()).format('LLL').replace(' 0:00', '')});
        }

      });
    }




  }

  generateGroupForNewDate(date: any, group: any) {

    date.course_groups.push({
      course_id: group.course_id,
      course_date_id: null,
      degree_id: group.degree_id,
      age_min: group.age_min,
      age_max: group.age_max,
      recommended_age: group.recommended_age,
      teacher_min_degree: group.teacher_min_degree,
      teachers_min: null,
      teachers_max: null,
      observations: null,
      auto: true,
      course_subgroups: []
    });


    group.course_subgroups.forEach(element => {
      date.course_groups.forEach(group => {
        if (group.degree_id === element.degree_id) {
          group.active = true;
          group.teachers_min = group.teacher_min_degree;
          group.ge_min = group.age_min;
          group.age_max = group.age_max;
          group.course_subgroups.push({
            degree_id: element.degree_id,
            max_participants: element.max_participants
          })
        }

      });
    });
  }

  updateMaxDurationOptions(selectedMinDuration) {
    const minDurationValue = this.durations.find(d => d.text === selectedMinDuration)?.value;
    this.filteredMaxDurations = this.durations.filter(d => d.value >= minDurationValue);
  }

  updateToHourOptions(selectedStartHour) {
    const startIndex = this.hours.indexOf(selectedStartHour);
    this.filteredToHours = this.hours.slice(startIndex + 1);
  }

  loadData(event: any) {
    if (event.selectedIndex === 3 && this.defaults.course_type === 1) {

      this.getSeparatedDates(this.dataSource.data);
    }
  }

  generateGroups(level: any) {
    let ret = {};
    this.levels.forEach(element => {
      if (element.id === level.id){
        ret = {
          course_id: null,
          course_date_id: null,
          degree_id: element.id,
          age_min: null,
          age_max: null,
          recommended_age: null,
          teachers_min: null,
          teachers_max: null,
          observations: null,
          auto: null,
          subgroups: []
        }
      }

    });

    return ret;
  }

  addSubGroup(level: any) {
    this.defaults.course_dates.forEach(element => {
      element.groups.forEach(group => {
        if (level.id === group.degree_id) {
          group.subgroups.push({
            degree_id: level.id,
            monitor_id: null,
            max_participants: group.subgroups && group.subgroups.length > 0 ? group.subgroups[0].max_participants : null
          })
        }

      });
    });
  }

  readSubGroups(levelId: number) {

    let ret = [];
    this.defaults.course_dates[0].groups.forEach((group) => {
      if (group.degree_id === levelId) {
        ret = group.subgroups;
      }
    });

    return ret;
  }

  setLevelTeacher(level: any) {
    this.defaults.course_dates.forEach(element => {
      element.groups.forEach(group => {
        if (level.id === group.degree_id) {
          group.teachers_min = level.id;
        }

      });
    });
  }

  setMinAge(event: any, level: any) {
    if (+event.target.value >= 3) {

      this.defaults.course_dates.forEach(element => {
        element.groups.forEach(group => {
          if (level.id === group.degree_id) {
            group.age_min = +event.target.value;
          }

        });
      });
    }
  }

  setMaxAge(event: any, level: any) {
    if (+event.target.value < 81) {
      this.defaults.course_dates.forEach(element => {
        element.groups.forEach(group => {
          if (level.id === group.degree_id) {
            group.age_max = +event.target.value;
          }

        });
      });
    }
  }


  calculateFormattedDuration(hourStart: string, hourEnd: string): string {
    // Parsea las horas de inicio y fin
    let start = moment(hourStart, "HH:mm");
    let end = moment(hourEnd, "HH:mm");

    // Calcula la duración
    let duration = moment.duration(end.diff(start));

    // Formatea la duración
    let formattedDuration = "";
    if (duration.hours() > 0) {
      formattedDuration += duration.hours() + "h ";
    }
    if (duration.minutes() > 0) {
      formattedDuration += duration.minutes() + "m";
    }

    return formattedDuration.trim();
  }

  getMonitorValue(level: any, subGroupIndex: number, daySelectedIndex: number) {

    let ret = null;
    if(!level.old) {
      this.defaults.course_dates.forEach(courseDate => {

        if (moment(courseDate.date,'YYYY-MM-DD').format('YYYY-MM-DD') === moment(this.selectedDate,'YYYY-MM-DD').format('YYYY-MM-DD')) {
          courseDate.groups.forEach(group => {
            if (group.degree_id === level.id) {
              ret = group.subgroups[subGroupIndex]?.monitor;
            }
          });
        }
      });

    } else {
      this.defaults.course_dates[daySelectedIndex].groups.forEach(group => {
        if (group.degree_id === level.id) {
          ret = group?.subgroups[subGroupIndex]?.monitor?.first_name + ' ' + group?.subgroups[subGroupIndex]?.monitor?.last_name;
        }

      });
    }


    return ret;
  }

  calculateMonitorLevel(level: any) {
    let ret = 0;
    this.defaults.course_dates.forEach(courseDate => {
      courseDate.groups.forEach(group => {
        if (level.id === group.degree_id) {
          ret = level;
        }
      });
    });

    return ret;
  }

  calculateSubGroupPaxes(level: any) {
    let ret = 0;

    this.defaults.course_dates.forEach(element => {
      element.groups.forEach(group => {
        if (level.id === group.degree_id) {
          group.subgroups.forEach(subgroup => {

            ret = ret + subgroup.max_participants;
          });
        }

      });
    });

    return ret;
  }

  checkIfExistInDate(daySelectedIndex, monitor, level) {

    let blocked = false;
    this.defaults.course_dates[daySelectedIndex].groups.forEach(gs => {
      if (!blocked) {
        gs.subgroups.forEach(sbs => {
          if (sbs.monitor_id === monitor.id) {
            blocked = true;
          }
        });
      }

    });

    return blocked;
  }

  setSubGroupMonitor(event: any, monitor: any, level: any, subGroupSelectedIndex: number, daySelectedIndex: number) {

    let monitorSet = false;
    if (event.isUserInput) {

      if (!level.old) {
        this.defaults.course_dates.forEach(courseDate => {
          if (moment(courseDate.date,'YYYY-MM-DD').format('YYYY-MM-DD') === moment(this.selectedDate,'YYYY-MM-DD').format('YYYY-MM-DD')) {
            courseDate.groups.forEach(group => {
              if(group.degree_id === level.id && !monitorSet) {

                group.subgroups[subGroupSelectedIndex].monitor_id = monitor.id;
                group.subgroups[subGroupSelectedIndex].monitor = monitor.first_name + ' ' + monitor.last_name;
                monitorSet = true;
              }
            });
          }
        });
      } else {
        this.defaults.course_dates[daySelectedIndex].groups.forEach(group => {
          if (group.degree_id === level.id) {
            group.subgroups[subGroupSelectedIndex].monitor = monitor;
            group.subgroups[subGroupSelectedIndex].monitor_id = monitor.id;
          }

        });
      }

    }
  }

  calculateMaxGroup(level: any) {
    let ret = 0;
    this.defaults.course_dates.forEach(courseDate => {
      courseDate.course_groups.forEach(group => {
        if (level.id === group.degree_id) {
          ret = group.course_subgroups[0].max_participants;
        }
      });
    });

    return ret;
  }

  setSubGroupPax(event: any, level: any) {

    if (+event.target.value > this.defaults.max_participants) {
      this.snackbar.open(this.translateService.instant('snackbar.course.capacity'), 'OK', {duration: 3000});
      this.defaults.course_dates.forEach(element => {
        element.groups.forEach(group => {
          if (level.id === group.degree_id) {
            group.subgroups.forEach(subGroup => {
              subGroup.max_participants = this.defaults.max_participants;
            });
          }
        });
      });
    }

    level.max_participants = +event.target.value <= this.defaults.max_participants ? +event.target.value : this.defaults.max_participants;

    this.defaults.course_dates.forEach(element => {
      element.groups.forEach(group => {
        if (level.id === group.degree_id) {
          group.subgroups.forEach(subGroup => {
            subGroup.max_participants =level.max_participants;
          });
        }
      });
    });
  }

  selectItem(item: any, index: any, subGroupIndex: any, level) {
    this.subGroupSelectedIndex = null;
    this.selectedItem = item.dateString;
    this.selectedDate = item.date;
    this.daySelectedIndex = index;
    this.subGroupSelectedIndex = subGroupIndex;

    this.checkAvailableMonitors(level);
  }

  setStation(station: any) {
    this.defaults.station_id = station.id;
  }

  addWeekDay(event: any, day: string) {
    if (day === 'all') {
      this.defaults.settings.weekDays.monday = event.source.checked;
      this.defaults.settings.weekDays.tuesday = event.source.checked;
      this.defaults.settings.weekDays.wednesday = event.source.checked;
      this.defaults.settings.weekDays.thursday = event.source.checked;
      this.defaults.settings.weekDays.friday = event.source.checked;
      this.defaults.settings.weekDays.saturday = event.source.checked;
      this.defaults.settings.weekDays.sunday = event.source.checked;
    } else {
      this.defaults.settings.weekDays[day] = event.source.checked;
    }
  }

  setDebut(hour: any) {
    this.defaults.course_dates.forEach(element => {
      element.hour_start = hour;
    });
  }

  setHourEnd(hour: any) {
    this.defaults.course_dates.forEach(element => {
      element.hour_end = hour;
    });
  }

  create() {

    if (this.defaults.course_type  !== 1) {
      this.checkStep3PrivateNoFlex();
      this.setDebut(this.defaults.hour_min);
      this.setHourEnd(this.defaults.hour_max);
    }

    let data: any = [];

    let courseDates = [];

    if (this.courseType === 'collectif') {
      this.defaults.course_dates.forEach(dates => {
        const group = [];
        dates.groups.forEach(dateGroup => {
          if (dateGroup.subgroups.length > 0) {
            group.push(dateGroup);
          }
        });
        dates.groups = group;
      });
    } else {
      courseDates = this.defaults.course_dates;
    }

    let settings = JSON.parse(this.user.schools[0].settings);
    if (this.defaults.course_type === 1 && this.defaults.is_flexible) {
      data = {
        course_type: this.defaults.course_type,
        is_flexible: this.defaults.is_flexible,
        name: this.defaults.translations.fr.name,
        short_description: this.defaults.translations.fr.short_description,
        description: this.defaults.translations.fr.description,
        price: this.defaults.price,
        currency: settings?.taxes?.currency || 'CHF',//poner currency de reglajes
        date_start: moment(this.defaults.date_start_res).format('YYYY-MM-DD'),
        date_end: moment(this.defaults.date_end_res).format('YYYY-MM-DD'),
        date_start_res: moment(this.defaults.date_start_res).format('YYYY-MM-DD'),
        date_end_res: moment(this.defaults.date_end_res).format('YYYY-MM-DD'),
        confirm_attendance: false,
        active: this.defaults.active,
        online: this.defaults.online,
        options: this.defaults.options,
        image: this.imagePreviewUrl,
        translations: JSON.stringify(this.defaults.translations),
        discounts: JSON.stringify(this.dataSourceReductions.data),
        sport_id: this.defaults.sport_id,
        school_id: this.user.schools[0].id, //sacar del global
        station_id: this.defaults.station_id.id,
        max_participants: this.defaults.max_participants,
        course_dates: this.defaults.course_dates
      }
      console.log(data);

    } else if (this.defaults.course_type === 1 && !this.defaults.is_flexible) {
      data = {
        course_type: this.defaults.course_type,
        is_flexible: this.defaults.is_flexible,
        name: this.defaults.translations.fr.name,
        short_description: this.defaults.translations.fr.short_description,
        description: this.defaults.translations.fr.description,
        price: this.defaults.price,
        currency:  settings?.taxes?.currency || 'CHF',//poner currency de reglajes
        date_start: moment(this.defaults.date_start_res).format('YYYY-MM-DD'),
        date_end: moment(this.defaults.date_end_res).format('YYYY-MM-DD'),
        date_start_res: moment(this.defaults.date_start_res).format('YYYY-MM-DD'),
        date_end_res: moment(this.defaults.date_end_res).format('YYYY-MM-DD'),
        confirm_attendance: false,
        active: this.defaults.active,
        online: this.defaults.online,
        options: this.defaults.options,
        image: this.imagePreviewUrl,
        translations: JSON.stringify(this.defaults.translations),
        sport_id: this.defaults.sport_id,
        school_id: this.user.schools[0].id, //sacar del global
        station_id: this.defaults.station_id.id,
        max_participants: this.defaults.max_participants,
        course_dates: this.defaults.course_dates
      }
      console.log(data);
    } else if (this.defaults.course_type === 2  && this.defaults.is_flexible) {

      if (this.periodeUnique) {

        this.getDatesBetween(this.defaults.date_start, this.defaults.date_end, true, this.defaults.hour_min, this.defaults.hour_max);
      }
      data = {
        course_type: this.defaults.course_type,
        is_flexible: this.defaults.is_flexible,
        name: this.defaults.translations.fr.name,
        short_description: this.defaults.translations.fr.short_description,
        description: this.defaults.translations.fr.description,
        price: 0,
        currency:  settings?.taxes?.currency || 'CHF',
        date_start: this.periodeUnique ? moment(this.defaults.date_start).format('YYYY-MM-DD') : moment(this.defaults.date_start_res).format('YYYY-MM-DD'),
        date_end: this.periodeUnique ? moment(this.defaults.date_end).format('YYYY-MM-DD') : moment(this.defaults.date_end_res).format('YYYY-MM-DD'),
        date_start_res: moment(this.defaults.date_start_res).format('YYYY-MM-DD'),
        date_end_res: moment(this.defaults.date_end_res).format('YYYY-MM-DD'),
        active: this.defaults.active,
        online: this.defaults.online,
        options: this.defaults.options,
        image: this.imagePreviewUrl,
        confirm_attendance: false,
        translations: JSON.stringify(this.defaults.translations),
        discounts: JSON.stringify(this.dataSourceReductionsPrivate.data),
        price_range: this.dataSourceFlexiblePrices,
        sport_id: this.defaults.sport_id,
        school_id: this.defaults.school_id,
        station_id: this.defaults.station_id.id,
        max_participants: this.defaults.max_participants,
        duration: this.defaults.duration,
        age_min: this.defaults.age_min,
        age_max: this.defaults.age_max,
        course_dates: this.defaults.course_dates,
        settings: JSON.stringify(this.defaults.settings),
        unique: this.periodeUnique,
        hour_min: this.defaults.hour_min,
        hour_max: this.defaults.hour_max,
      };
      console.log(data);
    } else if (this.defaults.course_type === 2 && !this.defaults.is_flexible) {
      this.getDatesBetween(this.defaults.date_start_res, this.defaults.date_end_res, true, this.defaults.hour_min, this.defaults.hour_max);
      data = {
        course_type: this.defaults.course_type,
        is_flexible: this.defaults.is_flexible,
        name: this.defaults.translations.fr.name,
        short_description: this.defaults.translations.fr.short_description,
        description: this.defaults.translations.fr.description,
        price: this.defaults.price,
        currency:  settings?.taxes?.currency || 'CHF',
        date_start_res: moment(this.defaults.date_start_res).format('YYYY-MM-DD'),
        date_end_res: moment(this.defaults.date_end_res).format('YYYY-MM-DD'),
        date_start: moment(this.defaults.date_start_res).format('YYYY-MM-DD'),
        date_end: moment(this.defaults.date_end_res).format('YYYY-MM-DD'),
        active: this.defaults.active,
        online: this.defaults.online,
        options: this.defaults.options,
        image: this.imagePreviewUrl,
        confirm_attendance: false,
        translations: JSON.stringify(this.defaults.translations),
        price_range: null,
        sport_id: this.defaults.sport_id,
        school_id: this.defaults.school_id,
        station_id: this.defaults.station_id.id,
        max_participants: this.defaults.max_participants,
        duration: this.defaults.duration,
        age_min: this.defaults.age_min,
        age_max: this.defaults.age_max,
        course_dates: this.defaults.course_dates,
        hour_min: this.defaults.hour_min,
        hour_max: this.defaults.hour_max,
        settings: JSON.stringify(this.defaults.settings)
      };
    } else if (this.defaults.course_type === 3  && this.defaults.is_flexible) {

      if (this.periodeUnique) {

        this.getDatesBetween(this.defaults.date_start, this.defaults.date_end, true, this.defaults.hour_min, this.defaults.hour_max);
      }
      if(this.groups) {
        this.defaults.settings.groups = this.groups;
      }
      data = {
        course_type: this.defaults.course_type,
        is_flexible: this.defaults.is_flexible,
        name: this.defaults.translations.fr.name,
        short_description: this.defaults.translations.fr.short_description,
        description: this.defaults.translations.fr.description,
        price: 0,
        currency:  settings?.taxes?.currency || 'CHF',
        date_start: this.periodeUnique ? moment(this.defaults.date_start).format('YYYY-MM-DD') : moment(this.defaults.date_start_res).format('YYYY-MM-DD'),
        date_end: this.periodeUnique ? moment(this.defaults.date_end).format('YYYY-MM-DD') : moment(this.defaults.date_end_res).format('YYYY-MM-DD'),
        date_start_res: moment(this.defaults.date_start_res).format('YYYY-MM-DD'),
        date_end_res: moment(this.defaults.date_end_res).format('YYYY-MM-DD'),
        active: this.defaults.active,
        online: this.defaults.online,
        options: this.defaults.options,
        image: this.imagePreviewUrl,
        confirm_attendance: false,
        translations: JSON.stringify(this.defaults.translations),
        discounts: JSON.stringify(this.dataSourceReductionsPrivate.data),
        price_range: this.dataSourceFlexiblePrices,
        sport_id: this.defaults.sport_id,
        school_id: this.defaults.school_id,
        station_id: this.defaults.station_id.id,
        max_participants: this.defaults.max_participants,
        duration: this.defaults.duration,
        age_min: this.defaults.age_min,
        age_max: this.defaults.age_max,
        course_dates: this.defaults.course_dates,
        settings: JSON.stringify(this.defaults.settings),
        unique: this.periodeUnique,
        hour_min: this.defaults.hour_min,
        hour_max: this.defaults.hour_max,
      };
      console.log(data);
    }
    data.school_id = this.user.schools[0].id;

    this.crudService.create('/admin/courses', data)
      .subscribe((res) => {
        console.log(res);
        this.goTo('/courses');
      },error => {
        console.log(error);
        this.snackbar.open(error.error.message, 'OK', {duration: 5000})

      })

  }

  update() {
    if (this.defaults.course_type  === 2 ) {
      this.checkStep3PrivateNoFlex();
      this.setDebut(this.defaults.hour_min);
      this.setHourEnd(this.defaults.hour_max);
    }

    let data: any = [];

    let dates: any = [];
    let sortedDates: any = [];

    if (this.defaults.course_type === 2 && this.defaults.is_flexible && this.periodeMultiple) {
      dates = this.dataSourceDatePrivate.data.filter((date) => date.active || date.active === 1);
      sortedDates = dates.map(d => moment(d.dateFrom, 'DD-MM-YYYY').toDate()).sort((a, b) => a - b);
    } else {

      dates = this.dataSource.data.filter((date) => date.active || date.active === 1);
      sortedDates = dates.map(d => new Date(d.date)).sort((a, b) => a - b);
    }

    let lowestDate = moment(sortedDates[0]).format('YYYY-MM-DD');
    let highestDate = moment(sortedDates[sortedDates.length - 1]).format('YYYY-MM-DD');

    if (this.defaults.course_type === 1 && this.defaults.is_flexible) {
      this.defaults.date_start_res = this.defaults.date_start;
      this.defaults.date_end_res = this.defaults.date_end;
      this.getSeparatedDates(this.defaults.course_dates);
      data = {
        course_type: this.defaults.course_type,
        is_flexible: this.defaults.is_flexible,
        name: this.defaults.name,
        short_description: this.defaults.short_description,
        description: this.defaults.description,
        price: this.defaults.price,
        currency:  this.defaults.currency,//poner currency de reglajes
        date_start: lowestDate,
        date_end: highestDate,
        date_start_res: moment(this.defaults.date_start_res).format('YYYY-MM-DD'),
        date_end_res: moment(this.defaults.date_end_res).format('YYYY-MM-DD'),
        confirm_attendance: false,
        active: this.defaults.active,
        online: this.defaults.online,
        options: this.defaults.options,
        image: this.imagePreviewUrl,
        translations: JSON.stringify(this.defaults.translations),
        discounts: JSON.stringify(this.dataSourceReductions.data),
        sport_id: this.defaults.sport_id,
        school_id: null, //sacar del global
        station_id: this.defaults.station_id.id,
        max_participants: this.defaults.max_participants,
        course_dates: this.defaults.course_dates
      }
      console.log(data);

    } else if (this.defaults.course_type === 1 && !this.defaults.is_flexible) {
      this.defaults.date_start_res = this.defaults.date_start;
      this.defaults.date_end_res = this.defaults.date_end;
      this.getSeparatedDates(this.defaults.course_dates);
      data = {
        course_type: this.defaults.course_type,
        is_flexible: this.defaults.is_flexible,
        name: this.defaults.name,
        short_description: this.defaults.short_description,
        description: this.defaults.description,
        price: this.defaults.price,
        currency:  this.defaults.currency,//poner currency de reglajes
        date_start: lowestDate,
        date_end: highestDate,
        date_start_res: moment(this.defaults.date_start_res).format('YYYY-MM-DD'),
        date_end_res: moment(this.defaults.date_end_res).format('YYYY-MM-DD'),
        confirm_attendance: false,
        active: this.defaults.active,
        online: this.defaults.online,
        options: this.defaults.options,
        image: this.imagePreviewUrl,
        translations: JSON.stringify(this.defaults.translations),
        sport_id: this.defaults.sport_id,
        school_id: this.defaults.school_id, //sacar del global
        station_id: this.defaults.station_id.id,
        max_participants: this.defaults.max_participants,
        course_dates: this.defaults.course_dates
      }
      console.log(data);
    } else if (this.defaults.course_type === 3  && this.defaults.is_flexible) {
      data = {
        course_type: this.defaults.course_type,
        is_flexible: this.defaults.is_flexible,
        name: this.defaults.name,
        short_description: this.defaults.short_description,
        description: this.defaults.description,
        price: 0,
        currency:  this.defaults.currency,
        date_start: lowestDate,
        date_end: highestDate,
        date_start_res: moment(this.defaults.date_start_res).format('YYYY-MM-DD'),
        date_end_res: moment(this.defaults.date_end_res).format('YYYY-MM-DD'),
        active: this.defaults.active,
        online: this.defaults.online,
        options: this.defaults.options,
        image: this.imagePreviewUrl,
        confirm_attendance: false,
        translations: JSON.stringify(this.defaults.translations),
        discounts: JSON.stringify(this.dataSourceReductionsPrivate.data),
        price_range: this.dataSourceFlexiblePrices,
        sport_id: this.defaults.sport_id,
        school_id: this.defaults.school_id,
        station_id: this.defaults.station_id.id,
        max_participants: this.defaults.max_participants,
        duration: this.defaults.duration,
        age_min: this.defaults.age_min,
        age_max: this.defaults.age_max,
        course_dates: this.defaults.course_dates,
        settings: JSON.stringify(this.defaults.settings),
        unique: this.periodeUnique,
        hour_min: this.defaults.hour_min,
        hour_max: this.defaults.hour_max,
      };
      console.log(data);
    } else if (this.defaults.course_type === 2 && !this.defaults.is_flexible) {
      this.getDatesBetween(this.defaults.course_dates[0].date, this.defaults.date_end_res, true, this.defaults.hour_min, this.defaults.hour_max);
      let sortedDates = this.defaults.course_dates.map(d => new Date(d.date)).sort((a, b) => a - b);

      let lowestDateP = moment(sortedDates[0]).format('YYYY-MM-DD');
      let highestDateP = moment(sortedDates[sortedDates.length - 1]).format('YYYY-MM-DD');

      data = {
        course_type: this.defaults.course_type,
        is_flexible: this.defaults.is_flexible,
        name: this.defaults.name,
        short_description: this.defaults.short_description,
        description: this.defaults.description,
        price: this.defaults.price,
        currency:  this.defaults.currency,
        date_start_res: moment(this.defaults.date_start_res).format('YYYY-MM-DD'),
        date_end_res: moment(this.defaults.date_end_res).format('YYYY-MM-DD'),
        date_start: lowestDateP,
        date_end: highestDateP,
        active: this.defaults.active,
        online: this.defaults.online,
        options: this.defaults.options,
        image: this.imagePreviewUrl,
        confirm_attendance: false,
        translations: JSON.stringify(this.defaults.translations),
        price_range: null,
        sport_id: this.defaults.sport_id,
        school_id: this.defaults.school_id,
        station_id: this.defaults.station_id.id,
        max_participants: this.defaults.max_participants,
        duration: this.defaults.duration,
        age_min: this.defaults.age_min,
        age_max: this.defaults.age_max,
        course_dates: this.defaults.course_dates,
        hour_min: this.defaults.hour_min,
        hour_max: this.defaults.hour_max,
        settings: JSON.stringify(this.defaults.settings)
      };
    } else if (this.defaults.course_type === 3  && this.defaults.is_flexible) {
      if(this.groups) {
        this.defaults.settings.groups = this.groups;
      }
      data = {
        course_type: this.defaults.course_type,
        is_flexible: this.defaults.is_flexible,
        name: this.defaults.name,
        short_description: this.defaults.short_description,
        description: this.defaults.description,
        price: 0,
        currency:  this.defaults.currency,
        date_start: lowestDate,
        date_end: highestDate,
        date_start_res: moment(this.defaults.date_start_res).format('YYYY-MM-DD'),
        date_end_res: moment(this.defaults.date_end_res).format('YYYY-MM-DD'),
        active: this.defaults.active,
        online: this.defaults.online,
        options: this.defaults.options,
        image: this.imagePreviewUrl,
        confirm_attendance: false,
        translations: JSON.stringify(this.defaults.translations),
        discounts: JSON.stringify(this.dataSourceReductionsPrivate.data),
        price_range: this.dataSourceFlexiblePrices,
        sport_id: this.defaults.sport_id,
        school_id: this.defaults.school_id,
        station_id: this.defaults.station_id.id,
        max_participants: this.defaults.max_participants,
        duration: this.defaults.duration,
        age_min: this.defaults.age_min,
        age_max: this.defaults.age_max,
        course_dates: this.defaults.course_dates,
        settings: JSON.stringify(this.defaults.settings),
        unique: this.periodeUnique,
        hour_min: this.defaults.hour_min,
        hour_max: this.defaults.hour_max,
      };
      console.log(data);
    }
    data.school_id = this.user.schools[0].id;

    this.crudService.update('/admin/courses', data, this.id)
      .subscribe((res) => {
        console.log(res);
        this.goTo('/courses');
      }, (error) => {
        this.snackbar.open(error.error.message, 'OK', {duration: 5000})
      })
  }
  async translateCurrentTabToOthers() {
    const fieldsToTranslate = ['name', 'short_description', 'description'];
    const languages = ['fr', 'en', 'de', 'es', 'it'];

    for (let index = 0; index < languages.length; index++) {
      this.selectedTabDescIndex = index;
      this.cdRef.detectChanges();

      // Esperar a que la pestaña se renderice completamente
      await new Promise(resolve => setTimeout(resolve, 500));

      this.cdRef.detectChanges();

      const sourceLang = languages[index];

      for (const field of fieldsToTranslate) {
        const sourceText = this.defaults.translations[sourceLang][field];
        if (!sourceText) continue;

        const targetLanguages = languages.filter(lang => lang !== sourceLang);

        const translationObservables = targetLanguages.map(targetLang => {
          const newValue = this.decodeHtmlEntities(sourceText);
          return this.crudService.translateText(newValue, targetLang.toUpperCase())
            .pipe(
              map((response: any) => ({
                lang: targetLang,
                field: field,
                translatedText: response.data.translations[0].text
              }))
            );
        });

        forkJoin(translationObservables).subscribe(translations => {
          translations.forEach(translation => {
            const { lang, field, translatedText } = translation;

            if (field !== 'name') {
              // Cambiar al modo de edición de HTML
              const toggleEditorModeButton = document.getElementById('toggleEditorMode-' + field + '_' + lang);
              if (toggleEditorModeButton) {
                toggleEditorModeButton.click();
              }

              this.defaults.translations[lang][field] = translatedText;

              // Insertar el texto traducido
              const editorElement = document.getElementById('sourceText' + field + '_' + lang);
              if (editorElement) {
                editorElement.innerHTML = this.encodeHtmlEntities(translatedText);

                // Regresar al modo de edición de WYSIWYG
                if (toggleEditorModeButton) {
                  toggleEditorModeButton.click();
                }
              }
            } else {
              this.defaults.translations[lang][field] = translatedText;
            }
          });

          this.cdRef.detectChanges();
        });
      }

      // Esperar antes de pasar a la siguiente pestaña
      await new Promise(resolve => setTimeout(resolve, 500));
    }
  }

  decodeHtmlEntities(encodedString: string): string {
    const textarea = document.createElement('textarea');
    textarea.innerHTML = encodedString;
    return textarea.value;
  }

  encodeHtmlEntities(text: string): string {
    const div = document.createElement('div');
    div.textContent = text;
    return div.innerHTML;
  }

  getField(language: string, field: string): string {
    return `${field}_${language}`;
  }

  checkStep2PrivateNoFlex(stepper: MatStepper) {
    if(this.defaults.translations.fr.name === null) {
      this.snackbar.open(this.translateService.instant('snackbar.course.coursename'), 'OK', {duration: 3000})
      return;
    }

    if(this.defaults.price === null && !this.defaults.is_flexible) {
      this.snackbar.open(this.translateService.instant('snackbar.course.price'), 'OK', {duration: 3000})
      return;
    }

    if(this.myControlStations.value === null) {
      this.snackbar.open(this.translateService.instant('snackbar.course.station'), 'OK', {duration: 3000})
      return;
    }

    if(this.defaults.age_min === null) {
      this.snackbar.open(this.translateService.instant('snackbar.course.min_age'), 'OK', {duration: 3000})
      return;
    }

    if(this.defaults.age_max=== null) {
      this.snackbar.open(this.translateService.instant('snackbar.course.max_age'), 'OK', {duration: 3000})
      return;
    }

    if(this.defaults.translations.fr.short_description === null) {
      this.snackbar.open(this.translateService.instant('snackbar.course.summary'), 'OK', {duration: 3000})
      return;
    }

    if(this.defaults.translations.fr.description === null) {
      this.snackbar.open(this.translateService.instant('snackbar.course.desc'), 'OK', {duration: 3000})
      return;
    }

    stepper.next();

  }

  checkStep3PrivateNoFlex() {
    if (this.defaults.date_start_res === null) {
      this.snackbar.open(this.translateService.instant('snackbar.course.date_from'), 'OK', {duration: 3000});
      return;
    }

    if (this.defaults.date_end_res === null) {
      this.snackbar.open(this.translateService.instant('snackbar.course.date_to'), 'OK', {duration: 3000});
      return;
    }

    if (this.defaults.duration === null) {
      this.snackbar.open(this.translateService.instant('snackbar.course.duration'), 'OK', {duration: 3000});
      return;
    }

    if (this.defaults.max_participants === null) {
      this.snackbar.open(this.translateService.instant('snackbar.course.pax'), 'OK', {duration: 3000});
      return;
    }

    if (this.defaults.hour_min === null) {
      this.snackbar.open(this.translateService.instant('snackbar.course.hour_from'), 'OK', {duration: 3000});
      return;
    }

    if (this.defaults.hour_max === null) {
      this.snackbar.open(this.translateService.instant('snackbar.course.hour_to'), 'OK', {duration: 3000});
      return;
    }

  }


  checkStep3PrivateFlex(stepper: MatStepper) {
    if (this.defaults.date_start_res === null) {
      this.snackbar.open(this.translateService.instant('snackbar.course.date_res_from'), 'OK', {duration: 3000});
      return;
    }

    if (this.defaults.date_end_res === null) {
      this.snackbar.open(this.translateService.instant('snackbar.course.date_res_to'), 'OK', {duration: 3000});
      return;
    }
    if (!this.periodeMultiple && this.defaults.date_start === null) {
      this.snackbar.open(this.translateService.instant('snackbar.course.date_from'), 'OK', {duration: 3000});
      return;
    }

    if (!this.periodeMultiple && this.defaults.date_end === null) {
      this.snackbar.open(this.translateService.instant('snackbar.course.date_to'), 'OK', {duration: 3000});
      return;
    }


    if (this.defaults.duration === null) {
      this.snackbar.open(this.translateService.instant('snackbar.course.duration'), 'OK', {duration: 3000});
      return;
    }

    if (this.defaults.max_participants === null) {
      this.snackbar.open(this.translateService.instant('snackbar.course.pax'), 'OK', {duration: 3000});
      return;
    }

    if (this.defaults.hour_min === null) {
      this.snackbar.open(this.translateService.instant('snackbar.course.hour_from'), 'OK', {duration: 3000});
      return;
    }

    if (this.defaults.hour_max === null) {
      this.snackbar.open(this.translateService.instant('snackbar.course.hour_to'), 'OK', {duration: 3000});
      return;
    }

    stepper.next();
    this.updateTable(this.defaults.max_participants, true);
    return true;
  }


  checkStep2ColectiveNoFlex(stepper: MatStepper) {
    if (this.mode === 'create') {
      if(this.defaults.translations.fr.name === null) {
        this.snackbar.open(this.translateService.instant('snackbar.course.coursename'), 'OK', {duration: 3000})
        return;
      }

      if(this.defaults.price === null) {
        this.snackbar.open(this.translateService.instant('snackbar.course.price'), 'OK', {duration: 3000})
        return;
      }

      if(this.myControlStations.value === null) {
        this.snackbar.open(this.translateService.instant('snackbar.course.station'), 'OK', {duration: 3000})
        return;
      }

      if(this.defaults.translations.fr.short_description === null) {
        this.snackbar.open(this.translateService.instant('snackbar.course.summary'), 'OK', {duration: 3000})
        return;
      }

      if(this.defaults.translations.fr.description === null) {
        this.snackbar.open(this.translateService.instant('snackbar.course.desc'), 'OK', {duration: 3000})
        return;
      }

      stepper.next();
    } else {
      this.update();
    }

  }

  checkStep3ColectiveNoFlex(stepper: MatStepper) {

    if (this.defaults.date_start_res === null) {
      this.snackbar.open(this.translateService.instant('snackbar.course.date_from'), 'OK', {duration: 3000});
      return;
    }

    if (this.defaults.date_end_res === null) {
      this.snackbar.open(this.translateService.instant('snackbar.course.date_to'), 'OK', {duration: 3000});
      return;
    }

    if (this.defaults.max_participants === null) {
      this.snackbar.open(this.translateService.instant('snackbar.course.pax'), 'OK', {duration: 3000});
      return;
    }

    if (this.dataSource.data.length < 1) {
      this.snackbar.open(this.translateService.instant('snackbar.course.dates'), 'OK', {duration: 3000});
      return;
    }

    stepper.next();
  }

  onTabNameChanged(event: any) {
    this.selectedTabNameIndex = event.index;
    this.selectedTabDescIndex = event.index;
  }

  onTabDesChanged(event: any) {
    this.selectedTabDescIndex = event.index;
    this.selectedTabNameIndex = event.index;
  }

  checkAvailableMonitors(level: any) {
    this.loadingMonitors = true;
    let minDegree = 0;
    this.defaults.course_dates[this.daySelectedIndex].groups.forEach(element => {
      if (element.degree_id === level.id) {
        minDegree = element.teachers_min;
      }
    });
    const data = {
      sportId: this.defaults.sport_id,
      minimumDegreeId: minDegree,
      startTime: this.dataSource.data[this.daySelectedIndex].hour,
      endTime: this.calculateHourEnd(this.dataSource.data[this.daySelectedIndex].hour, this.dataSource.data[this.daySelectedIndex].duration),
      date: this.daysDatesLevels[this.daySelectedIndex].date
    };

    this.crudService.post('/admin/monitors/available', data)
      .subscribe((response) => {
        this.monitors = response.data;
        this.filteredMonitors = this.monitorsForm.valueChanges.pipe(
          startWith(''),
          map((value: any) => typeof value === 'string' ? value : value?.full_name),
          map(full_name => full_name ? this._filterMonitor(full_name) : this.monitors.slice())
        );

        this.loadingMonitors = false;
      })
  }

  toDate(date) {
    return moment(date).toDate()
  }

  encontrarPrimeraCombinacionConValores(data: any) {
    if (data !== null) {
      for (const intervalo of data) {
        // Usamos Object.values para obtener los valores del objeto y Object.keys para excluir 'intervalo'
        if (Object.keys(intervalo).some(key => key !== 'intervalo' && intervalo[key] !== null)) {
          return intervalo;
        }
      }
      return null; // Devuelve null si no encuentra ninguna combinación válida
    }

  }

  encontrarPrimeraClaveConValor(obj: any): string | null {
    if (obj !== null) {
      for (const clave of Object.keys(obj)) {
        if (obj[clave] !== null && clave !== 'intervalo') {
          return obj[clave];
        }
      }
      return null;
    }

  }

  selectPeriod(data: any, isMain: boolean) {
    if (isMain) {
      if (data !== this.selectedPeriod) {
        this.selectedPeriod = data;
      } else {
        this.selectedPeriod = -1;
      }
    }

  }
=======
>>>>>>> 61eb3462
}<|MERGE_RESOLUTION|>--- conflicted
+++ resolved
@@ -1,7 +1,7 @@
-import {AfterViewInit, ChangeDetectorRef, Component, OnInit, ViewChild} from '@angular/core';
+import { AfterViewInit, ChangeDetectorRef, Component, OnInit, ViewChild } from '@angular/core';
 import { FormControl, UntypedFormBuilder, UntypedFormGroup, Validators } from '@angular/forms';
 import { MatDialog } from '@angular/material/dialog';
-import {Observable, map, of, startWith, forkJoin, mergeMap} from 'rxjs';
+import { Observable, map, of, startWith, forkJoin, mergeMap } from 'rxjs';
 import { fadeInUp400ms } from 'src/@vex/animations/fade-in-up.animation';
 import { stagger20ms } from 'src/@vex/animations/stagger.animation';
 import { DateTimeDialogComponent } from 'src/@vex/components/date-time-dialog/date-time-dialog.component';
@@ -13,16 +13,7 @@
 import { ApiCrudService } from 'src/service/crud.service';
 import { ActivatedRoute, Router } from '@angular/router';
 import { SchoolService } from 'src/service/school.service';
-<<<<<<< HEAD
-import { MatStepper } from '@angular/material/stepper';
-import { MatSnackBar } from '@angular/material/snack-bar';
-import { TranslateService } from '@ngx-translate/core';
-import { DateTimeDialogEditComponent } from 'src/@vex/components/date-time-dialog-edit/date-time-dialog-edit.component';
-import { ConfirmModalComponent } from '../../monitors/monitor-detail/confirm-dialog/confirm-dialog.component';
-import { DateAdapter } from '@angular/material/core';
-import {AngularEditorConfig} from '@kolkov/angular-editor';
-=======
->>>>>>> 61eb3462
+import { AngularEditorConfig } from '@kolkov/angular-editor';
 
 @Component({
   selector: 'vex-courses-create-update',
@@ -31,57 +22,49 @@
     '../../../../../node_modules/quill/dist/quill.snow.css',
     '../../../../@vex/styles/partials/plugins/quill/_quill.scss'
   ],
-  animations: [fadeInUp400ms,stagger20ms]
+  animations: [fadeInUp400ms, stagger20ms]
 })
-<<<<<<< HEAD
-export class CoursesCreateUpdateComponent implements OnInit, AfterViewInit {
-
-  @ViewChild(MatSort, { static: true }) sort: MatSort;
-  @ViewChild('dateTable') dateTable: MatTable<any>;
-  @ViewChild('reductionTable') reductionTable: MatTable<any>;
-  @ViewChild('privateDatesTable') privateDatesTable: MatTable<any>;
-  @ViewChild('activityDatesTable') activityDatesTable: MatTable<any>;
-  @ViewChild('privateReductionTable') privateReductionTable: MatTable<any>;
-  @ViewChild('levelTable') table: MatTable<any>;
-
-  userAvatar = '../../../../assets/img/avatar.png';
-
-  people = 6; // Aquí puedes cambiar el número de personas
-  intervalos = Array.from({ length: 28 }, (_, i) => 15 + i * 15);
-
+export class CoursesCreateUpdateComponent implements OnInit {
+  dataSource: any;
+  displayedColumns = ['intervalo', ...Array.from({ length: 6 }, (_, i) => `${i + 1}`)];
+
+  ModalFlux: number = +this.activatedRoute.snapshot.queryParamMap['params'].step || 0
+  ModalProgress: { Name: string, Modal: number }[] = [
+    { Name: "DEPORTE", Modal: 0 },
+    { Name: "DETALLES", Modal: 1 },
+    { Name: "FECHAS", Modal: 2 },
+    { Name: "NIVELES", Modal: 3 },
+    { Name: "EXTRAS", Modal: 4 },
+    { Name: "IDIOMAS", Modal: 5 },
+  ]
+  Translate: { Code: string, Name: string }[] = [
+    { Code: "es", Name: "ESPAÑOL" },
+    { Code: "en", Name: "INGLES" },
+    { Code: "fr", Name: "FRANCÉS" },
+    { Code: "de", Name: "ALEMAN" },
+    { Code: "it", Name: "ITALIANO" },
+  ]
   hours: string[] = [
-    '00:00', '00:15', '00:30', '00:45',
-    '01:00', '01:15', '01:30', '01:45',
-    '02:00', '02:15', '02:30', '02:45',
-    '03:00', '03:15', '03:30', '03:45',
-    '04:00', '04:15', '04:30', '04:45',
-    '05:00', '05:15', '05:30', '05:45',
-    '06:00', '06:15', '06:30', '06:45',
-    '07:00', '07:15', '07:30', '07:45',
-    '08:00', '08:15', '08:30', '08:45',
-    '09:00', '09:15', '09:30', '09:45',
-    '10:00', '10:15', '10:30', '10:45',
-    '11:00', '11:15', '11:30', '11:45',
-    '12:00', '12:15', '12:30', '12:45',
-    '13:00', '13:15', '13:30', '13:45',
-    '14:00', '14:15', '14:30', '14:45',
-    '15:00', '15:15', '15:30', '15:45',
-    '16:00', '16:15', '16:30', '16:45',
-    '17:00', '17:15', '17:30', '17:45',
-    '18:00', '18:15', '18:30', '18:45',
-    '19:00', '19:15', '19:30', '19:45',
-    '20:00', '20:15', '20:30', '20:45',
-    '21:00', '21:15', '21:30', '21:45',
-    '22:00', '22:15', '22:30', '22:45',
-    '23:00'
+    '00:00', '00:15', '00:30', '00:45', '01:00', '01:15', '01:30', '01:45',
+    '02:00', '02:15', '02:30', '02:45', '03:00', '03:15', '03:30', '03:45',
+    '04:00', '04:15', '04:30', '04:45', '05:00', '05:15', '05:30', '05:45',
+    '06:00', '06:15', '06:30', '06:45', '07:00', '07:15', '07:30', '07:45',
+    '08:00', '08:15', '08:30', '08:45', '09:00', '09:15', '09:30', '09:45',
+    '10:00', '10:15', '10:30', '10:45', '11:00', '11:15', '11:30', '11:45',
+    '12:00', '12:15', '12:30', '12:45', '13:00', '13:15', '13:30', '13:45',
+    '14:00', '14:15', '14:30', '14:45', '15:00', '15:15', '15:30', '15:45',
+    '16:00', '16:15', '16:30', '16:45', '17:00', '17:15', '17:30', '17:45',
+    '18:00', '18:15', '18:30', '18:45', '19:00', '19:15', '19:30', '19:45',
+    '20:00', '20:15', '20:30', '20:45', '21:00', '21:15', '21:30', '21:45',
+    '22:00', '22:15', '22:30', '22:45', '23:00', '23:15', '23:30', '23:45',
   ];
-
-  filteredToHours = [];
-
+  ndays: number[] = [1, 2, 3, 4, 5, 6, 7, 8, 9, 10];
+  weekSelect: string[] = ["monday", "tuesday", "wednesday", "thursday", "friday", "saturday", "sunday"]
+  PeriodoFecha: number = 0
   editorConfig: AngularEditorConfig = {
     editable: true,
     spellcheck: true,
-    height: 'auto',
+    //height: '56px',
     minHeight: '0',
     maxHeight: 'auto',
     width: 'auto',
@@ -92,54 +75,23 @@
     defaultParagraphSeparator: '',
     defaultFontName: '',
     sanitize: false,  // Esta línea es clave para permitir HTML sin sanitizarlo.
-    toolbarPosition: 'top',
+    toolbarPosition: 'bottom',
     outline: true,
-  }
-=======
-export class CoursesCreateUpdateComponent implements OnInit {
-  ModalFlux: number = +this.activatedRoute.snapshot.queryParamMap['params'].step || 0
-  ModalProgress: { Name: string, Modal: number }[] = [
-    { Name: "DEPORTE", Modal: 0 },
-    { Name: "DETALLES", Modal: 1 },
-    { Name: "FECHAS", Modal: 2 },
-    { Name: "NIVELES", Modal: 3 },
-    { Name: "EXTRAS", Modal: 4 },
-    { Name: "IDIOMAS", Modal: 5 },
-  ]
->>>>>>> 61eb3462
-
-  summary = ``;
-  description = ``;
-
-<<<<<<< HEAD
-  daysDates = [];
-  daysDatesLevels = [];
-  days = ['Lunes', 'Martes', 'Miércoles', 'Jueves', 'Viernes', 'Sábado', 'Domingo'];
-  startDayControl = new FormControl();
-  endDayControl = new FormControl();
-  availableEndDays: string[] = [];
-=======
-  courseFormGroup: UntypedFormGroup;
->>>>>>> 61eb3462
-
-  //separatedDates = false;
-  displayedColumns: string[] = ['date', 'duration', 'hour', 'edit', 'delete'];
-  displayedReductionsColumns: string[] = ['date', 'percentage', 'delete'];
-  displayedPrivateDateColumns: string[] = ['dateFrom', 'dateTo', 'delete'];
-  dataSource: any = new MatTableDataSource([]);
-  dataSourceReductions = new MatTableDataSource([]);
-  dataSourceDatePrivate: any = new MatTableDataSource([]);
-  dataSourceReductionsPrivate = new MatTableDataSource([]);
-
-  dataSourceFlexiblePrices: any;
-  displayedColumnsFlexiblePrices: string[] = ['intervalo', ...Array.from({ length: this.people }, (_, i) => `${i + 1}`)];
-
-  myControl = new FormControl();
-  myControlSport = new FormControl();
-  myControlStations = new FormControl(Validators.required);
-  monitorsForm = new FormControl();
-
-  options: any[] = [{id: 1, name:'Cours collectif'}, {id:2, name: 'Cours privés'}];
+    toolbarHiddenButtons: [['justifyLeft', 'justifyCenter', 'justifyRight', 'justifyFull', 'indent', 'outdent', 'insertUnorderedList', 'insertOrderedList', 'heading']],
+  }
+  editor1Config: AngularEditorConfig = { ...this.editorConfig, height: '56px', }
+  editor2Config: AngularEditorConfig = { ...this.editorConfig, height: '112px', }
+
+  minDate = new Date(2000, 1, 1);
+  nowDate = new Date()
+  maxDate = new Date(2099, 12, 31);
+
+  courseFormGroup: UntypedFormGroup; //El bueno
+  extrasFormGroup: UntypedFormGroup; //crear extras nuevas
+
+  sportData: any = [];
+  sportDataList: any = [];
+  sportTypeData: any = [];
   stations: any = [];
 
   filteredOptions: Observable<any[]>;
@@ -200,33 +152,33 @@
     online: true,
     image: this.imagePreviewUrl,
     translations:
-      {
-        es: {
-          name: '',
-          short_description: '',
-          description: ''
-        },
-        en: {
-          name: '',
-          short_description: '',
-          description: ''
-        },
-        fr: {
-          name: '',
-          short_description: '',
-          description: ''
-        },
-        it: {
-          name: '',
-          short_description: '',
-          description: ''
-        },
-        de: {
-          name: '',
-          short_description: '',
-          description: ''
-        },
+    {
+      es: {
+        name: '',
+        short_description: '',
+        description: ''
       },
+      en: {
+        name: '',
+        short_description: '',
+        description: ''
+      },
+      fr: {
+        name: '',
+        short_description: '',
+        description: ''
+      },
+      it: {
+        name: '',
+        short_description: '',
+        description: ''
+      },
+      de: {
+        name: '',
+        short_description: '',
+        description: ''
+      },
+    },
     price_range: null,
     discounts: null,
     settings: {
@@ -278,7 +230,7 @@
     degree_id: null,
     course_group_id: null,
     monitor_id: null,
-    max_participants:null,
+    max_participants: null,
   }
 
   sportTypeSelected: number = -1;
@@ -294,17 +246,9 @@
   displayedCourseColumns: string[] = ['course', 'min', 'max', 'levels', 'checkbox', 'delete'];
 
   loading: boolean = true;
-<<<<<<< HEAD
-  loadingTable: boolean = false;
-
-  durations = [];
-  filteredMaxDurations = [];
-  courseType: any = null;
-  courseComplete: boolean = false;
-=======
+  extrasModal: boolean = false
   confirmModal: boolean = false
   translateExpandedIndex: number = 0
->>>>>>> 61eb3462
   user: any;
   id: any = null;
 
@@ -316,8 +260,8 @@
   myHolidayDates = [];
 
   constructor(private fb: UntypedFormBuilder, public dialog: MatDialog, private crudService: ApiCrudService, private router: Router, private activatedRoute: ActivatedRoute,
-              private schoolService: SchoolService, private snackbar: MatSnackBar, private translateService: TranslateService, private cdRef: ChangeDetectorRef,
-              private dateAdapter: DateAdapter<Date>) {
+    private schoolService: SchoolService, private snackbar: MatSnackBar, private translateService: TranslateService, private cdRef: ChangeDetectorRef,
+    private dateAdapter: DateAdapter<Date>) {
     this.user = JSON.parse(localStorage.getItem('boukiiUser'));
     this.id = this.activatedRoute.snapshot.params.id;
 
@@ -361,18 +305,9 @@
   }
 
   ngOnInit() {
-<<<<<<< HEAD
-
-    if (!this.id) {
-      this.mode = 'create';
-    } else {
-      this.mode = 'update';
-    }
-
-=======
     const extras = JSON.parse(JSON.parse(localStorage.getItem("boukiiUser")).schools[0].settings).extras
     this.extras = [...extras.food, ...extras.forfait, ...extras.transport]
->>>>>>> 61eb3462
+    this.mode = this.id ? 'update' : 'create';
     forkJoin({
       sportTypes: this.getSportsType(),
       sports: this.getSports(),
@@ -383,576 +318,146 @@
       this.sportData = sports;
       this.stations = stations;
       this.monitors = monitors;
-<<<<<<< HEAD
-
+      if (this.mode === "create") {
+        this.courseFormGroup = this.fb.group({
+          sport_id: [this.sportData[0].sport_id, Validators.required],
+          course_type: [null, Validators.required],
+          course_name: ["", Validators.required],
+          summary: ["", Validators.required],
+          description: ["", Validators.required],
+          course_name_es: ["", Validators.required],
+          summary_es: ["", Validators.required],
+          description_es: ["", Validators.required],
+          course_name_fr: ["", Validators.required],
+          summary_fr: ["", Validators.required],
+          description_fr: ["", Validators.required],
+          course_name_en: ["", Validators.required],
+          summary_en: ["", Validators.required],
+          description_en: ["", Validators.required],
+          course_name_de: ["", Validators.required],
+          summary_de: ["", Validators.required],
+          description_de: ["", Validators.required],
+          course_name_it: ["", Validators.required],
+          summary_it: ["", Validators.required],
+          description_it: ["", Validators.required],
+          price: [null, Validators.required],
+          participants: [null, Validators.required],
+          img: ["", Validators.required],
+          icon: ["", Validators.required],
+
+          age_max: [null, Validators.required], //2
+          age_min: [null, Validators.required], //2
+
+          reserve_from: [null, Validators.required],
+          reserve_to: [null, Validators.required],
+          duration_min: [null, Validators.required], //2
+
+          //Datos en forma de array
+          reserve_date: [[], Validators.required],
+          discount: [[], Validators.required],
+          extras: [[], Validators.required],
+          levelGrop: [[], Validators.required],
+          categoryPart: [[], Validators.required],
+          settings: [{ "weekDays": { "monday": false, "tuesday": false, "wednesday": false, "thursday": false, "friday": false, "saturday": false, "sunday": false }, "periods": [], "groups": [] }, Validators.required],
+        });
+        this.loading = false
+        this.Confirm(0)
+
+      } else {
+        this.crudService.get('/admin/courses/' + this.id,
+          ['courseGroups.degree', 'courseGroups.courseDates.courseSubgroups.bookingUsers.client', 'sport'])
+          .subscribe((data: any) => {
+            this.detailData = data.data
+            this.crudService.list('/degrees', 1, 10000, 'asc', 'degree_order', '&school_id=' + this.detailData.school_id + '&sport_id=' + this.detailData.sport_id)
+              .subscribe((data) => {
+                this.detailData.degrees = [];
+                data.data.forEach(element => {
+                  if (element.active) this.detailData.degrees.push({ ...element, Subgrupo: this.getSubGroups(element.id) });
+                });
+                this.detailData.degrees.forEach(level => {
+                  level.active = false;
+                  this.detailData.course_dates.forEach(cs => {
+                    cs.course_groups.forEach(group => {
+                      if (group.degree_id === level.id) {
+                        level.active = true;
+                        level.old = true;
+                      } level.visible = false;
+                    });
+                  });
+                });
+                this.crudService.list('/stations', 1, 10000, 'desc', 'id', '&school_id=' + this.detailData.school_id)
+                  .subscribe((st) => {
+                    st.data.forEach(element => {
+                      if (element.id === this.detailData.station_id) this.detailData.station = element
+                    });
+                    this.crudService.list('/booking-users', 1, 10000, 'desc', 'id', '&school_id=' + this.detailData.school_id + '&course_id=' + this.detailData.id)
+                      .subscribe((bookingUser) => {
+                        this.detailData.users = [];
+                        this.detailData.users = bookingUser.data;
+                        this.courseFormGroup = this.fb.group({
+                          sport_id: [this.detailData.sport_id, Validators.required],
+                          course_type: [this.detailData.course_type, Validators.required],
+                          course_name: [this.detailData.name, Validators.required],
+                          summary: [this.detailData.short_description, Validators.required],
+                          description: [this.detailData.description, Validators.required],
+                          course_name_es: ["", Validators.required],
+                          summary_es: ["", Validators.required],
+                          description_es: ["", Validators.required],
+                          course_name_fr: ["", Validators.required],
+                          summary_fr: ["", Validators.required],
+                          description_fr: ["", Validators.required],
+                          course_name_en: ["", Validators.required],
+                          summary_en: ["", Validators.required],
+                          description_en: ["", Validators.required],
+                          course_name_de: ["", Validators.required],
+                          summary_de: ["", Validators.required],
+                          description_de: ["", Validators.required],
+                          course_name_it: ["", Validators.required],
+                          summary_it: ["", Validators.required],
+                          description_it: ["", Validators.required],
+                          price: [this.detailData.price, Validators.required],
+                          participants: [this.detailData.max_participants, Validators.required],
+                          img: [this.detailData.image, Validators.required],
+                          icon: [this.detailData.sport.icon_unselected, Validators.required],
+                          age_max: [this.detailData.age_max, Validators.required],
+                          age_min: [this.detailData.age_min, Validators.required],
+                          reserve_from: [this.detailData.date_start, Validators.required],
+                          reserve_to: [this.detailData.date_end, Validators.required],
+                          duration_min: [this.detailData.duration, Validators.required],
+                          reserve_date: [this.detailData.course_dates, Validators.required],
+                          discount: [[], Validators.required],
+                          extras: [[], Validators.required],
+                          levelGrop: [this.detailData.degrees, Validators.required],
+                          categoryPart: [[], Validators.required],
+                          settings: [JSON.parse(this.detailData.settings), Validators.required],
+                        });
+                        this.getDegrees()
+                        this.Confirm(0)
+
+                        this.loading = false
+                      })
+                  })
+              });
+          })
+      }
+      this.extrasFormGroup = this.fb.group({
+        id: ["", Validators.required],
+        product: ["", Validators.required],
+        name: ["", Validators.required],
+        price: ["", Validators.required],
+        iva: ["", Validators.required],
+        status: ["", Validators.required],
+      })
       this.schoolService.getSchoolData()
         .subscribe((data) => {
           this.schoolData = data.data;
-          this.crudService.list('/seasons', 1, 10000, 'desc', 'id', '&school_id='+data.data.id + '&is_active=1')
-            .subscribe((season) => {
-              this.season = season.data[0];
-              this.minDate = moment(this.season.start_date, 'YYYY-MM-DD').isSameOrAfter(this.minDate) ? moment(this.season.start_date, 'YYYY-MM-DD').toDate() : this.minDate;
-              this.maxDate = moment(this.season.end_date).toDate();
-
-              this.holidays = this.season.vacation_days !== null && this.season.vacation_days !== '' ? JSON.parse(this.season.vacation_days) : [];
-
-              this.holidays.forEach(element => {
-                this.myHolidayDates.push(moment(element).toDate());
-              });
-
-              // Extrae las horas de inicio y fin
-              const hourStart = this.season?.hour_start.substr(0, 5); // '08:00'
-              const hourEnd = this.season?.hour_end.substr(0, 5); // '17:00'
-
-              // Filtra el array de horas
-              this.hours = this.hours?.filter(hour => hour >= hourStart && hour <= hourEnd);
-
-            });
-          this.schoolPriceRanges = JSON.parse(data.data.settings)?.prices_range;
-          this.people = this.schoolPriceRanges?.people ? this.schoolPriceRanges.people : 6;
-          this.displayedColumnsFlexiblePrices = ['intervalo', ...Array.from({ length: this.people }, (_, i) => `${i + 1}`)];
-          this.dataSourceFlexiblePrices = this.schoolPriceRanges && this.schoolPriceRanges.prices && this.schoolPriceRanges.prices !== null ? this.schoolPriceRanges.prices :
-            this.intervalos.map(intervalo => {
-              const fila: any = { intervalo: this.formatIntervalo(intervalo) };
-              for (let i = 1; i <= this.people; i++) {
-                fila[`${i}`] = '';
-              }
-              return fila;
-            });
         })
-
-      if (this.mode === 'update') {
-        this.crudService.get('/admin/courses/'+this.id)
-          .subscribe((course) => {
-            this.defaults = course.data;
-            if (this.defaults.translations === null) {
-              this.defaults.translations = {
-                es: {
-                  name: '',
-                  short_description: '',
-                  description: ''
-                },
-                en: {
-                  name: '',
-                  short_description: '',
-                  description: ''
-                },
-                fr: {
-                  name: '',
-                  short_description: '',
-                  description: ''
-                },
-                it: {
-                  name: '',
-                  short_description: '',
-                  description: ''
-                },
-                de: {
-                  name: '',
-                  short_description: '',
-                  description: ''
-                },
-              };
-
-            } else {
-              this.defaults.translations = JSON.parse(this.defaults.translations);
-            }
-
-            if (this.defaults.is_flexible && this.defaults.course_type === 2) {
-              this.defaults.price = this.encontrarPrimeraClaveConValor(this.encontrarPrimeraCombinacionConValores(this.defaults.price_range))
-            }
-            this.defaults.translations.fr.name = this.defaults.name;
-            this.defaults.translations.fr.short_description = this.defaults.short_description;
-            this.defaults.translations.fr.description = this.defaults.description;
-            this.defaults.hour_min = this.defaults.course_dates[0].hour_start.replace(': 00', '');
-            this.defaults.hour_max = this.defaults.course_dates[0].hour_end.replace(': 00', '');
-            this.people = this.defaults.max_participants;
-            this.defaults.course_dates = this.sortEventsByDate();
-            this.defaults.settings = typeof course.data.settings === 'string' ? JSON.parse(course.data.settings) : course.data.settings;
-
-            if (this.defaults.price_range === null) {
-              this.dataSourceFlexiblePrices =
-                this.intervalos.map(intervalo => {
-                  const fila: any = { intervalo: this.formatIntervalo(intervalo) };
-                  for (let i = 1; i <= this.people; i++) {
-                    fila[`${i}`] = '';
-                  }
-                  return fila;
-                });
-            } else {
-
-              this.dataSourceFlexiblePrices = this.defaults.price_range;
-              this.updateTable(null);
-            }
-            this.getSeparatedDates(this.defaults.course_dates, true);
-            this.getDegrees();
-
-            this.courseTypeFormGroup = this.fb.group({
-
-              sportType: [1, Validators.required], // Posiblemente establezcas un valor predeterminado aquí
-              sport: [null, Validators.required],
-              courseType: [null, Validators.required],
-              separatedDates: [false]
-            })
-
-            this.courseInfoFormGroup = this.fb.group({
-
-              course_name: [null, Validators.required],
-              course_name_en: [null],
-              course_name_de: [null],
-              course_name_es: [null],
-              course_name_it: [null],
-              price: [null],
-              station: [null, Validators.required],
-              summary: [null, Validators.required],
-              description: [null, Validators.required],
-              summary_en: [null],
-              description_en: [null],
-              summary_de: [null],
-              description_de: [null],
-              summary_es: [null],
-              description_es: [null],
-              summary_it: [null],
-              description_it: [null],
-              image: [null],
-              ageFrom: [null],
-              ageTo: [null],
-            })
-
-
-            this.courseInfoPriveFormGroup = this.fb.group({
-
-              duration: [null],
-              minDuration: [null],
-              maxDuration: [null],
-              fromHour: [this.defaults.course_dates[0].hour_start.replace(': 00', ''), Validators.required],
-              toHour: [this.defaults.course_dates[0].hour_end.replace(': 00', '') , Validators.required],
-              participants: [this.defaults.max_participants, Validators.required],
-              fromDate: [this.defaults.date_start],
-              toDate: [this.defaults.date_end],
-              fromDateUnique: [null],
-              toDateUnique: [null],
-              from: [this.defaults.date_start],
-              to: [this.defaults.date_end],
-              image: [null],
-              periodeUnique: [this.defaults.unique],
-              periodeMultiple: [!this.defaults.unique]
-            });
-
-            if(this.defaults?.settings?.groups) {
-              this.groups = this.defaults.settings.groups;
-            }
-
-            this.courseInfoPriveFormGroup.controls.periodeUnique.patchValue(this.defaults.unique);
-            this.courseInfoPriveFormGroup.controls.periodeMultiple.patchValue(!this.defaults.unique);
-            this.courseInfoPriveFormGroup.controls.periodeUnique.disable();
-            this.courseInfoPriveFormGroup.controls.periodeMultiple.disable();
-
-            this.courseLevelFormGroup = this.fb.group({});
-
-            this.courseInfoCollecDateSplitFormGroup = this.fb.group({
-              course_name: [null, Validators.required],
-
-              course_name_en: [null],
-              course_name_de: [null],
-              course_name_es: [null],
-              course_name_it: [null],
-              price: [null],
-              station: [null, Validators.required],
-              summary: [null, Validators.required],
-              description: [null, Validators.required],
-
-              summary_en: [null],
-              description_en: [null],
-              summary_de: [null],
-              description_de: [null],
-              summary_es: [null],
-              description_es: [null],
-              summary_it: [null],
-              description_it: [null],
-              duration: [null, Validators.required],
-              participants: [null, Validators.required],
-              image: [null],
-            });
-
-            this.courseInfoPriveSeparatedFormGroup = this.fb.group({
-              course_name: [null, Validators.required],
-
-              course_name_en: [null],
-              course_name_de: [null],
-              course_name_es: [null],
-              course_name_it: [null],
-              price: ['Flexible'],
-              station: [null, Validators.required],
-              summary: [null, Validators.required],
-              description: [null, Validators.required],
-              summary_en: [null],
-              description_en: [null],
-              summary_de: [null],
-              description_de: [null],
-              summary_es: [null],
-              description_es: [null],
-              summary_it: [null],
-              description_it: [null],
-              duration: [null, Validators.required],
-              participants: [null, Validators.required],
-              image: [null],
-            });
-
-            this.courseConfigForm = this.fb.group({
-
-              fromDate: [this.toDate(this.defaults.date_start), Validators.required],
-              toDate: [this.toDate(this.defaults.date_end), Validators.required],
-              from: [this.toDate(this.defaults.date_start)],
-              to: [this.toDate(this.defaults.date_end)],
-              duration: [null],
-              participants: [null, Validators.required],
-            });
-
-            this.filteredOptions = this.myControl.valueChanges
-              .pipe(
-                startWith(''),
-                map(value => this._filter(value))
-              );
-
-            this.filteredStations = this.myControlStations.valueChanges
-              .pipe(
-                startWith(''),
-                map(value => typeof value === 'string' ? value : value.name),
-                map(name => name ? this._filterStations(name) : this.stations.slice())
-              );
-
-            this.filteredSports = this.myControlSport.valueChanges.pipe(
-              startWith(''),
-              map((value: any) => typeof value === 'string' ? value : value?.name),
-              map(name => name ? this._filterSport(name) : this.sportData.slice())
-            );
-
-            this.filteredMonitors = this.monitorsForm.valueChanges.pipe(
-              startWith(''),
-              map((value: any) => typeof value === 'string' ? value : value?.full_name),
-              map(full_name => full_name ? this._filterMonitor(full_name) : this.monitors.slice())
-            );
-
-            this.myControl.valueChanges.subscribe(value => {
-              this.courseTypeFormGroup.get('courseType').setValue(value);
-            });
-
-            this.myControlSport.valueChanges.subscribe(value => {
-              this.courseTypeFormGroup.get('sport').setValue(value);
-            });
-
-            this.myControlStations.valueChanges.subscribe(value => {
-              this.courseInfoFormGroup.get('station').setValue(value);
-            });
-
-            this.courseInfoPriveFormGroup.get('minDuration').valueChanges.subscribe(selectedDuration => {
-              this.updateMaxDurationOptions(selectedDuration);
-            });
-
-            this.courseInfoPriveFormGroup.get('fromHour').valueChanges.subscribe(selectedStartHour => {
-              this.updateToHourOptions(selectedStartHour);
-            });
-
-
-            if (this.defaults.course_type === 2 && this.defaults.is_flexible) {
-              /*this.defaults.course_dates.forEach(element => {
-                this.dataSourceDatePrivate.data.push({dateFrom: moment(element.date).format('YYYY-MM-DD'), dateTo: moment(element.date).format('YYYY-MM-DD'), active: element.active, id: element.id});
-              });*/
-
-              if (this.defaults.settings.periods) {
-
-                this.defaults.settings.periods.forEach((period, periodIdx) => {
-
-                  this.dataSourceDatePrivate.data.push({dateFrom: period.from, dateTo: period.to, active: period.active, id: period.id, main: true, mainPeriod: periodIdx});
-
-                  const from = moment(period.from, 'DD-MM-YYYY').startOf('day');
-                  const to = moment(period.to, 'DD-MM-YYYY').startOf('day');
-
-                  this.defaults.course_dates.forEach(element => {
-                    const current = moment(element.date).startOf('day');
-
-                    if (current.isSame(from) || current.isSame(to) || current.isBetween(from, to)) {
-                      this.dataSourceDatePrivate.data.push({dateFrom: moment(element.date).format('DD-MM-YYYY'), dateTo: moment(element.date).format('DD-MM-YYYY'), active: element.active, id: element.id, main: false, period: periodIdx})
-                    }
-                  })
-                });
-
-              }
-
-              this.dataSourceReductionsPrivate.data = JSON.parse(this.defaults.discounts);
-            }
-            if (this.defaults.course_type === 1) {
-              this.defaults.course_dates.forEach(element => {
-                this.dataSource.data.push({date: moment(element.date).format('YYYY-MM-DD'), hour: element.hour_start,
-                  duration: this.calculateFormattedDuration(element.hour_start, element.hour_end), active: element.active, id: element.id});
-              });
-
-              if (this.defaults.is_flexible) {
-                this.dataSourceReductions.data = JSON.parse(this.defaults.discounts);
-              }
-            }
-
-
-            setTimeout(() => {
-              if(this.mode == 'create') {
-                this.filterSportsByType();
-              }
-              this.defaults.station_id = this.stations.filter((s) => s.id === this.defaults.station_id)[0];
-              this.loading = false;
-            }, 500);
-          })
-      } else {
-        this.courseTypeFormGroup = this.fb.group({
-
-          sportType: [1, Validators.required], // Posiblemente establezcas un valor predeterminado aquí
-          sport: [null, Validators.required],
-          courseType: [null, Validators.required],
-          separatedDates: [false]
-        })
-
-        this.courseInfoFormGroup = this.fb.group({
-
-          course_name: [null, Validators.required],
-          course_name_en: [null],
-          course_name_de: [null],
-          course_name_es: [null],
-          course_name_it: [null],
-          price: [null],
-          station: [null, Validators.required],
-          summary: [null, Validators.required],
-          description: [null, Validators.required],
-
-          summary_en: [null],
-          description_en: [null],
-          summary_de: [null],
-          description_de: [null],
-          summary_es: [null],
-          description_es: [null],
-          summary_it: [null],
-          description_it: [null],
-          duration: [null],
-          participants: [null],
-          ageFrom: [null],
-          ageTo: [null],
-          image: [null],
-        })
-
-
-        this.courseInfoPriveFormGroup = this.fb.group({
-
-          duration: [null, Validators.required],
-          minDuration: [null],
-          maxDuration: [null],
-          fromHour: [null, Validators.required],
-          toHour: [null, Validators.required],
-          participants: [null, Validators.required],
-          fromDate: [null, Validators.required],
-          toDate: [null, Validators.required],
-          from: [null],
-          to: [null],
-          image: [null],
-          fromDateUnique: [null],
-          toDateUnique: [null],
-          periodeUnique: new FormControl(true),
-          periodeMultiple: new FormControl(false)
-        })
-
-        this.courseLevelFormGroup = this.fb.group({});
-
-        this.courseInfoCollecDateSplitFormGroup = this.fb.group({
-          course_name: [null, Validators.required],
-          course_name_en: [null],
-          course_name_de: [null],
-          course_name_es: [null],
-          course_name_it: [null],
-          price: [null],
-          station: [null, Validators.required],
-          summary: [null, Validators.required],
-          description: [null, Validators.required],
-
-          summary_en: [null],
-          description_en: [null],
-          summary_de: [null],
-          description_de: [null],
-          summary_es: [null],
-          description_es: [null],
-          summary_it: [null],
-          description_it: [null],
-          duration: [null, Validators.required],
-          participants: [null, Validators.required],
-          image: [null],
-        });
-
-        this.courseInfoPriveSeparatedFormGroup = this.fb.group({
-          course_name: [null, Validators.required],
-          course_name_en: [null],
-          course_name_de: [null],
-          course_name_es: [null],
-          course_name_it: [null],
-          price: ['Flexible'],
-          station: [null, Validators.required],
-          summary: [null, Validators.required],
-          description: [null, Validators.required],
-
-          summary_en: [null],
-          description_en: [null],
-          summary_de: [null],
-          description_de: [null],
-          summary_es: [null],
-          description_es: [null],
-          summary_it: [null],
-          description_it: [null],
-          duration: [null, Validators.required],
-          participants: [null, Validators.required],
-          image: [null],
-        });
-
-
-        this.courseConfigForm = this.fb.group({
-
-          fromDate: [null, Validators.required],
-          toDate: [null, Validators.required],
-          from: [null],
-          to: [null],
-          duration: [null],
-          participants: [null, Validators.required],
-        });
-
-        this.filteredOptions = this.myControl.valueChanges
-          .pipe(
-            startWith(''),
-            map(value => this._filter(value))
-          );
-
-        this.filteredStations = this.myControlStations.valueChanges
-          .pipe(
-            startWith(''),
-            map(value => typeof value === 'string' ? value : value.name),
-            map(name => name ? this._filterStations(name) : this.stations.slice())
-          );
-
-        this.filteredSports = this.myControlSport.valueChanges.pipe(
-          startWith(''),
-          map((value: any) => typeof value === 'string' ? value : value?.name),
-          map(name => name ? this._filterSport(name) : this.sportData.slice())
-        );
-
-        this.filteredMonitors = this.monitorsForm.valueChanges.pipe(
-          startWith(''),
-          map((value: any) => typeof value === 'string' ? value : value?.full_name),
-          map(full_name => full_name ? this._filterMonitor(full_name) : this.monitors.slice())
-        );
-
-        this.myControl.valueChanges.subscribe(value => {
-          this.courseTypeFormGroup.get('courseType').setValue(value);
-        });
-
-        this.myControlSport.valueChanges.subscribe(value => {
-          this.courseTypeFormGroup.get('sport').setValue(value);
-        });
-
-        this.myControlStations.valueChanges.subscribe(value => {
-          this.courseInfoFormGroup.get('station').setValue(value);
-        });
-
-        this.courseInfoPriveFormGroup.get('minDuration').valueChanges.subscribe(selectedDuration => {
-          this.updateMaxDurationOptions(selectedDuration);
-        });
-
-        this.courseInfoPriveFormGroup.get('fromHour').valueChanges.subscribe(selectedStartHour => {
-          this.updateToHourOptions(selectedStartHour);
-        });
-
-        this.filterSportsByType();
-        this.loading = false;
-
-      }
-=======
-      this.courseFormGroup = this.fb.group({
-        sport_id: [this.sportData[0].sport_id, Validators.required],
-        course_type: [null, Validators.required],
-        course_name: ["", Validators.required],
-        summary: ["", Validators.required],
-        description: ["", Validators.required],
-        course_name_es: ["", Validators.required],
-        summary_es: ["", Validators.required],
-        description_es: ["", Validators.required],
-        course_name_fr: ["", Validators.required],
-        summary_fr: ["", Validators.required],
-        description_fr: ["", Validators.required],
-        course_name_en: ["", Validators.required],
-        summary_en: ["", Validators.required],
-        description_en: ["", Validators.required],
-        course_name_de: ["", Validators.required],
-        summary_de: ["", Validators.required],
-        description_de: ["", Validators.required],
-        course_name_it: ["", Validators.required],
-        summary_it: ["", Validators.required],
-        description_it: ["", Validators.required],
-        price: [null, Validators.required],
-        participants: [null, Validators.required],
-        img: ["", Validators.required],
-        icon: ["", Validators.required],
-
-        age_max: [null, Validators.required], //2
-        age_min: [null, Validators.required], //2
-
-        reserve_from: [null, Validators.required],
-        reserve_to: [null, Validators.required],
-        duration_min: [null, Validators.required], //2
-
-        //Datos en forma de array
-        reserve_date: [[], Validators.required],
-        discount: [[], Validators.required],
-        extras: [[], Validators.required],
-        levelGrop: [[], Validators.required],
-        categoryPart: [[], Validators.required],
-        settings: [{ "weekDays": { "monday": false, "tuesday": false, "wednesday": false, "thursday": false, "friday": false, "saturday": false, "sunday": false }, "periods": [], "groups": [] }, Validators.required],
-      });
-      this.loading = false
-      this.Confirm(0)
-
-      this.schoolService.getSchoolData().subscribe((data) => this.schoolData = data.data)
->>>>>>> 61eb3462
     });
-
-
-  }
-
-<<<<<<< HEAD
-  get periodeUnique() {
-    return this.courseInfoPriveFormGroup.get('periodeUnique').value;
-  }
-
-  get periodeMultiple() {
-    return this.courseInfoPriveFormGroup.get('periodeMultiple').value;
-  }
-
-  areAllTrue(obj) {
-    return Object.values(obj).every(value => value === true);
-  }
-
-  onCheckboxChange(type: string) {
-    if (type === 'unique') {
-      this.courseInfoPriveFormGroup.patchValue({ periodeMultiple: false });
-      this.dataSourceDatePrivate.data = [];
-      this.privateDatesTable?.renderRows();
-      this.activityDatesTable?.renderRows();
-
-    } else {
-      this.courseInfoPriveFormGroup.patchValue({ periodeUnique: false });
-    }
-  }
-
-  save() {
-    if (this.mode === 'create') {
-      this.create();
-    } else if (this.mode === 'update') {
-      this.update();
-=======
+  }
+
   getSubGroups(levelId: any) {
     let ret = 0;
+
     this.detailData.course_dates.forEach(courseDate => {
       let find = false;
       courseDate.course_groups.forEach(group => {
@@ -961,9 +466,12 @@
           find = true;
         }
       });
+
     });
+
     return ret;
   }
+  displayFn = (value: any): string => value
   getSportsType = () => this.crudService.list('/sport-types', 1, 1000).pipe(map(data => data.data));
   getMonitors = () => this.crudService.list('/monitors', 1, 10000, 'desc', 'id', '&school_id=' + this.user.schools[0].id).pipe(map(data => data.data));
   getSports = () => this.crudService.list('/school-sports', 1, 10000, 'desc', 'id', '&school_id=' + this.user.schools[0].id).pipe(
@@ -1022,1946 +530,57 @@
           }]
         })
       }
->>>>>>> 61eb3462
     }
-  }
-
-  addGroup() {
-    this.groups.push({
-      groupName: '',
-      ageMax: '',
-      ageMin: '',
-      optionName: '',
-      price: ''
-    })
-  }
-
-  removeGroup(index: number) {
-    this.groups.splice(index, 1);
-  }
-
-  sortEventsByDate() {
-    return this.defaults.course_dates.sort((a, b) => {
-      // Convertir las fechas a objetos Date para compararlas
-      const dateA = new Date(a.date);
-      const dateB = new Date(b.date);
-
-      return dateA.getTime() - dateB.getTime();
-    });
-  }
-
-  goTo(route: string) {
-    this.router.navigate([route]);
-  }
-
-
-  filterSportsByType() {
-    this.defaults.sport_id = null;
-    this.sportTypeSelected = this.courseTypeFormGroup.get('sportType').value;
-    let selectedSportType = this.courseTypeFormGroup.get('sportType').value;
-    this.filteredSports = of(this.sportData.filter(sport => sport.sport_type === selectedSportType));
-    this.sportDataList = this.sportData.filter(sport => sport.sport_type === selectedSportType);
-  }
-
-  onFileChanged(event: Event) {
-    const file = (event.target as HTMLInputElement).files[0];
-    if (file) {
-      const reader = new FileReader();
-
-      reader.onload = () => {
-        this.imagePreviewUrl = reader.result;
-        this.defaults.image = reader.result;
-      };
-
-      reader.readAsDataURL(file);
-    }
-  }
-
-  isCreateMode() {
-    return this.mode === 'create';
-  }
-
-  isUpdateMode() {
-    return this.mode === 'update';
-  }
-
-  private _filter(value: string): string[] {
-    const filterValue = value.toLowerCase();
-    return this.options.filter(option => option.name.toLowerCase().includes(filterValue));
-  }
-
-
-  private _filterStations(value: string): string[] {
-    const filterValue = value.toLowerCase();
-    return this.stations.filter(option => option.name.toLowerCase().includes(filterValue));
-  }
-
-  displayFn(sportType: any): string {
-    return sportType && sportType.name ? sportType.name : '';
-  }
-
-  displayFnStation(station: any): string {
-    return station && station.name ? station.name : '';
-  }
-
-  displayFnSport(sport: any): string {
-    return sport && sport.name ? sport.name : '';
-  }
-
-  displayFnCourse(course: any): string {
-    return course && course.name ? course.name : '';
-  }
-
-  displayFnLevel(sportType: any): string {
-    return sportType && sportType.annotation && sportType.name ? sportType.annotation + ' - ' + sportType.name : '';
-  }
-
-  displayFnMoniteurs(monitor: any): string {
-    return monitor && monitor.first_name && monitor.last_name ? monitor.first_name + ' ' + monitor.last_name : '';
-  }
-
-  private _filterSport(name: string): any[] {
-    const filterValue = name.toLowerCase();
-    return this.sportData.filter(sport => sport.name.toLowerCase().includes(filterValue));
-  }
-
-  private _filterMonitor(name: string): any[] {
-    const filterValue = name.toLowerCase();
-    return this.monitors.filter(monitor => monitor.first_name.toLowerCase().includes(filterValue) || monitor.last_name.toLowerCase().includes(filterValue));
-  }
-
-  generateDurations() {
-    let minutes = 15;
-    const maxMinutes = 7 * 60; // 7 horas en minutos
-    this.durations = [];
-
-    while (minutes <= maxMinutes) {
-      const hours = Math.floor(minutes / 60);
-      const remainingMinutes = minutes % 60;
-
-      const durationString = `${hours ? hours + 'h ' : ''}${remainingMinutes}min`;
-      this.durations.push({ text: durationString, value: minutes });
-
-      minutes += 15;
-    }
-  }
-
-<<<<<<< HEAD
-  myHolidayFilter = (d: Date): boolean => {
-    if (d !== null) {
-
-      const time=d.getTime();
-      return !this.myHolidayDates.find(x=>x.getTime()==time);
-    }
-  }
-
-  openDialog(): void {
-    let blockedDays = this.myHolidayDates;
-    if (this.mode === 'update') {
-
-      this.dataSource.data.forEach(element => {
-        if (element.active || element.active === 1) {
-          blockedDays.push(moment(element.date).toDate())
-        }
-      });
-    }
-
-    const dialogRef = this.dialog.open(DateTimeDialogComponent, {
-      width: '300px',
-      data: {minDate: this.minDate, maxDate: this.maxDate, holidays: blockedDays, dates: this.dataSource.data},
-    });
-
-    dialogRef.afterClosed().subscribe(result => {
-      if (result) {
-        this.dataSource.data.push({date: moment(result.date).format('YYYY-MM-DD'), duration: result.duration, hour: result.hour, active: true});
-        this.dateTable?.renderRows();
-
-        /*if (this.mode === 'update') {
-          this.defaults.course_dates.push({date: moment(result.date).format('YYYY-MM-DD'), hour_start: result.hour, hour_end: this.calculateHourEnd(result.hour, result.duration)});
-          this.activeGroupWhenEdit(this.defaults.course_dates[this.defaults.course_dates.length - 1]);
-        }*/
-      }
-    });
-  }
-
-  activeGroupWhenEdit(courseDate: any) {
-    courseDate.active = true;
-    courseDate.course_groups = [];
-    courseDate.course_id = this.id
-    this.defaults.course_dates[0].course_groups.forEach(group => {
-      //courseDate.groups.push(this.generateGroups({id: element.degree_id}));
-      courseDate.course_groups.push(
-        {
-          active: true,
-          teachers_min: group.teachers_min,
-          age_min: group.age_min,
-          age_max: group.age_max,
-          course_subgroups: group.course_subgroups
-        }
-      )
-    });
-  }
-
-  activeGroup(event: any, level: any) {
-
-    this.selectedItem = this.daysDatesLevels[0].dateString;
-    this.selectedDate = this.defaults.course_dates[0]?.date;
-    level.active = event.source.checked;
-
-    if(event.source.checked) {
-      this.defaults.course_dates.forEach(element => {
-        element.groups.push(this.generateGroups(level));
-      });
-
-      this.defaults.course_dates.forEach(element => {
-        element.groups.forEach(group => {
-          if (group.degree_id === level.id) {
-            group.active = event.source.checked;
-            group.teachers_min = level.id;
-            group.age_min = level.age_min;
-            group.age_max = level.age_max;
-            group.subgroups.push({
-              degree_id: level.id,
-              monitor_id: null,
-              max_participants: this.defaults.max_participants
-            })
-          }
-
-        });
-      });
-
-      this.checkAvailableMonitors(level);
-    } else {
-      // eliminar el curso o desactivarlo
-
-      this.defaults.course_dates.forEach((element) => {
-        element.groups.forEach((group, idx) => {
-          if (group.degree_id === level.id) {
-            element.groups.splice(idx, 1);
-
-          }
-        });
-      });
-
-
-    }
-
-  }
-
-  editDate(index: any, item: any) {
-    let blockedDays = this.myHolidayDates;
-    if (this.mode === 'update') {
-
-      this.dataSource.data.forEach(element => {
-        if (element.active || element.active === 1) {
-          blockedDays.push(moment(element.date).toDate())
-        }
-      });
-    }
-
-    const dialogRef = this.dialog.open(DateTimeDialogEditComponent, {
-      width: '300px',
-      data: {minDate: this.minDate, maxDate: this.maxDate, holidays: blockedDays, selectedDate: item.date, selectedHour: item.hour.replace(' ', '').split('-')[0], selectedDuration: item.duration},
-    });
-
-    dialogRef.afterClosed().subscribe(result => {
-      if (result) {
-
-        const dialogRef = this.dialog.open(ConfirmModalComponent, {
-          maxWidth: '100vw',  // Asegurarse de que no haya un ancho máximo
-          panelClass: 'full-screen-dialog',  // Si necesitas estilos adicionales,
-          data: {message: this.translateService.instant('update_date_warning'), title: this.translateService.instant('update_date_warning_title')}
-        });
-
-        dialogRef.afterClosed().subscribe((data: any) => {
-          if (data) {
-            if( this.defaults.course_dates[index]) {
-              this.defaults.course_dates[index].date = moment(result.date).format('YYYY-MM-DD');
-              this.defaults.course_dates[index].hour_start = result.hour;
-              this.defaults.course_dates[index].hour_end = this.calculateHourEnd(result.hour, result.duration);
-            }
-
-            if(this.dataSource.data[index]) {
-              this.dataSource.data[index].date = moment(result.date).format('YYYY-MM-DD');
-              this.dataSource.data[index].hour = result.hour;
-              this.dataSource.data[index].duration = result.duration;
-              this.dateTable?.renderRows();
-            }
-
-          }
-        });
-
-      }
-    });
-
-  }
-
-  openDialogReductions(): void {
-    const dialogRef = this.dialog.open(ReductionDialogComponent, {
-      width: '300px',
-      data: {iterations: this.dataSource.data.length}
-    });
-
-    dialogRef.afterClosed().subscribe(result => {
-      if (result) {
-        this.dataSourceReductions.data.push({date: result.dateIndex, percentage: result.percentage});
-        this.reductionTable?.renderRows();
-      }
-    });
-  }
-
-  openDialogPrivateReductions(): void {
-    const dialogRef = this.dialog.open(ReductionDialogComponent, {
-      width: '300px',
-      data: {iterations: this.dataSourceDatePrivate.data.length}
-    });
-
-    dialogRef.afterClosed().subscribe(result => {
-      if (result) {
-        this.dataSourceReductionsPrivate.data.push({date: result.dateIndex, percentage: result.percentage});
-        this.privateReductionTable?.renderRows();
-      }
-    });
-  }
-
-  openDialogPrivateDate(): void {
-
-    let blockedDays = this.myHolidayDates;
-    if (this.mode === 'update') {
-
-      this.dataSourceDatePrivate.data.forEach(element => {
-        if (element.active || element.active === 1) {
-          blockedDays.push(moment(element.dateFrom).toDate())
-        }
-      });
-    }
-    const dialogRef = this.dialog.open(PrivateDatesDialogComponent, {
-      width: '300px',
-      data: {
-        iterations: this.dataSource.data.length,
-        minDate: this.minDate,
-        maxDate: this.maxDate,
-        holidays: blockedDays
-      }
-    });
-
-    dialogRef.afterClosed().subscribe(result => {
-      if (result) {
-        this.defaults.settings.periods.push({from: moment(result.dateFrom).format('DD-MM-YYYY'), to: moment(result.dateTo).format('DD-MM-YYYY'), active: true})
-        this.dataSourceDatePrivate.data.push({dateFrom: moment(result.dateFrom).format('DD-MM-YYYY'), dateTo: moment(result.dateTo).format('DD-MM-YYYY'), active: true});
-        this.privateDatesTable?.renderRows();
-        this.activityDatesTable?.renderRows();
-        this.getDatesBetween(moment(result.dateFrom), moment(result.dateTo), true);
-      }
-    });
-  }
-
-  onChipClick(level: any) {
-    const selectedCourse: any = {
-      annotation: level.annotation,
-      name: level.name
-    };
-    this.selectedCourses.data.push(selectedCourse);
-    this.table.renderRows();
-
-  }
-
-  removeCourse(course: any) {
-
-    let index = -1;
-
-    this.selectedCourses.data.forEach((element, idx) => {
-      if (course.annotation === element.annotation && course.name === element.name) {
-        index = idx;
-      }
-    });
-    if (index > -1) {
-      this.selectedCourses.data.splice(index, 1);
-      this.table.renderRows();
-
-    }
-    // Aquí también puedes deseleccionar el chip correspondiente
-  }
-
-  removeReduction(redcution: any, index: any) {
-    this.dataSourceReductions.data.splice(index, 1);
-    this.reductionTable.renderRows();
-
-    // Aquí también puedes deseleccionar el chip correspondiente
-  }
-
-  removePrivateReduction(redcution: any, index: any) {
-    this.dataSourceReductionsPrivate.data.splice(index, 1);
-    this.privateReductionTable.renderRows();
-
-    // Aquí también puedes deseleccionar el chip correspondiente
-  }
-
-  removeteDate(index: any) {
-
-
-    if (this.mode === 'update') {
-      if (this.dataSource.data.length <= 1 || this.dataSource.data.filter(i => i.active).length <= 1) {
-        this.snackbar.open(this.translateService.instant('snackbar.course.dates'), 'OK', {duration: 3000});
-      } else {
-        this.dataSource.data[index].active = false;
-        this.defaults.course_dates[index].active = false;
-        this.dateTable.renderRows();
-      }
-    } else {
-      this.dataSource.data.splice(index, 1);
-      this.dateTable.renderRows();
-    }
-
-    // Aquí también puedes deseleccionar el chip correspondiente
-  }
-
-  activateDate(index: any) {
-    if (this.mode === 'update') {
-      this.dataSource.data[index].active = true;
-      this.defaults.course_dates[index].active = true;
-      this.dateTable.renderRows();
-    }
-
-    // Aquí también puedes deseleccionar el chip correspondiente
-  }
-
-  removePrivateDate(index: any, main: any, period: any) {
-
-    if (this.mode === 'update') {
-
-      if (main) {
-        this.dataSourceDatePrivate.data[index].active = false;
-        this.defaults.settings.periods[index].active = false;
-        const from = moment(this.dataSourceDatePrivate.data[index].dateFrom, 'DD-MM-YYYY').add(-1, 'd');
-        const to = moment(this.dataSourceDatePrivate.data[index].dateTo, 'DD-MM-YYYY').add(1, 'd');
-        this.defaults.course_dates.forEach(element => {
-          if (moment(element.date).isBetween(from, to)) {
-
-            element.active = false;
-          }
-        });
-
-        this.dataSourceDatePrivate.data.forEach(element => {
-          if (element.period === period) {
-
-            element.active = false;
-          }
-        });
-        this.privateDatesTable.renderRows();
-this.activityDatesTable.renderRows();
-      } else {
-        this.defaults.course_dates[index - (period+1)].active = false;
-        this.dataSourceDatePrivate.data[index].active = false;
-        this.privateDatesTable.renderRows();
-this.activityDatesTable.renderRows();
-      }
-
-    } else {
-      this.defaults.settings.periods.splice(index, 1);
-      this.dataSourceDatePrivate.data.splice(index, 1);
-      this.privateDatesTable.renderRows();
-this.activityDatesTable.renderRows();
-    }
-
-
-    // Aquí también puedes deseleccionar el chip correspondiente
-  }
-
-  selectSport(sport: any) {
-    this.defaults.sport_id = sport.sport_id;
-    this.courseTypeFormGroup.get("sport").patchValue(sport.sport_id);
-    this.getDegrees();
-  }
-
-  setCourseType(type: string, id: number) {
-
-    this.defaults = {
-      unique: false,
-      course_type: null,
-      is_flexible: this.defaults.is_flexible,
-      name: null,
-      short_description: null,
-      description: null,
-      price: null,
-      currency: '',
-      date_start: null,
-      date_end: null,
-      date_start_res: null,
-      date_end_res: null,
-      confirm_attendance: false,
-      active: true,
-      online: true,
-      image: this.imagePreviewUrl,
-      translations:
-        {
-          es: {
-            name: '',
-            short_description: '',
-            description: ''
-          },
-          en: {
-            name: '',
-            short_description: '',
-            description: ''
-          },
-          fr: {
-            name: '',
-            short_description: '',
-            description: ''
-          },
-          it: {
-            name: '',
-            short_description: '',
-            description: ''
-          },
-          de: {
-            name: '',
-            short_description: '',
-            description: ''
-          },
-        },
-      price_range: this.dataSourceFlexiblePrices,
-      discounts: null,
-      settings: {
-        weekDays: {
-          monday: false,
-          tuesday: false,
-          wednesday: false,
-          thursday: false,
-          friday: false,
-          saturday: false,
-          sunday: false
-        },
-        periods: []
-      },
-      sport_id: this.defaults.sport_id,
-      school_id: null,
-      station_id: null,
-      max_participants: null,
-      duration: null,
-      hour_min: null,
-      hour_max: null,
-      course_dates: [],
-      groups: []
-    };
-
-    this.courseType = type;
-    this.courseTypeFormGroup.get("courseType").patchValue(id);
-    this.defaults.course_type = id;
-
-
-
-    this.courseInfoFormGroup.reset();
-    this.courseInfoPriveFormGroup.reset();
-    this.courseInfoPriveSeparatedFormGroup.reset();
-    this.courseInfoCollecDateSplitFormGroup.reset();
-    this.courseLevelFormGroup.reset();
-    this.courseInfoPriveFormGroup.get("periodeUnique").patchValue(true);
-    if(id ===3) {
-      this.defaults.is_flexible = true
-      this.daysDates = [];
-      this.daysDatesLevels = [];
-    }
-    //this.isAngularHtmlEditing = false;
-  }
-
-  setFlexibility(event: any) {
-    this.defaults.is_flexible = event.target.checked;
-    this.daysDates = [];
-    this.daysDatesLevels = [];
-
-  }
-
-  updateTable(event: any, fromInput = false) {
-    if (fromInput) {
-      this.people = parseInt(event);
-    }
-    this.displayedColumnsFlexiblePrices = ['intervalo']; // Inicializa con la columna de intervalo
-    for (let i = 1; i <= this.people; i++) {
-      this.displayedColumnsFlexiblePrices.push(`${i}`); // Añade columnas para cada persona
-    }
-  }
-
-  formatIntervalo(minutos: number): string {
-    const horas = Math.floor(minutos / 60);
-    const mins = minutos % 60;
-    return `${horas > 0 ? horas + 'h ' : ''}${mins > 0 ? mins + 'm' : ''}`.trim();
-  }
-
-  getSportsType() {
-    return this.crudService.list('/sport-types', 1, 1000).pipe(
-      map(data => data.data)
-    );
-  }
-
-  getSports() {
-    return this.crudService.list('/school-sports', 1, 10000, 'desc', 'id', '&school_id=' + this.user.schools[0].id).pipe(
-      map(sport => sport.data),
-      mergeMap(sports => {
-        return forkJoin(sports.map(element =>
-          this.crudService.get('/sports/' + element.sport_id).pipe(
-            map(data => {
-              element.name = data.data.name;
-              element.icon_selected = data.data.icon_selected;
-              element.icon_unselected = data.data.icon_unselected;
-              element.sport_type = data.data.sport_type;
-              return element;
-            })
-          )
-        ));
-      })
-    );
-  }
-
-  getStations() {
-    return this.crudService.list('/stations-schools', 1, 10000, 'desc', 'id', '&school_id=' + this.user.schools[0].id).pipe(
-      map(station => station.data),
-      mergeMap(stations => {
-        return forkJoin(stations.map(element =>
-          this.crudService.get('/stations/' + element.station_id).pipe(
-            map(data => data.data)
-          )
-        ));
-      })
-    );
-  }
-
-  getMonitors() {
-    return this.crudService.list('/monitors', 1, 10000, 'desc', 'id', '&school_id=' + this.user.schools[0].id).pipe(
-      map(data => data.data)
-    );
-  }
-
-  getDegrees() {
-    this.groupedByColor = {};
-    this.colorKeys= [];
-    this.crudService.list('/degrees', 1, 10000,'asc', 'degree_order', '&school_id=' + this.user.schools[0].id + '&sport_id='+ this.defaults.sport_id)
-      .subscribe((data) => {
-        data.data.forEach(element => {
-          if(element.active) {
-            this.levels.push(element);
-          }
-        });
-        this.levels.forEach(level => {
-          if (!this.groupedByColor[level.color]) {
-            this.groupedByColor[level.color] = [];
-          }
-          level.active = false;
-
-          if (this.mode === 'update' && this.defaults.course_type === 1) {
-
-            this.defaults.course_dates.forEach(cs => {
-              cs.course_groups.forEach(group => {
-                if (group.degree_id === level.id) {
-                  level.active = true;
-                  level.old = true;
-                }
-              });
-            });
-            this.selectedItem = this.daysDatesLevels[0]?.dateString;
-          }
-          this.groupedByColor[level.color].push(level);
-        });
-
-        this.colorKeys = Object.keys(this.groupedByColor);
-      })
-  }
-
-  calculateHourEnd(hour: any, duration: any) {
-    if(duration.includes('h') && (duration.includes('min') || duration.includes('m'))) {
-      const hours = duration.split(' ')[0].replace('h', '');
-      const minutes = duration.split(' ')[1].replace('min', '').replace('m', '');
-
-      return moment(hour, 'HH:mm').add(hours, 'h').add(minutes, 'm').format('HH:mm');
-    } else if(duration.includes('h')) {
-      const hours = duration.split(' ')[0].replace('h', '');
-
-      return moment(hour, 'HH:mm').add(hours, 'h').format('HH:mm');
-    } else {
-      const minutes = duration.split(' ')[0].replace('min', '').replace('m', '');
-
-      return moment(hour, 'HH:mm').add(minutes, 'm').format('HH:mm');
-    }
-  }
-
-  calculateAgeMin(level: any) {
-    let ret = 0;
-    this.defaults.course_dates.forEach(courseDate => {
-      courseDate.groups.forEach(group => {
-        if (level.id === group.degree_id) {
-          ret = group.age_min;
-        }
-      });
-    });
-
-    return ret;
-  }
-
-  calculateAgeMax(level: any) {
-    let ret = 0;
-    this.defaults.course_dates.forEach(courseDate => {
-      courseDate.groups.forEach(group => {
-        if (level.id === group.degree_id) {
-          ret = group.age_max;
-        }
-      });
-    });
-
-    return ret;
-  }
-
-  getDatesBetween(startDate, endDate, process, hourStart = null, hourEnd = null) {
-
-    let index = 0;
-    if (process) {
-      this.daysDatesLevels = [];
-      let daysOfWeekAdded = new Set();
-      let currentDate = moment(startDate);
-
-      while (currentDate <= moment(endDate)) {
-        let dayOfWeek = currentDate.format('dddd');
-
-        if (!daysOfWeekAdded.has(dayOfWeek)) {
-          this.daysDates.push(dayOfWeek.toLowerCase());
-
-          /*{
-            date: currentDate.format('YYYY-MM-DD'),
-            dayOfWeek: dayOfWeek.toLowerCase()
-          }*/
-          daysOfWeekAdded.add(dayOfWeek);
-        }
-
-        this.daysDatesLevels.push({date: currentDate.format('YYYY-MM-DD'), dateString: currentDate.locale('en').format('LLL').replace(' 0:00', '')});
-
-        if (this.mode === 'update') {
-          const existDate = this.defaults.course_dates.find((c) => moment(c.date, 'YYYY-MM-DD').format('YYYY-MM-DD') === currentDate.format('YYYY-MM-DD'));
-          if (!existDate) {
-            this.defaults.course_dates.push({
-              date: currentDate.format('YYYY-MM-DD'),
-              hour_start: hourStart,
-              hour_end: hourEnd,
-            })
-          } else {
-
-            this.dataSourceDatePrivate.data.forEach(element => {
-              const from = moment(element.dateFrom, 'DD-MM-YYYY').startOf('day');
-              const to = moment(element.dateTo, 'DD-MM-YYYY').startOf('day');
-              const currentDate = moment(existDate.date).startOf('day');
-
-              if (currentDate.isBetween(from, to) || currentDate.isSame(from) || currentDate.isSame(to)) {
-                const idx = this.defaults.course_dates.findIndex((d) => d.id === existDate.id);
-                this.defaults.course_dates[idx].active = element.active;
-              }
-
-            });
-
-          }
-          currentDate = currentDate.add(1, 'days');
-
-        } else {
-          this.defaults.course_dates.push({
-            date: currentDate.format('YYYY-MM-DD'),
-            hour_start: hourStart,
-            hour_end: hourEnd,
-          })
-          currentDate = currentDate.add(1, 'days');
-        }
-        index = index + 1;
+    else if (this.ModalFlux === 4) {
+      if (!this.courseFormGroup.controls["course_name_es"].value) {
+        this.courseFormGroup.patchValue({
+          course_name_es: this.courseFormGroup.controls["course_name"].value,
+          summary_es: this.courseFormGroup.controls["course_name"].value,
+          description_es: this.courseFormGroup.controls["course_name"].value,
+          course_name_fr: this.courseFormGroup.controls["course_name"].value,
+          summary_fr: this.courseFormGroup.controls["course_name"].value,
+          description_fr: this.courseFormGroup.controls["course_name"].value,
+          course_name_en: this.courseFormGroup.controls["course_name"].value,
+          summary_en: this.courseFormGroup.controls["course_name"].value,
+          description_en: this.courseFormGroup.controls["course_name"].value,
+          course_name_de: this.courseFormGroup.controls["course_name"].value,
+          summary_de: this.courseFormGroup.controls["course_name"].value,
+          description_de: this.courseFormGroup.controls["course_name"].value,
+          course_name_it: this.courseFormGroup.controls["course_name"].value,
+          summary_it: this.courseFormGroup.controls["course_name"].value,
+          description_it: this.courseFormGroup.controls["course_name"].value,
+        })
       }
     }
-
-  }
-
-  getSeparatedDates(dates: any, onLoad: boolean = false) {
-
-    this.daysDates = [];
-    this.daysDatesLevels = [];
-
-    if (this.mode === 'create') {
-
-      this.defaults.course_dates = [];
+    else if (this.ModalFlux === 6) {
+      this.ModalFlux--
+      this.confirmModal = true
     }
-
-    if (this.mode === 'update') {
-      this.dataSource.data.forEach(element => {
-        const existDate = this.defaults.course_dates.find((c) => moment(c.date, 'YYYY-MM-DD').format('YYYY-MM-DD') === moment(element.date).format('YYYY-MM-DD'));
-        if(!existDate) {
-
-          const dataNew = {
-            date: moment(element.date).format('YYYY-MM-DD'),
-            hour_start: element.hour,
-            hour_end: this.calculateHourEnd(element.hour, element.duration),
-            course_groups: []
-          }
-
-          this.defaults.course_dates[0].course_groups.forEach(element => {
-            this.generateGroupForNewDate(dataNew, element);
-          });
-
-          this.defaults.course_dates.push(dataNew)
-        }
-      });
-
-    } else {
-
-      dates.forEach(element => {
-
-        if (!onLoad) {
-          const hour = element.hour;
-          const duration = element.duration;
-          const [hours, minutes] = duration.split(' ').reduce((acc, part) => {
-            if (part.includes('h')) {
-              acc[0] = parseInt(part, 10);
-            } else if (part.includes('min')) {
-              acc[1] = parseInt(part, 10);
-            }
-            return acc;
-          }, [0, 0]);
-
-          this.daysDatesLevels.push({date: moment(element.date).format('YYYY-MM-DD'), dateString: moment(element.date).locale(this.translateService.getDefaultLang()).format('LLL').replace(' 0:00', '')});
-          if (this.courseType === 'collectif') {
-
-            this.defaults.course_dates.push({
-              date: moment(element.date).format('YYYY-MM-DD'),
-              hour_start: element.hour,
-              hour_end: moment(hour, "HH:mm").add(hours, 'hours').add(minutes, 'minutes').format("HH:mm"),
-              groups: []
-            })
-          } else {
-
-            this.defaults.course_dates.push({
-              date: moment(element.date).format('YYYY-MM-DD'),
-              hour_start: element.hour,
-              hour_end: moment(hour, "HH:mm").add(hours, 'hours').add(minutes, 'minutes').format("HH:mm")
-            })
-
-
-          }
-        } else {
-          this.daysDatesLevels.push({date: moment(element.date, 'YYYY-MM-DD').format('YYYY-MM-DD'), dateString: moment(element.date, 'YYYY-MM-DD').locale(this.translateService.getDefaultLang()).format('LLL').replace(' 0:00', '')});
-        }
-
-      });
-    }
-
-
-
-
-  }
-
-  generateGroupForNewDate(date: any, group: any) {
-
-    date.course_groups.push({
-      course_id: group.course_id,
-      course_date_id: null,
-      degree_id: group.degree_id,
-      age_min: group.age_min,
-      age_max: group.age_max,
-      recommended_age: group.recommended_age,
-      teacher_min_degree: group.teacher_min_degree,
-      teachers_min: null,
-      teachers_max: null,
-      observations: null,
-      auto: true,
-      course_subgroups: []
-    });
-
-
-    group.course_subgroups.forEach(element => {
-      date.course_groups.forEach(group => {
-        if (group.degree_id === element.degree_id) {
-          group.active = true;
-          group.teachers_min = group.teacher_min_degree;
-          group.ge_min = group.age_min;
-          group.age_max = group.age_max;
-          group.course_subgroups.push({
-            degree_id: element.degree_id,
-            max_participants: element.max_participants
-          })
-        }
-
-      });
-    });
-  }
-
-  updateMaxDurationOptions(selectedMinDuration) {
-    const minDurationValue = this.durations.find(d => d.text === selectedMinDuration)?.value;
-    this.filteredMaxDurations = this.durations.filter(d => d.value >= minDurationValue);
-  }
-
-  updateToHourOptions(selectedStartHour) {
-    const startIndex = this.hours.indexOf(selectedStartHour);
-    this.filteredToHours = this.hours.slice(startIndex + 1);
-  }
-
-  loadData(event: any) {
-    if (event.selectedIndex === 3 && this.defaults.course_type === 1) {
-
-      this.getSeparatedDates(this.dataSource.data);
-    }
-  }
-
-  generateGroups(level: any) {
-    let ret = {};
-    this.levels.forEach(element => {
-      if (element.id === level.id){
-        ret = {
-          course_id: null,
-          course_date_id: null,
-          degree_id: element.id,
-          age_min: null,
-          age_max: null,
-          recommended_age: null,
-          teachers_min: null,
-          teachers_max: null,
-          observations: null,
-          auto: null,
-          subgroups: []
-        }
-      }
-
-    });
-
-    return ret;
-  }
-
-  addSubGroup(level: any) {
-    this.defaults.course_dates.forEach(element => {
-      element.groups.forEach(group => {
-        if (level.id === group.degree_id) {
-          group.subgroups.push({
-            degree_id: level.id,
-            monitor_id: null,
-            max_participants: group.subgroups && group.subgroups.length > 0 ? group.subgroups[0].max_participants : null
-          })
-        }
-
-      });
-    });
-  }
-
-  readSubGroups(levelId: number) {
-
-    let ret = [];
-    this.defaults.course_dates[0].groups.forEach((group) => {
-      if (group.degree_id === levelId) {
-        ret = group.subgroups;
-      }
-    });
-
-    return ret;
-  }
-
-  setLevelTeacher(level: any) {
-    this.defaults.course_dates.forEach(element => {
-      element.groups.forEach(group => {
-        if (level.id === group.degree_id) {
-          group.teachers_min = level.id;
-        }
-
-      });
-    });
-  }
-
-  setMinAge(event: any, level: any) {
-    if (+event.target.value >= 3) {
-
-      this.defaults.course_dates.forEach(element => {
-        element.groups.forEach(group => {
-          if (level.id === group.degree_id) {
-            group.age_min = +event.target.value;
-          }
-
-        });
-      });
-    }
-  }
-
-  setMaxAge(event: any, level: any) {
-    if (+event.target.value < 81) {
-      this.defaults.course_dates.forEach(element => {
-        element.groups.forEach(group => {
-          if (level.id === group.degree_id) {
-            group.age_max = +event.target.value;
-          }
-
-        });
-      });
-    }
-  }
-
-
-  calculateFormattedDuration(hourStart: string, hourEnd: string): string {
-    // Parsea las horas de inicio y fin
-    let start = moment(hourStart, "HH:mm");
-    let end = moment(hourEnd, "HH:mm");
-
-    // Calcula la duración
-    let duration = moment.duration(end.diff(start));
-
-    // Formatea la duración
-    let formattedDuration = "";
-    if (duration.hours() > 0) {
-      formattedDuration += duration.hours() + "h ";
-    }
-    if (duration.minutes() > 0) {
-      formattedDuration += duration.minutes() + "m";
-    }
-
-    return formattedDuration.trim();
-  }
-
-  getMonitorValue(level: any, subGroupIndex: number, daySelectedIndex: number) {
-
-    let ret = null;
-    if(!level.old) {
-      this.defaults.course_dates.forEach(courseDate => {
-
-        if (moment(courseDate.date,'YYYY-MM-DD').format('YYYY-MM-DD') === moment(this.selectedDate,'YYYY-MM-DD').format('YYYY-MM-DD')) {
-          courseDate.groups.forEach(group => {
-            if (group.degree_id === level.id) {
-              ret = group.subgroups[subGroupIndex]?.monitor;
-            }
-          });
-        }
-      });
-
-    } else {
-      this.defaults.course_dates[daySelectedIndex].groups.forEach(group => {
-        if (group.degree_id === level.id) {
-          ret = group?.subgroups[subGroupIndex]?.monitor?.first_name + ' ' + group?.subgroups[subGroupIndex]?.monitor?.last_name;
-        }
-
-      });
-    }
-
-
-    return ret;
-  }
-
-  calculateMonitorLevel(level: any) {
-    let ret = 0;
-    this.defaults.course_dates.forEach(courseDate => {
-      courseDate.groups.forEach(group => {
-        if (level.id === group.degree_id) {
-          ret = level;
-        }
-      });
-    });
-
-    return ret;
-  }
-
-  calculateSubGroupPaxes(level: any) {
-    let ret = 0;
-
-    this.defaults.course_dates.forEach(element => {
-      element.groups.forEach(group => {
-        if (level.id === group.degree_id) {
-          group.subgroups.forEach(subgroup => {
-
-            ret = ret + subgroup.max_participants;
-          });
-        }
-
-      });
-    });
-
-    return ret;
-  }
-
-  checkIfExistInDate(daySelectedIndex, monitor, level) {
-
-    let blocked = false;
-    this.defaults.course_dates[daySelectedIndex].groups.forEach(gs => {
-      if (!blocked) {
-        gs.subgroups.forEach(sbs => {
-          if (sbs.monitor_id === monitor.id) {
-            blocked = true;
-          }
-        });
-      }
-
-    });
-
-    return blocked;
-  }
-
-  setSubGroupMonitor(event: any, monitor: any, level: any, subGroupSelectedIndex: number, daySelectedIndex: number) {
-
-    let monitorSet = false;
-    if (event.isUserInput) {
-
-      if (!level.old) {
-        this.defaults.course_dates.forEach(courseDate => {
-          if (moment(courseDate.date,'YYYY-MM-DD').format('YYYY-MM-DD') === moment(this.selectedDate,'YYYY-MM-DD').format('YYYY-MM-DD')) {
-            courseDate.groups.forEach(group => {
-              if(group.degree_id === level.id && !monitorSet) {
-
-                group.subgroups[subGroupSelectedIndex].monitor_id = monitor.id;
-                group.subgroups[subGroupSelectedIndex].monitor = monitor.first_name + ' ' + monitor.last_name;
-                monitorSet = true;
-              }
-            });
-          }
-        });
-      } else {
-        this.defaults.course_dates[daySelectedIndex].groups.forEach(group => {
-          if (group.degree_id === level.id) {
-            group.subgroups[subGroupSelectedIndex].monitor = monitor;
-            group.subgroups[subGroupSelectedIndex].monitor_id = monitor.id;
-          }
-
-        });
-      }
-
-    }
-  }
-
-  calculateMaxGroup(level: any) {
-    let ret = 0;
-    this.defaults.course_dates.forEach(courseDate => {
-      courseDate.course_groups.forEach(group => {
-        if (level.id === group.degree_id) {
-          ret = group.course_subgroups[0].max_participants;
-        }
-      });
-    });
-
-    return ret;
-  }
-
-  setSubGroupPax(event: any, level: any) {
-
-    if (+event.target.value > this.defaults.max_participants) {
-      this.snackbar.open(this.translateService.instant('snackbar.course.capacity'), 'OK', {duration: 3000});
-      this.defaults.course_dates.forEach(element => {
-        element.groups.forEach(group => {
-          if (level.id === group.degree_id) {
-            group.subgroups.forEach(subGroup => {
-              subGroup.max_participants = this.defaults.max_participants;
-            });
-          }
-        });
-      });
-    }
-
-    level.max_participants = +event.target.value <= this.defaults.max_participants ? +event.target.value : this.defaults.max_participants;
-
-    this.defaults.course_dates.forEach(element => {
-      element.groups.forEach(group => {
-        if (level.id === group.degree_id) {
-          group.subgroups.forEach(subGroup => {
-            subGroup.max_participants =level.max_participants;
-          });
-        }
-      });
-    });
-  }
-
-  selectItem(item: any, index: any, subGroupIndex: any, level) {
-    this.subGroupSelectedIndex = null;
-    this.selectedItem = item.dateString;
-    this.selectedDate = item.date;
-    this.daySelectedIndex = index;
-    this.subGroupSelectedIndex = subGroupIndex;
-
-    this.checkAvailableMonitors(level);
-  }
-
-  setStation(station: any) {
-    this.defaults.station_id = station.id;
-  }
-
-  addWeekDay(event: any, day: string) {
-    if (day === 'all') {
-      this.defaults.settings.weekDays.monday = event.source.checked;
-      this.defaults.settings.weekDays.tuesday = event.source.checked;
-      this.defaults.settings.weekDays.wednesday = event.source.checked;
-      this.defaults.settings.weekDays.thursday = event.source.checked;
-      this.defaults.settings.weekDays.friday = event.source.checked;
-      this.defaults.settings.weekDays.saturday = event.source.checked;
-      this.defaults.settings.weekDays.sunday = event.source.checked;
-    } else {
-      this.defaults.settings.weekDays[day] = event.source.checked;
-    }
-  }
-
-  setDebut(hour: any) {
-    this.defaults.course_dates.forEach(element => {
-      element.hour_start = hour;
-    });
-  }
-
-  setHourEnd(hour: any) {
-    this.defaults.course_dates.forEach(element => {
-      element.hour_end = hour;
-    });
-  }
-
-  create() {
-
-    if (this.defaults.course_type  !== 1) {
-      this.checkStep3PrivateNoFlex();
-      this.setDebut(this.defaults.hour_min);
-      this.setHourEnd(this.defaults.hour_max);
-    }
-
-    let data: any = [];
-
-    let courseDates = [];
-
-    if (this.courseType === 'collectif') {
-      this.defaults.course_dates.forEach(dates => {
-        const group = [];
-        dates.groups.forEach(dateGroup => {
-          if (dateGroup.subgroups.length > 0) {
-            group.push(dateGroup);
-          }
-        });
-        dates.groups = group;
-      });
-    } else {
-      courseDates = this.defaults.course_dates;
-    }
-
-    let settings = JSON.parse(this.user.schools[0].settings);
-    if (this.defaults.course_type === 1 && this.defaults.is_flexible) {
-      data = {
-        course_type: this.defaults.course_type,
-        is_flexible: this.defaults.is_flexible,
-        name: this.defaults.translations.fr.name,
-        short_description: this.defaults.translations.fr.short_description,
-        description: this.defaults.translations.fr.description,
-        price: this.defaults.price,
-        currency: settings?.taxes?.currency || 'CHF',//poner currency de reglajes
-        date_start: moment(this.defaults.date_start_res).format('YYYY-MM-DD'),
-        date_end: moment(this.defaults.date_end_res).format('YYYY-MM-DD'),
-        date_start_res: moment(this.defaults.date_start_res).format('YYYY-MM-DD'),
-        date_end_res: moment(this.defaults.date_end_res).format('YYYY-MM-DD'),
-        confirm_attendance: false,
-        active: this.defaults.active,
-        online: this.defaults.online,
-        options: this.defaults.options,
-        image: this.imagePreviewUrl,
-        translations: JSON.stringify(this.defaults.translations),
-        discounts: JSON.stringify(this.dataSourceReductions.data),
-        sport_id: this.defaults.sport_id,
-        school_id: this.user.schools[0].id, //sacar del global
-        station_id: this.defaults.station_id.id,
-        max_participants: this.defaults.max_participants,
-        course_dates: this.defaults.course_dates
-      }
-      console.log(data);
-
-    } else if (this.defaults.course_type === 1 && !this.defaults.is_flexible) {
-      data = {
-        course_type: this.defaults.course_type,
-        is_flexible: this.defaults.is_flexible,
-        name: this.defaults.translations.fr.name,
-        short_description: this.defaults.translations.fr.short_description,
-        description: this.defaults.translations.fr.description,
-        price: this.defaults.price,
-        currency:  settings?.taxes?.currency || 'CHF',//poner currency de reglajes
-        date_start: moment(this.defaults.date_start_res).format('YYYY-MM-DD'),
-        date_end: moment(this.defaults.date_end_res).format('YYYY-MM-DD'),
-        date_start_res: moment(this.defaults.date_start_res).format('YYYY-MM-DD'),
-        date_end_res: moment(this.defaults.date_end_res).format('YYYY-MM-DD'),
-        confirm_attendance: false,
-        active: this.defaults.active,
-        online: this.defaults.online,
-        options: this.defaults.options,
-        image: this.imagePreviewUrl,
-        translations: JSON.stringify(this.defaults.translations),
-        sport_id: this.defaults.sport_id,
-        school_id: this.user.schools[0].id, //sacar del global
-        station_id: this.defaults.station_id.id,
-        max_participants: this.defaults.max_participants,
-        course_dates: this.defaults.course_dates
-      }
-      console.log(data);
-    } else if (this.defaults.course_type === 2  && this.defaults.is_flexible) {
-
-      if (this.periodeUnique) {
-
-        this.getDatesBetween(this.defaults.date_start, this.defaults.date_end, true, this.defaults.hour_min, this.defaults.hour_max);
-      }
-      data = {
-        course_type: this.defaults.course_type,
-        is_flexible: this.defaults.is_flexible,
-        name: this.defaults.translations.fr.name,
-        short_description: this.defaults.translations.fr.short_description,
-        description: this.defaults.translations.fr.description,
-        price: 0,
-        currency:  settings?.taxes?.currency || 'CHF',
-        date_start: this.periodeUnique ? moment(this.defaults.date_start).format('YYYY-MM-DD') : moment(this.defaults.date_start_res).format('YYYY-MM-DD'),
-        date_end: this.periodeUnique ? moment(this.defaults.date_end).format('YYYY-MM-DD') : moment(this.defaults.date_end_res).format('YYYY-MM-DD'),
-        date_start_res: moment(this.defaults.date_start_res).format('YYYY-MM-DD'),
-        date_end_res: moment(this.defaults.date_end_res).format('YYYY-MM-DD'),
-        active: this.defaults.active,
-        online: this.defaults.online,
-        options: this.defaults.options,
-        image: this.imagePreviewUrl,
-        confirm_attendance: false,
-        translations: JSON.stringify(this.defaults.translations),
-        discounts: JSON.stringify(this.dataSourceReductionsPrivate.data),
-        price_range: this.dataSourceFlexiblePrices,
-        sport_id: this.defaults.sport_id,
-        school_id: this.defaults.school_id,
-        station_id: this.defaults.station_id.id,
-        max_participants: this.defaults.max_participants,
-        duration: this.defaults.duration,
-        age_min: this.defaults.age_min,
-        age_max: this.defaults.age_max,
-        course_dates: this.defaults.course_dates,
-        settings: JSON.stringify(this.defaults.settings),
-        unique: this.periodeUnique,
-        hour_min: this.defaults.hour_min,
-        hour_max: this.defaults.hour_max,
-      };
-      console.log(data);
-    } else if (this.defaults.course_type === 2 && !this.defaults.is_flexible) {
-      this.getDatesBetween(this.defaults.date_start_res, this.defaults.date_end_res, true, this.defaults.hour_min, this.defaults.hour_max);
-      data = {
-        course_type: this.defaults.course_type,
-        is_flexible: this.defaults.is_flexible,
-        name: this.defaults.translations.fr.name,
-        short_description: this.defaults.translations.fr.short_description,
-        description: this.defaults.translations.fr.description,
-        price: this.defaults.price,
-        currency:  settings?.taxes?.currency || 'CHF',
-        date_start_res: moment(this.defaults.date_start_res).format('YYYY-MM-DD'),
-        date_end_res: moment(this.defaults.date_end_res).format('YYYY-MM-DD'),
-        date_start: moment(this.defaults.date_start_res).format('YYYY-MM-DD'),
-        date_end: moment(this.defaults.date_end_res).format('YYYY-MM-DD'),
-        active: this.defaults.active,
-        online: this.defaults.online,
-        options: this.defaults.options,
-        image: this.imagePreviewUrl,
-        confirm_attendance: false,
-        translations: JSON.stringify(this.defaults.translations),
-        price_range: null,
-        sport_id: this.defaults.sport_id,
-        school_id: this.defaults.school_id,
-        station_id: this.defaults.station_id.id,
-        max_participants: this.defaults.max_participants,
-        duration: this.defaults.duration,
-        age_min: this.defaults.age_min,
-        age_max: this.defaults.age_max,
-        course_dates: this.defaults.course_dates,
-        hour_min: this.defaults.hour_min,
-        hour_max: this.defaults.hour_max,
-        settings: JSON.stringify(this.defaults.settings)
-      };
-    } else if (this.defaults.course_type === 3  && this.defaults.is_flexible) {
-
-      if (this.periodeUnique) {
-
-        this.getDatesBetween(this.defaults.date_start, this.defaults.date_end, true, this.defaults.hour_min, this.defaults.hour_max);
-      }
-      if(this.groups) {
-        this.defaults.settings.groups = this.groups;
-      }
-      data = {
-        course_type: this.defaults.course_type,
-        is_flexible: this.defaults.is_flexible,
-        name: this.defaults.translations.fr.name,
-        short_description: this.defaults.translations.fr.short_description,
-        description: this.defaults.translations.fr.description,
-        price: 0,
-        currency:  settings?.taxes?.currency || 'CHF',
-        date_start: this.periodeUnique ? moment(this.defaults.date_start).format('YYYY-MM-DD') : moment(this.defaults.date_start_res).format('YYYY-MM-DD'),
-        date_end: this.periodeUnique ? moment(this.defaults.date_end).format('YYYY-MM-DD') : moment(this.defaults.date_end_res).format('YYYY-MM-DD'),
-        date_start_res: moment(this.defaults.date_start_res).format('YYYY-MM-DD'),
-        date_end_res: moment(this.defaults.date_end_res).format('YYYY-MM-DD'),
-        active: this.defaults.active,
-        online: this.defaults.online,
-        options: this.defaults.options,
-        image: this.imagePreviewUrl,
-        confirm_attendance: false,
-        translations: JSON.stringify(this.defaults.translations),
-        discounts: JSON.stringify(this.dataSourceReductionsPrivate.data),
-        price_range: this.dataSourceFlexiblePrices,
-        sport_id: this.defaults.sport_id,
-        school_id: this.defaults.school_id,
-        station_id: this.defaults.station_id.id,
-        max_participants: this.defaults.max_participants,
-        duration: this.defaults.duration,
-        age_min: this.defaults.age_min,
-        age_max: this.defaults.age_max,
-        course_dates: this.defaults.course_dates,
-        settings: JSON.stringify(this.defaults.settings),
-        unique: this.periodeUnique,
-        hour_min: this.defaults.hour_min,
-        hour_max: this.defaults.hour_max,
-      };
-      console.log(data);
-    }
-    data.school_id = this.user.schools[0].id;
-
-    this.crudService.create('/admin/courses', data)
-      .subscribe((res) => {
-        console.log(res);
-        this.goTo('/courses');
-      },error => {
-        console.log(error);
-        this.snackbar.open(error.error.message, 'OK', {duration: 5000})
-
-      })
-
-  }
-
-  update() {
-    if (this.defaults.course_type  === 2 ) {
-      this.checkStep3PrivateNoFlex();
-      this.setDebut(this.defaults.hour_min);
-      this.setHourEnd(this.defaults.hour_max);
-    }
-
-    let data: any = [];
-
-    let dates: any = [];
-    let sortedDates: any = [];
-
-    if (this.defaults.course_type === 2 && this.defaults.is_flexible && this.periodeMultiple) {
-      dates = this.dataSourceDatePrivate.data.filter((date) => date.active || date.active === 1);
-      sortedDates = dates.map(d => moment(d.dateFrom, 'DD-MM-YYYY').toDate()).sort((a, b) => a - b);
-    } else {
-
-      dates = this.dataSource.data.filter((date) => date.active || date.active === 1);
-      sortedDates = dates.map(d => new Date(d.date)).sort((a, b) => a - b);
-    }
-
-    let lowestDate = moment(sortedDates[0]).format('YYYY-MM-DD');
-    let highestDate = moment(sortedDates[sortedDates.length - 1]).format('YYYY-MM-DD');
-
-    if (this.defaults.course_type === 1 && this.defaults.is_flexible) {
-      this.defaults.date_start_res = this.defaults.date_start;
-      this.defaults.date_end_res = this.defaults.date_end;
-      this.getSeparatedDates(this.defaults.course_dates);
-      data = {
-        course_type: this.defaults.course_type,
-        is_flexible: this.defaults.is_flexible,
-        name: this.defaults.name,
-        short_description: this.defaults.short_description,
-        description: this.defaults.description,
-        price: this.defaults.price,
-        currency:  this.defaults.currency,//poner currency de reglajes
-        date_start: lowestDate,
-        date_end: highestDate,
-        date_start_res: moment(this.defaults.date_start_res).format('YYYY-MM-DD'),
-        date_end_res: moment(this.defaults.date_end_res).format('YYYY-MM-DD'),
-        confirm_attendance: false,
-        active: this.defaults.active,
-        online: this.defaults.online,
-        options: this.defaults.options,
-        image: this.imagePreviewUrl,
-        translations: JSON.stringify(this.defaults.translations),
-        discounts: JSON.stringify(this.dataSourceReductions.data),
-        sport_id: this.defaults.sport_id,
-        school_id: null, //sacar del global
-        station_id: this.defaults.station_id.id,
-        max_participants: this.defaults.max_participants,
-        course_dates: this.defaults.course_dates
-      }
-      console.log(data);
-
-    } else if (this.defaults.course_type === 1 && !this.defaults.is_flexible) {
-      this.defaults.date_start_res = this.defaults.date_start;
-      this.defaults.date_end_res = this.defaults.date_end;
-      this.getSeparatedDates(this.defaults.course_dates);
-      data = {
-        course_type: this.defaults.course_type,
-        is_flexible: this.defaults.is_flexible,
-        name: this.defaults.name,
-        short_description: this.defaults.short_description,
-        description: this.defaults.description,
-        price: this.defaults.price,
-        currency:  this.defaults.currency,//poner currency de reglajes
-        date_start: lowestDate,
-        date_end: highestDate,
-        date_start_res: moment(this.defaults.date_start_res).format('YYYY-MM-DD'),
-        date_end_res: moment(this.defaults.date_end_res).format('YYYY-MM-DD'),
-        confirm_attendance: false,
-        active: this.defaults.active,
-        online: this.defaults.online,
-        options: this.defaults.options,
-        image: this.imagePreviewUrl,
-        translations: JSON.stringify(this.defaults.translations),
-        sport_id: this.defaults.sport_id,
-        school_id: this.defaults.school_id, //sacar del global
-        station_id: this.defaults.station_id.id,
-        max_participants: this.defaults.max_participants,
-        course_dates: this.defaults.course_dates
-      }
-      console.log(data);
-    } else if (this.defaults.course_type === 3  && this.defaults.is_flexible) {
-      data = {
-        course_type: this.defaults.course_type,
-        is_flexible: this.defaults.is_flexible,
-        name: this.defaults.name,
-        short_description: this.defaults.short_description,
-        description: this.defaults.description,
-        price: 0,
-        currency:  this.defaults.currency,
-        date_start: lowestDate,
-        date_end: highestDate,
-        date_start_res: moment(this.defaults.date_start_res).format('YYYY-MM-DD'),
-        date_end_res: moment(this.defaults.date_end_res).format('YYYY-MM-DD'),
-        active: this.defaults.active,
-        online: this.defaults.online,
-        options: this.defaults.options,
-        image: this.imagePreviewUrl,
-        confirm_attendance: false,
-        translations: JSON.stringify(this.defaults.translations),
-        discounts: JSON.stringify(this.dataSourceReductionsPrivate.data),
-        price_range: this.dataSourceFlexiblePrices,
-        sport_id: this.defaults.sport_id,
-        school_id: this.defaults.school_id,
-        station_id: this.defaults.station_id.id,
-        max_participants: this.defaults.max_participants,
-        duration: this.defaults.duration,
-        age_min: this.defaults.age_min,
-        age_max: this.defaults.age_max,
-        course_dates: this.defaults.course_dates,
-        settings: JSON.stringify(this.defaults.settings),
-        unique: this.periodeUnique,
-        hour_min: this.defaults.hour_min,
-        hour_max: this.defaults.hour_max,
-      };
-      console.log(data);
-    } else if (this.defaults.course_type === 2 && !this.defaults.is_flexible) {
-      this.getDatesBetween(this.defaults.course_dates[0].date, this.defaults.date_end_res, true, this.defaults.hour_min, this.defaults.hour_max);
-      let sortedDates = this.defaults.course_dates.map(d => new Date(d.date)).sort((a, b) => a - b);
-
-      let lowestDateP = moment(sortedDates[0]).format('YYYY-MM-DD');
-      let highestDateP = moment(sortedDates[sortedDates.length - 1]).format('YYYY-MM-DD');
-
-      data = {
-        course_type: this.defaults.course_type,
-        is_flexible: this.defaults.is_flexible,
-        name: this.defaults.name,
-        short_description: this.defaults.short_description,
-        description: this.defaults.description,
-        price: this.defaults.price,
-        currency:  this.defaults.currency,
-        date_start_res: moment(this.defaults.date_start_res).format('YYYY-MM-DD'),
-        date_end_res: moment(this.defaults.date_end_res).format('YYYY-MM-DD'),
-        date_start: lowestDateP,
-        date_end: highestDateP,
-        active: this.defaults.active,
-        online: this.defaults.online,
-        options: this.defaults.options,
-        image: this.imagePreviewUrl,
-        confirm_attendance: false,
-        translations: JSON.stringify(this.defaults.translations),
-        price_range: null,
-        sport_id: this.defaults.sport_id,
-        school_id: this.defaults.school_id,
-        station_id: this.defaults.station_id.id,
-        max_participants: this.defaults.max_participants,
-        duration: this.defaults.duration,
-        age_min: this.defaults.age_min,
-        age_max: this.defaults.age_max,
-        course_dates: this.defaults.course_dates,
-        hour_min: this.defaults.hour_min,
-        hour_max: this.defaults.hour_max,
-        settings: JSON.stringify(this.defaults.settings)
-      };
-    } else if (this.defaults.course_type === 3  && this.defaults.is_flexible) {
-      if(this.groups) {
-        this.defaults.settings.groups = this.groups;
-      }
-      data = {
-        course_type: this.defaults.course_type,
-        is_flexible: this.defaults.is_flexible,
-        name: this.defaults.name,
-        short_description: this.defaults.short_description,
-        description: this.defaults.description,
-        price: 0,
-        currency:  this.defaults.currency,
-        date_start: lowestDate,
-        date_end: highestDate,
-        date_start_res: moment(this.defaults.date_start_res).format('YYYY-MM-DD'),
-        date_end_res: moment(this.defaults.date_end_res).format('YYYY-MM-DD'),
-        active: this.defaults.active,
-        online: this.defaults.online,
-        options: this.defaults.options,
-        image: this.imagePreviewUrl,
-        confirm_attendance: false,
-        translations: JSON.stringify(this.defaults.translations),
-        discounts: JSON.stringify(this.dataSourceReductionsPrivate.data),
-        price_range: this.dataSourceFlexiblePrices,
-        sport_id: this.defaults.sport_id,
-        school_id: this.defaults.school_id,
-        station_id: this.defaults.station_id.id,
-        max_participants: this.defaults.max_participants,
-        duration: this.defaults.duration,
-        age_min: this.defaults.age_min,
-        age_max: this.defaults.age_max,
-        course_dates: this.defaults.course_dates,
-        settings: JSON.stringify(this.defaults.settings),
-        unique: this.periodeUnique,
-        hour_min: this.defaults.hour_min,
-        hour_max: this.defaults.hour_max,
-      };
-      console.log(data);
-    }
-    data.school_id = this.user.schools[0].id;
-
-    this.crudService.update('/admin/courses', data, this.id)
-      .subscribe((res) => {
-        console.log(res);
-        this.goTo('/courses');
-      }, (error) => {
-        this.snackbar.open(error.error.message, 'OK', {duration: 5000})
-      })
-  }
-  async translateCurrentTabToOthers() {
-    const fieldsToTranslate = ['name', 'short_description', 'description'];
-    const languages = ['fr', 'en', 'de', 'es', 'it'];
-
-    for (let index = 0; index < languages.length; index++) {
-      this.selectedTabDescIndex = index;
-      this.cdRef.detectChanges();
-
-      // Esperar a que la pestaña se renderice completamente
-      await new Promise(resolve => setTimeout(resolve, 500));
-
-      this.cdRef.detectChanges();
-
-      const sourceLang = languages[index];
-
-      for (const field of fieldsToTranslate) {
-        const sourceText = this.defaults.translations[sourceLang][field];
-        if (!sourceText) continue;
-
-        const targetLanguages = languages.filter(lang => lang !== sourceLang);
-
-        const translationObservables = targetLanguages.map(targetLang => {
-          const newValue = this.decodeHtmlEntities(sourceText);
-          return this.crudService.translateText(newValue, targetLang.toUpperCase())
-            .pipe(
-              map((response: any) => ({
-                lang: targetLang,
-                field: field,
-                translatedText: response.data.translations[0].text
-              }))
-            );
-        });
-
-        forkJoin(translationObservables).subscribe(translations => {
-          translations.forEach(translation => {
-            const { lang, field, translatedText } = translation;
-
-            if (field !== 'name') {
-              // Cambiar al modo de edición de HTML
-              const toggleEditorModeButton = document.getElementById('toggleEditorMode-' + field + '_' + lang);
-              if (toggleEditorModeButton) {
-                toggleEditorModeButton.click();
-              }
-
-              this.defaults.translations[lang][field] = translatedText;
-
-              // Insertar el texto traducido
-              const editorElement = document.getElementById('sourceText' + field + '_' + lang);
-              if (editorElement) {
-                editorElement.innerHTML = this.encodeHtmlEntities(translatedText);
-
-                // Regresar al modo de edición de WYSIWYG
-                if (toggleEditorModeButton) {
-                  toggleEditorModeButton.click();
-                }
-              }
-            } else {
-              this.defaults.translations[lang][field] = translatedText;
-            }
-          });
-
-          this.cdRef.detectChanges();
-        });
-      }
-
-      // Esperar antes de pasar a la siguiente pestaña
-      await new Promise(resolve => setTimeout(resolve, 500));
-    }
-  }
-
-  decodeHtmlEntities(encodedString: string): string {
-    const textarea = document.createElement('textarea');
-    textarea.innerHTML = encodedString;
-    return textarea.value;
-  }
-
-  encodeHtmlEntities(text: string): string {
-    const div = document.createElement('div');
-    div.textContent = text;
-    return div.innerHTML;
-  }
-
-  getField(language: string, field: string): string {
-    return `${field}_${language}`;
-  }
-
-  checkStep2PrivateNoFlex(stepper: MatStepper) {
-    if(this.defaults.translations.fr.name === null) {
-      this.snackbar.open(this.translateService.instant('snackbar.course.coursename'), 'OK', {duration: 3000})
-      return;
-    }
-
-    if(this.defaults.price === null && !this.defaults.is_flexible) {
-      this.snackbar.open(this.translateService.instant('snackbar.course.price'), 'OK', {duration: 3000})
-      return;
-    }
-
-    if(this.myControlStations.value === null) {
-      this.snackbar.open(this.translateService.instant('snackbar.course.station'), 'OK', {duration: 3000})
-      return;
-    }
-
-    if(this.defaults.age_min === null) {
-      this.snackbar.open(this.translateService.instant('snackbar.course.min_age'), 'OK', {duration: 3000})
-      return;
-    }
-
-    if(this.defaults.age_max=== null) {
-      this.snackbar.open(this.translateService.instant('snackbar.course.max_age'), 'OK', {duration: 3000})
-      return;
-    }
-
-    if(this.defaults.translations.fr.short_description === null) {
-      this.snackbar.open(this.translateService.instant('snackbar.course.summary'), 'OK', {duration: 3000})
-      return;
-    }
-
-    if(this.defaults.translations.fr.description === null) {
-      this.snackbar.open(this.translateService.instant('snackbar.course.desc'), 'OK', {duration: 3000})
-      return;
-    }
-
-    stepper.next();
-
-  }
-
-  checkStep3PrivateNoFlex() {
-    if (this.defaults.date_start_res === null) {
-      this.snackbar.open(this.translateService.instant('snackbar.course.date_from'), 'OK', {duration: 3000});
-      return;
-    }
-
-    if (this.defaults.date_end_res === null) {
-      this.snackbar.open(this.translateService.instant('snackbar.course.date_to'), 'OK', {duration: 3000});
-      return;
-    }
-
-    if (this.defaults.duration === null) {
-      this.snackbar.open(this.translateService.instant('snackbar.course.duration'), 'OK', {duration: 3000});
-      return;
-    }
-
-    if (this.defaults.max_participants === null) {
-      this.snackbar.open(this.translateService.instant('snackbar.course.pax'), 'OK', {duration: 3000});
-      return;
-    }
-
-    if (this.defaults.hour_min === null) {
-      this.snackbar.open(this.translateService.instant('snackbar.course.hour_from'), 'OK', {duration: 3000});
-      return;
-    }
-
-    if (this.defaults.hour_max === null) {
-      this.snackbar.open(this.translateService.instant('snackbar.course.hour_to'), 'OK', {duration: 3000});
-      return;
-    }
-
-  }
-
-
-  checkStep3PrivateFlex(stepper: MatStepper) {
-    if (this.defaults.date_start_res === null) {
-      this.snackbar.open(this.translateService.instant('snackbar.course.date_res_from'), 'OK', {duration: 3000});
-      return;
-    }
-
-    if (this.defaults.date_end_res === null) {
-      this.snackbar.open(this.translateService.instant('snackbar.course.date_res_to'), 'OK', {duration: 3000});
-      return;
-    }
-    if (!this.periodeMultiple && this.defaults.date_start === null) {
-      this.snackbar.open(this.translateService.instant('snackbar.course.date_from'), 'OK', {duration: 3000});
-      return;
-    }
-
-    if (!this.periodeMultiple && this.defaults.date_end === null) {
-      this.snackbar.open(this.translateService.instant('snackbar.course.date_to'), 'OK', {duration: 3000});
-      return;
-    }
-
-
-    if (this.defaults.duration === null) {
-      this.snackbar.open(this.translateService.instant('snackbar.course.duration'), 'OK', {duration: 3000});
-      return;
-    }
-
-    if (this.defaults.max_participants === null) {
-      this.snackbar.open(this.translateService.instant('snackbar.course.pax'), 'OK', {duration: 3000});
-      return;
-    }
-
-    if (this.defaults.hour_min === null) {
-      this.snackbar.open(this.translateService.instant('snackbar.course.hour_from'), 'OK', {duration: 3000});
-      return;
-    }
-
-    if (this.defaults.hour_max === null) {
-      this.snackbar.open(this.translateService.instant('snackbar.course.hour_to'), 'OK', {duration: 3000});
-      return;
-    }
-
-    stepper.next();
-    this.updateTable(this.defaults.max_participants, true);
-    return true;
-  }
-
-
-  checkStep2ColectiveNoFlex(stepper: MatStepper) {
-    if (this.mode === 'create') {
-      if(this.defaults.translations.fr.name === null) {
-        this.snackbar.open(this.translateService.instant('snackbar.course.coursename'), 'OK', {duration: 3000})
-        return;
-      }
-
-      if(this.defaults.price === null) {
-        this.snackbar.open(this.translateService.instant('snackbar.course.price'), 'OK', {duration: 3000})
-        return;
-      }
-
-      if(this.myControlStations.value === null) {
-        this.snackbar.open(this.translateService.instant('snackbar.course.station'), 'OK', {duration: 3000})
-        return;
-      }
-
-      if(this.defaults.translations.fr.short_description === null) {
-        this.snackbar.open(this.translateService.instant('snackbar.course.summary'), 'OK', {duration: 3000})
-        return;
-      }
-
-      if(this.defaults.translations.fr.description === null) {
-        this.snackbar.open(this.translateService.instant('snackbar.course.desc'), 'OK', {duration: 3000})
-        return;
-      }
-
-      stepper.next();
-    } else {
-      this.update();
-    }
-
-  }
-
-  checkStep3ColectiveNoFlex(stepper: MatStepper) {
-
-    if (this.defaults.date_start_res === null) {
-      this.snackbar.open(this.translateService.instant('snackbar.course.date_from'), 'OK', {duration: 3000});
-      return;
-    }
-
-    if (this.defaults.date_end_res === null) {
-      this.snackbar.open(this.translateService.instant('snackbar.course.date_to'), 'OK', {duration: 3000});
-      return;
-    }
-
-    if (this.defaults.max_participants === null) {
-      this.snackbar.open(this.translateService.instant('snackbar.course.pax'), 'OK', {duration: 3000});
-      return;
-    }
-
-    if (this.dataSource.data.length < 1) {
-      this.snackbar.open(this.translateService.instant('snackbar.course.dates'), 'OK', {duration: 3000});
-      return;
-    }
-
-    stepper.next();
-  }
-
-  onTabNameChanged(event: any) {
-    this.selectedTabNameIndex = event.index;
-    this.selectedTabDescIndex = event.index;
-  }
-
-  onTabDesChanged(event: any) {
-    this.selectedTabDescIndex = event.index;
-    this.selectedTabNameIndex = event.index;
-  }
-
-  checkAvailableMonitors(level: any) {
-    this.loadingMonitors = true;
-    let minDegree = 0;
-    this.defaults.course_dates[this.daySelectedIndex].groups.forEach(element => {
-      if (element.degree_id === level.id) {
-        minDegree = element.teachers_min;
-      }
-    });
-    const data = {
-      sportId: this.defaults.sport_id,
-      minimumDegreeId: minDegree,
-      startTime: this.dataSource.data[this.daySelectedIndex].hour,
-      endTime: this.calculateHourEnd(this.dataSource.data[this.daySelectedIndex].hour, this.dataSource.data[this.daySelectedIndex].duration),
-      date: this.daysDatesLevels[this.daySelectedIndex].date
-    };
-
-    this.crudService.post('/admin/monitors/available', data)
-      .subscribe((response) => {
-        this.monitors = response.data;
-        this.filteredMonitors = this.monitorsForm.valueChanges.pipe(
-          startWith(''),
-          map((value: any) => typeof value === 'string' ? value : value?.full_name),
-          map(full_name => full_name ? this._filterMonitor(full_name) : this.monitors.slice())
-        );
-
-        this.loadingMonitors = false;
-      })
-  }
-
-  toDate(date) {
-    return moment(date).toDate()
-  }
-
-  encontrarPrimeraCombinacionConValores(data: any) {
-    if (data !== null) {
-      for (const intervalo of data) {
-        // Usamos Object.values para obtener los valores del objeto y Object.keys para excluir 'intervalo'
-        if (Object.keys(intervalo).some(key => key !== 'intervalo' && intervalo[key] !== null)) {
-          return intervalo;
-        }
-      }
-      return null; // Devuelve null si no encuentra ninguna combinación válida
-    }
-
-  }
-
-  encontrarPrimeraClaveConValor(obj: any): string | null {
-    if (obj !== null) {
-      for (const clave of Object.keys(obj)) {
-        if (obj[clave] !== null && clave !== 'intervalo') {
-          return obj[clave];
-        }
-      }
-      return null;
-    }
-
-  }
-
-  selectPeriod(data: any, isMain: boolean) {
-    if (isMain) {
-      if (data !== this.selectedPeriod) {
-        this.selectedPeriod = data;
-      } else {
-        this.selectedPeriod = -1;
-      }
-    }
-
-  }
-=======
->>>>>>> 61eb3462
+  }
+
+  find = (array: any[], key: string, value: string) => array.find((a: any) => a[key] === value)
+  selectLevel = (event: any, i: number) => {
+    const levelGrop = this.courseFormGroup.controls['levelGrop'].value
+    levelGrop[i].active = event.target.checked
+    levelGrop[i].age_min = this.courseFormGroup.controls['age_min'].value || 0
+    levelGrop[i].age_max = this.courseFormGroup.controls['age_max'].value || 99
+    levelGrop[i].PartMax = this.courseFormGroup.controls['participants'].value || 0
+    this.courseFormGroup.patchValue({ levelGrop })
+  }
+  addLevelSubgroup = (i: number, add: number) => {
+    const levelGrop = this.courseFormGroup.controls['levelGrop'].value
+    levelGrop[i].Subgrupo = levelGrop[i].Subgrupo + add
+    this.courseFormGroup.patchValue({ levelGrop })
+  }
+  selectExtra = (event: any, item: any) => {
+    const extras = this.courseFormGroup.controls['extras'].value
+    if (event.checked || !extras.find((a: any) => a.id === item.id)) this.courseFormGroup.patchValue({ extras: [...extras, item] })
+    else this.courseFormGroup.patchValue({ extras: extras.filter((a: any) => a.id !== item.id) })
+  }
+  selectAllweek = (event: any) => {
+    const settings = this.courseFormGroup.controls['settings'].value
+    settings.weekDays = { "monday": event.checked, "tuesday": event.checked, "wednesday": event.checked, "thursday": event.checked, "friday": event.checked, "saturday": event.checked, "sunday": event.checked }
+    this.courseFormGroup.patchValue({ settings })
+  }
+
 }
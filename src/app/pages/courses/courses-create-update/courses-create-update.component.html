<<<<<<< HEAD
<vex-secondary-toolbar current="">
  <vex-breadcrumbs [crumbs]="[
    {icon:'cursos'},
    {text:'courses.title', title: true,  link: '/courses'},
    {text: defaults.id, subtitle: true,  link: '/courses/detail/'+defaults.id},
    {text: (mode !== 'update' ? 'courses.new' : 'courses.update'), subtitle: true},
    ]" class="flex-auto"></vex-breadcrumbs>
=======
<!--<vex-secondary-toolbar current="{{'courses.title' | translate}}">
  <vex-breadcrumbs
    [crumbs]="[{text: '', icon: 'cursos-2'}, {text: (mode === 'update' ? 'courses.new' : 'courses.update'), icon: ''}]"
    class="flex-auto"
  ></vex-breadcrumbs>
  <button class="ml-2" color="primary" mat-icon-button type="button">
    <mat-icon svgIcon="mat:more_vert"></mat-icon>
  </button>
</vex-secondary-toolbar>-->

<vex-secondary-toolbar current="">
  <i class="icon"><img src="../assets/img/icons/cursos.svg" /></i>
  <h2 class="title">{{'courses.title' | translate}}</h2>
  <h3 class="subtitle">{{'courses.new' | translate}}</h3>
>>>>>>> 8d3101ef
</vex-secondary-toolbar>

<mat-spinner *ngIf="loading" style="margin: 0 auto"></mat-spinner>

<div [@stagger]="true"class="p-gutter container"style="max-width: none" *ngIf="!loading && ((defaults.course_type === null || defaults.course_type === 2 && mode === 'create') || (defaults.course_type === 2 && mode === 'update'))">
  <div class="flex flex-col sm:flex-row gap-4" style="width: 100%;float:left; margin: 0 2% 0 0">
    <div @fadeInUp class="card flex-auto" style="width: 100%;">
      <div class="px-6 py-4 border-b flex items-center">
        <div style="float: left;width: 50%;">
          <h2 class="title m-0">{{(mode === 'update' ? 'courses.update' : 'courses.new') |translate }}</h2>
        </div>
        <div style="float: left;width: 50%;">
          <div style="float:right">
            Online <mat-slide-toggle [(ngModel)]="defaults.online" color="accent"></mat-slide-toggle>
          </div>
          <div style="float:right">
            {{'options' | translate}} <mat-slide-toggle [(ngModel)]="defaults.options"></mat-slide-toggle>
          </div>
          <div style="float:right">
            {{'status' | translate}} <mat-slide-toggle [(ngModel)]="defaults.active"></mat-slide-toggle>
          </div>
        </div>
      </div>
      <mat-horizontal-stepper #stepper="matVerticalStepper" [linear]="true">
        <ng-template matStepperIcon="edit">
          <mat-icon svgIcon="mat:done_all"></mat-icon>
        </ng-template>

        <ng-template matStepperIcon="done">
          <mat-icon svgIcon="mat:done_all"></mat-icon>
        </ng-template>
        <mat-step [stepControl]="courseTypeFormGroup" *ngIf="mode === 'create'">
          <ng-template matStepLabel>{{'course_info' | translate }}</ng-template>

          <div [formGroup]="courseTypeFormGroup">

            <div  style="width:50%; float:left" >
              <div class="flex-auto">
                <mat-label>{{'season' | translate }} - {{'sport' | translate }} <span style="color:red">(*)</span></mat-label><br>
                <mat-radio-group formControlName="sportType" (change)="filterSportsByType()">
                  <mat-radio-button *ngFor="let sport of sportTypeData.reverse()" class="mr-4" [value]="sport.id">{{sport.name}}</mat-radio-button>
                </mat-radio-group>
              </div>

              <div class="flex-auto" *ngIf="sportTypeSelected > -1" style="margin:1% 0 0 4%; width:100%; float:left">
                <div style="float:left; width: 20%" *ngFor="let item of sportDataList.reverse()">
                  <span style="width: 100%;margin: 0 auto">
                    <img style="margin: 0 auto; border-radius: 20%;border: solid 1px; cursor:pointer"
                         [ngStyle]="{
                      'background': defaults.sport_id === item.sport_id ? '#e91e63' : '#e6e6e6',
                      'border': defaults.sport_id === item.sport_id ? '#fff' : '#808080'
                    }"
                         [src]="item.sport_id !== defaults.sport_id ? item.icon_unselected : item.icon_selected" (click)="selectSport(item)">
                  </span>
                  <p style="text-align: center;">{{ item.name }}</p>
                </div>
              </div>
            </div>

            <div style="margin: 2% 0 0 2%;width: 48%;float: left;" *ngIf="defaults.sport_id">

              <div style="width: 100%;float:left" >
                <mat-card class="custom-card" [class.selected-collectif]="defaults.course_type === 1" (click)="setCourseType('collectif', 1)" >
                  <mat-card-content>
                    <p>{{'course_colective' |translate }}</p>
                  </mat-card-content>
                </mat-card>
                <mat-checkbox [checked]="false" style="margin: 10px 0 0 0;float: left;"[disabled]="defaults.course_type === null || defaults.course_type !== 1" (click)="setFlexibility($event)">
                  {{'flexidates' | translate}}

                </mat-checkbox>
                <div style="float: left; margin: 17px">
                  <mat-icon svgIcon="mat:info"></mat-icon>
                </div>
              </div>

              <div style="width: 100%;float:left">
                <mat-card class="custom-card" [class.selected-prive]="defaults.course_type === 2" (click)="setCourseType('privee', 2)">
                  <mat-card-content>
                    <p>{{'course_private' |translate }}</p>
                  </mat-card-content>
                </mat-card>
                <mat-checkbox [checked]="false" style="margin: 10px 0 0 0;float: left;" [disabled]="defaults.course_type === null || defaults.course_type !== 2" (click)="setFlexibility($event)">
                  {{'flexidates' | translate}}
                </mat-checkbox>
                <div style="float: left; margin: 17px">
                  <mat-icon svgIcon="mat:info"></mat-icon>
                </div>
              </div>
              <div style="width: 100%;float:left">
                <mat-card class="custom-card" [class.selected-activity]="defaults.course_type === 3" (click)="setCourseType('activity', 3)">
                  <mat-card-content>
                    <p>{{'activity' |translate }}</p>
                  </mat-card-content>
                </mat-card>
                <div style="float: left; margin: 17px">
                  <mat-icon svgIcon="mat:info"></mat-icon>
                </div>
              </div>
            </div>


          </div>
          <div class="actions flex items-center justify-end gap-2" style="width: 100%">
            <button (click)="stepper.reset()" [disabled]="courseTypeFormGroup.pristine" color="primary" mat-button type="button">Reset</button>
            <button [disabled]="courseTypeFormGroup.invalid" color="primary" mat-raised-button matStepperNext>
              {{'next' | translate}}
            </button>
          </div>
        </mat-step>

        <mat-step [stepControl]="courseInfoFormGroup">
          <ng-template matStepLabel>{{'general_data' | translate}}</ng-template>

          <div class="px-6 py-4 flex flex-col" [formGroup]="courseInfoFormGroup">

            <div class="flex flex-col sm:flex-row gap-2 sm:gap-6" style="margin: 50px 0 0 0;">

              <mat-tab-group  style="margin-top:-50px" [(selectedIndex)]="selectedTabNameIndex" (selectedTabChange)="onTabNameChanged($event);">
                <mat-tab label="FR">
                  <div class="flex-auto" style="width: 100%" *ngIf="selectedTabNameIndex === 0">
                    <label for="courseName">{{'courses.coursename' | translate}} <span style="color:red">(*)</span></label>
                    <mat-form-field appearance="outline" style="width: 100%">
                      <input id="courseName" formControlName="course_name" matInput required type="text" [(ngModel)]="defaults.translations.fr.name">
                      <mat-error *ngIf="courseInfoFormGroup.controls?.course_name?.errors?.['required']">
                        {{'courses.errors.coursename' | translate}}
                      </mat-error>
                    </mat-form-field>
                  </div>

                </mat-tab>
                <mat-tab label="EN">
                  <div class="flex-auto" style="width: 100%" *ngIf="selectedTabNameIndex === 1">
                    <label for="courseName">{{'courses.coursename' | translate}} <span style="color:red">(*)</span></label>
                    <mat-form-field appearance="outline" style="width: 100%">
                      <input id="courseName" formControlName="course_name_en" matInput required type="text" [(ngModel)]="defaults.translations.en.name">
                    </mat-form-field>
                  </div>

                </mat-tab>
                <mat-tab label="DE">
                  <div class="flex-auto" style="width: 100%" *ngIf="selectedTabNameIndex === 2">
                    <label for="courseName">{{'courses.coursename' | translate}} <span style="color:red">(*)</span></label>
                    <mat-form-field appearance="outline" style="width: 100%">
                      <input id="courseName" formControlName="course_name_de" matInput required type="text" [(ngModel)]="defaults.translations.de.name">
                    </mat-form-field>
                  </div>

                </mat-tab>
                <mat-tab label="ES">
                  <div class="flex-auto" style="width: 100%" *ngIf="selectedTabNameIndex === 3">
                    <label for="courseName">{{'courses.coursename' | translate}} <span style="color:red">(*)</span></label>
                    <mat-form-field appearance="outline" style="width: 100%">
                      <input id="courseName" formControlName="course_name_es" matInput required type="text" [(ngModel)]="defaults.translations.es.name">
                    </mat-form-field>
                  </div>

                </mat-tab>
                <mat-tab label="IT">
                  <div class="flex-auto" style="width: 100%" *ngIf="selectedTabNameIndex === 4">
                    <label for="courseName">{{'courses.coursename' | translate}} <span style="color:red">(*)</span></label>
                    <mat-form-field appearance="outline" style="width: 100%">
                      <input id="courseName" formControlName="course_name_it" matInput required type="text" [(ngModel)]="defaults.translations.it.name">
                    </mat-form-field>
                  </div>

                </mat-tab>
              </mat-tab-group>

              <div class="flex-auto" style="width: 15%">
                <label for="courseName">{{(defaults.is_flexible ? 'min_price' : 'price' )|translate}} ({{defaults.currency}}) <span style="color:red">(*)</span></label>
                <mat-form-field appearance="outline" style="width: 100%">
                  <input id="courseName" formControlName="price" matInput [required]="!defaults.is_flexible" [type]="defaults.is_flexible ? 'text' : 'number'" [(ngModel)]="defaults.price" [readonly]="defaults.is_flexible"
                         [value]="defaults.is_flexible ? 'FLEXIBLE' : null">
                  <mat-error *ngIf="courseInfoFormGroup.controls.price.errors?.['required'] && !defaults.is_flexible">
                    {{'courses.errors.price' | translate}}
                  </mat-error>
                </mat-form-field>
              </div>

              <div class="flex-auto" style="width: 30%">
                <label for="station">{{'station' | translate}}<span style="color:red">(*)</span></label>
                <mat-form-field appearance="outline" style="width: 100%">
                  <input type="text" id="station" placeholder="{{'choose_station' | translate}}" matInput [formControl]="myControlStations" [matAutocomplete]="autoStation" [(ngModel)]="defaults.station_id">
                  <mat-autocomplete #autoStation="matAutocomplete" [displayWith]="displayFnStation">
                    <mat-option *ngFor="let option of filteredStations | async" [value]="option" (onSelectionChange)="setStation(option)">
                      {{option.name}}
                    </mat-option>
                  </mat-autocomplete>

                </mat-form-field>
                <mat-error *ngIf="myControlStations.touched && myControlStations.value === null">
                  {{'choose_station' | translate}}
                </mat-error>
              </div>

            </div>
            <div class="flex flex-col sm:flex-row gap-2 sm:gap-6">

              <div class="flex-auto" style="width: 60%;">

                <div style="float:left; width: 100%">
                  <div class="image-container" style="float: left;width: 50%;">

                    <img [src]="defaults.image !== null && defaults.image !== '' ? defaults.image : '../../../../assets/img/no-image.jpg'"
                         alt="Image Preview" width="400" height="290" style="width: 400px;height: 290px;object-fit: contain;margin:0 auto">
                  </div>

                  <div class="input-container">

                    <input type="file" formControlName="image" placeholder="Select an image" (change)="onFileChanged($event)" id="file"/>
                    <label for="file" class="btn-1"><mat-icon svgIcon="mat:cloud_upload"></mat-icon></label>
                    <p style="font-size: 12px">{{'image_max' | translate}}</p>
                    <p style="font-size: 12px">{{'image_format' | translate}}</p>
                    <p style="font-size: 12px">{{'image_recomendation' | translate}}</p>
                  </div>
                </div>
              </div>

            </div>

            <div class="flex flex-col sm:flex-row gap-2 sm:gap-6">

              <div class="flex-auto" style="width: 40%">
                <label for="ageFrom">{{'courses.min_age' | translate}} <span style="color:red">(*)</span></label>
                <mat-form-field appearance="outline" style="width: 100%">
                  <input id="ageFrom" type="number" placeholder="{{'courses.min_age' | translate}}" formControlName="ageFrom" aria-label="Number" matInput [(ngModel)]="defaults.age_min"/>
                  <mat-error *ngIf="courseInfoFormGroup?.controls?.ageFrom?.errors?.['required']">
                    {{'courses.errors.min_age' | translate}}
                  </mat-error>
                </mat-form-field>
              </div>

              <div class="flex-auto" style="width: 40%">
                <label for="ageTo">{{'courses.max_age' | translate}} <span style="color:red">(*)</span></label>
                <mat-form-field appearance="outline" style="width: 100%">
                  <input id="ageTo" type="number" placeholder="{{'courses.max_age' | translate}}" formControlName="ageTo" aria-label="Number" matInput [(ngModel)]="defaults.age_max"/>
                  <mat-error *ngIf="courseInfoFormGroup?.controls?.ageTo?.errors?.['required']">
                    {{'courses.errors.max_age' | translate}}
                  </mat-error>
                </mat-form-field>
              </div>

            </div>
            <div class="flex flex-col sm:flex-row gap-2 sm:gap-6" style="margin-top: 3%">

              <mat-tab-group style="width: 100%" [(selectedIndex)]="selectedTabDescIndex" (selectedTabChange)="onTabDesChanged($event);">
                <mat-tab label="FR">
                  <div class="flex-auto" style="width: 100%" *ngIf="selectedTabDescIndex === 0">
                    <label for="summary" style="font-size: 18px">{{'courses.summary' | translate}} <span style="color:red">(*)</span></label>
                    <angular-editor placeholder="{{'enter_text' | translate}}" [(ngModel)]="defaults.translations.fr.short_description" formControlName="summary"></angular-editor>
                    <mat-error *ngIf="courseInfoFormGroup?.controls?.summary?.errors?.['required']">
                      {{'courses.errors.summary' | translate}}
                    </mat-error>
                  </div>

                  <div class="flex-auto" style="width: 100%" *ngIf="selectedTabDescIndex === 0">
                    <label for="summary" style="font-size: 18px">{{'courses.desc' | translate}} <span style="color:red">(*)</span></label>
                    <angular-editor placeholder="{{'enter_text' | translate}}" [(ngModel)]="defaults.translations.fr.description" formControlName="description"></angular-editor>
                    <mat-error *ngIf="courseInfoFormGroup?.controls?.description?.errors?.['required']">
                      {{'courses.errors.desc' | translate}}
                    </mat-error>
                  </div>
                </mat-tab>
                <mat-tab label="EN">
                  <div class="flex-auto" style="width: 100%" *ngIf="selectedTabDescIndex === 1">
                    <label for="summary" style="font-size: 18px">{{'courses.summary' | translate}} <span style="color:red">(*)</span></label>
                    <angular-editor placeholder="{{'enter_text' | translate}}" [(ngModel)]="defaults.translations.en.short_description" formControlName="summary_en"></angular-editor>
                  </div>

                  <div class="flex-auto" style="width: 100%" *ngIf="selectedTabDescIndex === 1">
                    <label for="summary" style="font-size: 18px">{{'courses.desc' | translate}} <span style="color:red">(*)</span></label>
                    <angular-editor placeholder="{{'enter_text' | translate}}" [(ngModel)]="defaults.translations.en.description" formControlName="description_en"></angular-editor>
                  </div>
                </mat-tab>
                <mat-tab label="DE">
                  <div class="flex-auto" style="width: 100%" *ngIf="selectedTabDescIndex === 2">
                    <label for="summary" style="font-size: 18px">{{'courses.summary' | translate}} <span style="color:red">(*)</span></label>
                    <angular-editor placeholder="{{'enter_text' | translate}}" [(ngModel)]="defaults.translations.de.short_description" formControlName="summary_de"></angular-editor>
                  </div>

                  <div class="flex-auto" style="width: 100%" *ngIf="selectedTabDescIndex === 2">
                    <label for="summary" style="font-size: 18px">{{'courses.desc' | translate}} <span style="color:red">(*)</span></label>
                    <angular-editor placeholder="{{'enter_text' | translate}}" [(ngModel)]="defaults.translations.de.description" formControlName="description_de"></angular-editor>
                  </div>
                </mat-tab>
                <mat-tab label="ES">
                  <div class="flex-auto" style="width: 100%" *ngIf="selectedTabDescIndex === 3">
                    <label for="summary" style="font-size: 18px">{{'courses.summary' | translate}} <span style="color:red">(*)</span></label>
                    <angular-editor placeholder="{{'enter_text' | translate}}" [(ngModel)]="defaults.translations.es.short_description" formControlName="summary_es"></angular-editor>
                  </div>

                  <div class="flex-auto" style="width: 100%" *ngIf="selectedTabDescIndex === 3">
                    <label for="summary" style="font-size: 18px">{{'courses.desc' | translate}} <span style="color:red">(*)</span></label>
                    <angular-editor placeholder="{{'enter_text' | translate}}" [(ngModel)]="defaults.translations.es.description" formControlName="description_es"></angular-editor>
                  </div>
                </mat-tab>
                <mat-tab label="IT">
                  <div class="flex-auto" style="width: 100%" *ngIf="selectedTabDescIndex === 4">
                    <label for="summary" style="font-size: 18px">{{'courses.summary' | translate}} <span style="color:red">(*)</span></label>
                    <angular-editor placeholder="{{'enter_text' | translate}}" [(ngModel)]="defaults.translations.it.short_description" formControlName="summary_it"></angular-editor>
                  </div>

                  <div class="flex-auto" style="width: 100%" *ngIf="selectedTabDescIndex === 4">
                    <label for="summary" style="font-size: 18px">{{'courses.desc' | translate}} <span style="color:red">(*)</span></label>
                    <angular-editor placeholder="{{'enter_text' | translate}}" [(ngModel)]="defaults.translations.it.description" formControlName="description_it"></angular-editor>
                  </div>
                </mat-tab>
              </mat-tab-group>

            </div>
          </div>
          <div class="actions flex items-center justify-end gap-2" style="width: 100%">
            <button (click)="stepper.reset()" [disabled]="courseInfoPriveFormGroup.pristine" color="primary" mat-button type="button">Reset</button>
            <button color="primary" (click)="checkStep2PrivateNoFlex(stepper)" mat-raised-button>
              {{'next' | translate}}
            </button>
          </div>
        </mat-step>

        <mat-step [stepControl]="courseInfoPriveFormGroup" [completed]="false" [editable]="true">
          <ng-template matStepLabel>{{'course_info' | translate}}</ng-template>

          <mat-spinner *ngIf="loadingTable" style="margin: 0 auto;"></mat-spinner>
          <div class="px-6 py-4 flex flex-col" [formGroup]="courseInfoPriveFormGroup" *ngIf="!loadingTable">

            <div class="flex flex-col sm:flex-row gap-2 sm:gap-6">
              <div class="flex-auto" style="width: 50%;">

                <label for="dateFromPrivate" *ngIf="defaults.is_flexible">{{'courses.date_reservable' | translate}} <span style="color:red">(*)</span></label>
                <label for="dateFromPrivate" *ngIf="!defaults.is_flexible">{{'from' | translate}} <span style="color:red">(*)</span></label>
                <mat-form-field appearance="outline" style="width: 100%">

                  <input matInput id="dateFromPrivate" [matDatepicker]="pickerFrom" [matDatepickerFilter]="myHolidayFilter" formControlName="fromDate" [min]="mode !== 'update' ? minDate : ''" [max]="maxDate" [(ngModel)]="defaults.date_start_res">
                  <mat-datepicker-toggle matSuffix [for]="pickerFrom"></mat-datepicker-toggle>
                  <mat-datepicker #pickerFrom [startAt]="minDate"></mat-datepicker>

                  <mat-error *ngIf="courseInfoPriveFormGroup.controls.fromDate.errors?.['required']">
                    <span *ngIf="defaults.is_flexible">
                      {{'courses.errors.date_reservable' | translate}}
                    </span>
                    <span *ngIf="!defaults.is_flexible">
                      {{'courses.errors.from' | translate}}
                    </span>
                  </mat-error>
                </mat-form-field>
              </div>
              <div class="flex-auto" style="width: 50%;">

                <label for="dateToPrivate" *ngIf="defaults.is_flexible">{{'courses.date_reservable_to' | translate}} <span style="color:red">(*)</span></label>
                <label for="dateToPrivate" *ngIf="!defaults.is_flexible">{{'to' | translate}} <span style="color:red">(*)</span></label>
                <mat-form-field appearance="outline" style="width: 100%">

                  <input matInput id="dateToPrivate" [matDatepicker]="pickerTo" formControlName="toDate" [matDatepickerFilter]="myHolidayFilter" [min]="courseInfoPriveFormGroup.value.fromDate" [max]="maxDate"
                         [(ngModel)]="defaults.date_end_res"
                         [disabled]="courseInfoPriveFormGroup.value.fromDate === null">
                  <mat-datepicker-toggle matSuffix [for]="pickerTo"></mat-datepicker-toggle>
                  <mat-datepicker #pickerTo [startAt]="courseInfoPriveFormGroup.value.fromDate"></mat-datepicker>

                  <mat-error *ngIf="courseInfoPriveFormGroup.controls.toDate.errors?.['required']">
                    <span *ngIf="defaults.is_flexible">
                      {{'courses.errors.date_reservable_to' | translate}}
                    </span>
                    <span *ngIf="!defaults.is_flexible">
                      {{'courses.errors.to' | translate}}
                    </span>
                  </mat-error>
                </mat-form-field>
              </div>

            </div>

            <div class="flex flex-col sm:flex-row gap-2 sm:gap-6">
              <div class="flex-auto" style="width: 50%;">

                <label for="durationPrivate">{{'courses.dur_min' | translate}} <span style="color:red">(*)</span></label>
                <mat-form-field appearance="outline" class="flex-auto" style="width: 100%">
                  <input type="text" id="durationPrivate" formControlName="duration" placeholder="{{'courses.dur_min' | translate}}" matInput [matAutocomplete]="autoTimesPrivate" [(ngModel)]="defaults.duration">
                  <mat-autocomplete #autoTimesPrivate="matAutocomplete">
                    <mat-option *ngFor="let duration of durations" [value]="duration.text">
                      {{duration.text}}
                    </mat-option>
                  </mat-autocomplete>
                </mat-form-field>
              </div>
              <div class="flex-auto" style="width: 50%;">

                <label for="participants">{{'max_pax' | translate}} <span style="color:red">(*)</span></label>
                <mat-form-field appearance="outline" class="flex-auto" style="width: 100%">
                  <mat-label>{{'max_pax' | translate}}</mat-label>
                  <input id="participants" formControlName="participants" matInput required type="number" [(ngModel)]="defaults.max_participants">
                  <mat-error *ngIf="courseInfoPriveFormGroup.controls.participants.errors?.['required']">
                    {{'courses.errors.max_pax' | translate}}
                  </mat-error>
                </mat-form-field>
              </div>

            </div>

            <div class="flex flex-col sm:flex-row gap-2 sm:gap-6" *ngIf="!defaults.is_flexible">
              <div class="flex-auto">

                <label for="fromHour">{{'start_hour' | translate}} <span style="color:red">(*)</span></label>
                <mat-form-field appearance="outline" class="flex-auto" style="width: 100%">
                  <input type="text" id="fromHour" formControlName="fromHour" placeholder="{{'start_hour' | translate}}" matInput [matAutocomplete]="autoHourFrom" [(ngModel)]="defaults.hour_min">
                  <mat-autocomplete #autoHourFrom="matAutocomplete">
                    <mat-option *ngFor="let hour of hours" [value]="hour">
                      {{hour}}
                    </mat-option>
                  </mat-autocomplete>

                  <mat-error *ngIf="courseInfoPriveFormGroup.controls.fromHour.errors?.['required']">
                    {{'courses.errors.start_hour' | translate}}
                  </mat-error>
                </mat-form-field>
              </div>
              <div class="flex-auto">

                <label for="maxDuration">{{'end_hour' | translate}} <span style="color:red">(*)</span></label>
                <mat-form-field appearance="outline" class="flex-auto" style="width: 100%">
                  <input type="text" id="toHour" formControlName="maxDuration" placeholder="{{'end_hour' | translate}}" matInput [matAutocomplete]="autoHourTo" [(ngModel)]="defaults.hour_max">
                  <mat-autocomplete #autoHourTo="matAutocomplete">
                    <mat-option *ngFor="let hour of filteredToHours" [value]="hour">
                      {{hour}}
                    </mat-option>
                  </mat-autocomplete>
                  <mat-error *ngIf="courseInfoPriveFormGroup.controls.maxDuration.errors?.['required']">
                    {{'courses.errors.end_hour' | translate}}
                  </mat-error>
                </mat-form-field>
              </div>
            </div>

            <div class="flex flex-col sm:flex-row gap-2 sm:gap-6" *ngIf="defaults.is_flexible">
              <div class="flex-auto">

                <label for="durationPrivate" style="font-size: 20px;">{{'courses.when' | translate}}</label>
              </div>
              <div class="flex-auto">

                <mat-checkbox (change)="onCheckboxChange('unique')" [checked]="periodeUnique" formControlName="periodeUnique">{{'courses.uniperiod' | translate}}</mat-checkbox>
              </div>
              <div class="flex-auto">

                <mat-checkbox (change)="onCheckboxChange('multiple')" [checked]="periodeMultiple" formControlName="periodeMultiple">{{'courses.multiperiod' | translate}}</mat-checkbox>
              </div>
            </div>

            <div class="flex flex-col sm:flex-row gap-2 sm:gap-6" *ngIf="defaults.course_type === 2 && !periodeMultiple && defaults.is_flexible">
              <div class="flex-auto" style="width:50%">

                <label for="dateFromPrivate" *ngIf="defaults.is_flexible">{{'from' | translate}} <span style="color:red">(*)</span></label>
                <mat-form-field appearance="outline" style="width: 100%">

                  <input matInput id="dateFromPrivate" [matDatepicker]="pickerFromUnique" formControlName="fromDateUnique" [matDatepickerFilter]="myHolidayFilter" [min]="mode !== 'update' ? minDate : ''"
                         [max]="maxDate" [(ngModel)]="defaults.date_start">
                  <mat-datepicker-toggle matSuffix [for]="pickerFromUnique"></mat-datepicker-toggle>
                  <mat-datepicker #pickerFromUnique [startAt]="minDate"></mat-datepicker>

                  <mat-error *ngIf="courseInfoPriveFormGroup?.controls?.fromDateUnique?.errors?.['required']">
                    {{'courses.errors.from' | translate}}
                  </mat-error>
                </mat-form-field>
              </div>
              <div class="flex-auto" style="width:50%">

                <label for="dateToPrivate" *ngIf="defaults.is_flexible">{{'to' | translate}} <span style="color:red">(*)</span></label>
                <mat-form-field appearance="outline" style="width: 100%">

                  <input matInput id="dateToPrivate" [matDatepicker]="pickerToUnique" formControlName="toDateUnique" [matDatepickerFilter]="myHolidayFilter" [min]="courseInfoPriveFormGroup?.value?.fromDateUnique" [max]="maxDate" [(ngModel)]="defaults.date_end"
                         [disabled]="courseInfoPriveFormGroup.value.fromDate === null">
                  <mat-datepicker-toggle matSuffix [for]="pickerToUnique"></mat-datepicker-toggle>
                  <mat-datepicker #pickerToUnique [startAt]="courseInfoPriveFormGroup?.value?.fromDateUnique"></mat-datepicker>

                  <mat-error *ngIf="courseInfoPriveFormGroup?.controls?.toDateUnique?.errors?.['required']">
                    {{'courses.errors.to' | translate}}
                  </mat-error>
                </mat-form-field>
              </div>

            </div>

            <div class="sm:flex-row gap-2 sm:gap-6" style="margin: 5% 0 0 0" *ngIf="defaults.course_type === 2 && periodeMultiple && defaults.is_flexible">
              <div style="width: 100%">

                <table #privateDatesTable id="private-date-table" mat-table [dataSource]="dataSourceDatePrivate" matSort style="border: 1px solid #e6e6e6">

                  <ng-container matColumnDef="dateFrom">
                    <th mat-header-cell *matHeaderCellDef mat-sort-header> {{'courses.date_start' | translate }} </th>
                    <td mat-cell *matCellDef="let element"> <span [ngStyle]="{'text-decoration': mode === 'update' && (element.active === 0 || !element.active) ? 'line-through' : ''}">{{element.dateFrom}}</span> </td>
                  </ng-container>

                  <ng-container matColumnDef="dateTo">
                    <th mat-header-cell *matHeaderCellDef> {{'courses.date_end' | translate }} </th>
                    <td mat-cell *matCellDef="let element"> <span [ngStyle]="{'text-decoration': mode === 'update' && (element.active === 0 || !element.active) ? 'line-through' : ''}">{{element.dateTo}}</span> </td>
                  </ng-container>

                  <ng-container matColumnDef="delete">
                    <th mat-header-cell *matHeaderCellDef>  </th>
                    <td mat-cell *matCellDef="let element; let idx = index">
                      <mat-icon svgIcon="mat:delete" style="cursor:pointer" *ngIf="(element.active || element.active === 1) || !element.id" (click)="removePrivateDate(idx, element.main, element.period)"></mat-icon>
                    </td>
                  </ng-container>

                  <tr mat-header-row *matHeaderRowDef="displayedPrivateDateColumns"></tr>
                  <tr mat-row *matRowDef="let row; columns: displayedPrivateDateColumns;let i = index"
                      [hidden]="!row.main && row?.period !== selectedPeriod" (click)="selectPeriod(row.mainPeriod, row.main)" [style.cursor]="row.main ? 'pointer': 'default'"></tr>
                </table>
              </div>
              <div style="width: 100%; margin: 2% 0 0 0; float:left;border: 1px solid #e6e6e6;padding: 1%;">
                <div style="width: 5%; float:left;">

                  <button class="add-date" style="cursor:pointer" mat-fab (click)="openDialogPrivateDate()">
                    <mat-icon svgIcon="mat:add" class="icon-date"></mat-icon>
                  </button>
                </div>
                <div style="width: 95%; float:left;margin: 1% 0 0 0;">
                  <p> {{'add_date' | translate }}</p>
                </div>
              </div>

            </div>

            <div class="flex flex-col sm:flex-row gap-2 sm:gap-6" style="margin: 3% 0 0 0" >

              <div class="flex-auto">

                <label for="all-days">{{'days' | translate}}</label>
                <div style="width: 100%">

                  <mat-checkbox id="all-days" [checked]="areAllTrue(defaults?.settings?.weekDays)" (change)="addWeekDay($event, 'all')">Touts selectionner</mat-checkbox>
                </div>
              </div>

            </div>

            <div class="flex flex-col sm:flex-row gap-2 sm:gap-6" >

              <div class="flex-auto" style="padding-left: 5%">

                <div style="width: 100%">
                  <ul style="float: left;width: 25%;">
                    <li><mat-checkbox [checked]="defaults?.settings?.weekDays.monday" (change)="addWeekDay($event, 'monday')">{{'Lundi' | translate}}</mat-checkbox></li>
                    <li><mat-checkbox [checked]="defaults?.settings?.weekDays.tuesday" (change)="addWeekDay($event, 'tuesday')">{{'Mardi' | translate}}</mat-checkbox></li>
                  </ul>
                  <ul style="float: left;width: 25%;">
                    <li><mat-checkbox [checked]="defaults?.settings?.weekDays.wednesday" (change)="addWeekDay($event, 'wednesday')">{{'Mercedi' | translate}}</mat-checkbox></li>
                    <li><mat-checkbox [checked]="defaults?.settings?.weekDays.thursday" (change)="addWeekDay($event, 'thursday')">{{'Jeudi' | translate}}</mat-checkbox></li>
                  </ul>
                  <ul style="float: left;width: 25%;">
                    <li><mat-checkbox [checked]="defaults?.settings?.weekDays.friday" (change)="addWeekDay($event, 'friday')">{{'Vendredi' | translate}}</mat-checkbox></li>
                    <li><mat-checkbox [checked]="defaults?.settings?.weekDays.saturday" (change)="addWeekDay($event, 'saturday')">{{'Samedi' | translate}}</mat-checkbox></li>
                  </ul>
                  <ul style="float: left;width: 25%;">
                    <li><mat-checkbox [checked]="defaults?.settings?.weekDays.sunday" (change)="addWeekDay($event, 'sunday')">{{'Diamanche' | translate}}</mat-checkbox></li>

                  </ul>
                </div>
              </div>

            </div>

            <!--<div class="flex flex-col sm:flex-row gap-2 sm:gap-6" style="margin-top: 5%;" *ngIf="this.defaults.is_flexible">
              <div class="flex-auto">

                <label for="minDuration">DURÉE MINIMALE</label>
                <mat-form-field appearance="outline" class="flex-auto" style="width: 100%">
                  <input type="text" id="minDuration" formControlName="minDuration" placeholder="DURÉE MINIMALE" matInput [matAutocomplete]="autoTimesMinDuration">
                  <mat-autocomplete #autoTimesMinDuration="matAutocomplete">
                    <mat-option *ngFor="let duration of durations" [value]="duration.text">
                      {{duration.text}}
                    </mat-option>
                  </mat-autocomplete>
                </mat-form-field>
              </div>
              <div class="flex-auto">

                <label for="maxDuration">DURÉE MAXIMALE</label>
                <mat-form-field appearance="outline" class="flex-auto" style="width: 100%">
                  <input type="text" id="maxDuration" formControlName="maxDuration" placeholder="DURÉE MAXIMALE" matInput [matAutocomplete]="autoTimesMmaxDuration">
                  <mat-autocomplete #autoTimesMmaxDuration="matAutocomplete">
                    <mat-option *ngFor="let duration of filteredMaxDurations" [value]="duration.text">
                      {{duration.text}}
                    </mat-option>
                  </mat-autocomplete>
                </mat-form-field>
              </div>
            </div>-->

            <div class="flex flex-col sm:flex-row gap-2 sm:gap-6" *ngIf="defaults.is_flexible">
              <div class="flex-auto">

                <label for="fromHour">{{'start_hour' | translate}} <span style="color:red">(*)</span></label>
                <mat-form-field appearance="outline" class="flex-auto" style="width: 100%">
                  <input type="text" id="fromHour" formControlName="fromHour" placeholder="{{'start_hour' | translate}}" matInput [matAutocomplete]="autoHourFrom" [(ngModel)]="defaults.hour_min">
                  <mat-autocomplete #autoHourFrom="matAutocomplete">
                    <mat-option *ngFor="let hour of hours" [value]="hour">
                      {{hour}}
                    </mat-option>
                  </mat-autocomplete>
                </mat-form-field>
              </div>
              <div class="flex-auto">

                <label for="maxDuration">{{'end_hour' | translate}} <span style="color:red">(*)</span></label>
                <mat-form-field appearance="outline" class="flex-auto" style="width: 100%">
                  <input type="text" id="maxDuration" formControlName="toHour" placeholder="{{'end_hour' | translate}}" matInput [matAutocomplete]="autoHourTo" [(ngModel)]="defaults.hour_max">
                  <mat-autocomplete #autoHourTo="matAutocomplete">
                    <mat-option *ngFor="let hour of filteredToHours" [value]="hour">
                      {{hour}}
                    </mat-option>
                  </mat-autocomplete>
                </mat-form-field>
              </div>
            </div>


            <!--
            <div class="sm:flex-row gap-2 sm:gap-6" style="margin: 5% 0 0 0" *ngIf="defaults.course_type === 2 && this.defaults.is_flexible && this.periodeMultiple">
              <div class="flex-auto" style="width: 100%">
                <label for="table-reduction">{{'courses.reduction_title' | translate}}</label>

                <table #privateReductionTable id="table-private-reduction" mat-table [dataSource]="dataSourceReductionsPrivate" matSort style="border: 1px solid #e6e6e6">

                  <ng-container matColumnDef="date">
                    <th mat-header-cell *matHeaderCellDef mat-sort-header> {{'date' | translate}} </th>
                    <td mat-cell *matCellDef="let element"> {{element.date}} </td>
                  </ng-container>

                  <ng-container matColumnDef="percentage">
                    <th mat-header-cell *matHeaderCellDef> {{'reduction' | translate}} (%) </th>
                    <td mat-cell *matCellDef="let element"> {{element.percentage}} </td>
                  </ng-container>

                  <ng-container matColumnDef="delete">
                    <th mat-header-cell *matHeaderCellDef>  </th>
                    <td mat-cell *matCellDef="let element; let idx = index">
                      <mat-icon svgIcon="mat:delete" (click)="removePrivateReduction(element, idx)"></mat-icon>
                    </td>
                  </ng-container>

                  <tr mat-header-row *matHeaderRowDef="displayedReductionsColumns"></tr>
                  <tr mat-row *matRowDef="let row; columns: displayedReductionsColumns;"></tr>
                </table>
              </div>
              <div style="width: 100%; margin: 2% 0 0 0; float:left;border: 1px solid #e6e6e6;padding: 1%;">
                <div style="width: 5%; float:left;">

                  <button class="add-date" mat-fab (click)="openDialogPrivateReductions()">
                    <mat-icon svgIcon="mat:add" class="icon-date"></mat-icon>
                  </button>
                </div>
                <div style="width: 95%; float:left;margin: 1% 0 0 0;">
                  <p> {{'add_date' | translate}}</p>
                </div>
              </div>
            </div>-->
          </div>


          <div class="actions flex items-center justify-end gap-2" style="width: 100%">
            <button (click)="stepper.reset()" [disabled]="courseInfoPriveFormGroup.pristine" color="primary" mat-button type="button">Reset</button>
            <button color="primary" mat-raised-button *ngIf="defaults.is_flexible" (click)="checkStep3PrivateFlex(stepper)">
              {{'next' | translate}}
            </button>
            <button color="primary" mat-raised-button matStepperNext (click)="save()" *ngIf="!defaults.is_flexible">
              {{'save' | translate}}
            </button>
          </div>
        </mat-step>
        <mat-step *ngIf="defaults.course_type === 2 && this.defaults.is_flexible">

          <div class="actions flex items-center justify-end gap-2" style="width: 100%">
            <button (click)="stepper.reset()" [disabled]="courseInfoPriveFormGroup.pristine" color="primary" mat-button type="button">Reset</button>
            <button color="primary" mat-raised-button (click)="save()">
              {{'save' | translate}}
            </button>
          </div>
          <ng-template matStepLabel>{{'prices' | translate}}</ng-template>
          <div class="p-6">

            <mat-form-field appearance="outline" class="flex-auto">
              <input matInput placeholder="Enter people number" type="number" [value]="people" [(ngModel)]="people" (ngModelChange)="updateTable(people, false)">
            </mat-form-field>

            <div class="table-container" >
              <table mat-table [dataSource]="dataSourceFlexiblePrices" class="mat-elevation-z8" #scrollContainer>
                <caption>{{'price' | translate}} {{'in' | translate}} CFH</caption>

                <!-- Intervalo Column -->
                <ng-container matColumnDef="intervalo">
                  <th mat-header-cell *matHeaderCellDef> {{'interval' | translate}} </th>
                  <td mat-cell *matCellDef="let row"> {{row.intervalo}} </td>
                </ng-container>

                <!-- Personas Columns -->
                <ng-container *ngFor="let col of displayedColumnsFlexiblePrices.slice(1)" [matColumnDef]="col">
                  <th mat-header-cell *matHeaderCellDef> {{col}} </th>
                  <td mat-cell *matCellDef="let row">
                    <mat-form-field appearance="outline" class="flex-auto">
                      <input class="flex-auto" matInput [(ngModel)]="row[col]" style="margin-top:3%">
                    </mat-form-field>
                  </td>
                </ng-container>

                <tr mat-header-row *matHeaderRowDef="displayedColumnsFlexiblePrices"></tr>
                <tr mat-row *matRowDef="let row; columns: displayedColumnsFlexiblePrices;"></tr>
              </table>
            </div>
          </div>

          <div class="actions flex items-center justify-end gap-2" style="width: 100%">
            <button (click)="stepper.reset()" [disabled]="courseInfoPriveFormGroup.pristine" color="primary" mat-button type="button">Reset</button>
            <button color="primary" mat-raised-button (click)="save()">
              {{'save' | translate}}
            </button>
          </div>
        </mat-step>
      </mat-horizontal-stepper>

    </div>
  </div>

</div>


<!-- Colectivos -->
<div [@stagger]="true"class="p-gutter container"style="max-width: none" *ngIf="!loading && ((defaults.course_type === 1 && mode === 'create') || (defaults.course_type === 1 && mode === 'update'))">
  <div class="flex flex-col sm:flex-row gap-4" style="width: 100%;float:left; margin: 0 2% 0 0">
    <div @fadeInUp class="card flex-auto">
      <div class="px-6 py-4 border-b flex items-center">
        <div style="float: left;width: 50%;">
          <h2 class="title m-0">{{'courses.new' |translate }}</h2>
        </div>
        <div style="float: left;width: 50%;">
          <div style="float:right">
            Online <mat-slide-toggle [(ngModel)]="defaults.online" color="accent"></mat-slide-toggle>
          </div>
          <div style="float:right">
            {{'options' | translate}} <mat-slide-toggle [(ngModel)]="defaults.options"></mat-slide-toggle>
          </div>
          <div style="float:right">
            {{'status' | translate}} <mat-slide-toggle [(ngModel)]="defaults.active"></mat-slide-toggle>
          </div>
        </div>
      </div>
      <mat-horizontal-stepper #stepper="matHorizontalStepper" [linear]="true" (selectionChange)="loadData($event)">
        <ng-template matStepperIcon="edit">
          <mat-icon svgIcon="mat:done_all"></mat-icon>
        </ng-template>

        <ng-template matStepperIcon="done">
          <mat-icon svgIcon="mat:done_all"></mat-icon>
        </ng-template>

        <mat-step [stepControl]="courseTypeFormGroup" *ngIf="mode === 'create'">
          <ng-template matStepLabel>{{'course_info' | translate}}</ng-template>

          <div [formGroup]="courseTypeFormGroup">

            <div style="width:50%; float:left" >
              <div class="flex-auto">
                <mat-label>{{'season' | translate}} - {{'sport' | translate}} <span style="color:red">(*)</span></mat-label><br>
                <mat-radio-group formControlName="sportType" (change)="filterSportsByType()">
                  <mat-radio-button *ngFor="let sport of sportTypeData.reverse()" class="mr-4" [value]="sport.id">{{sport.name}}</mat-radio-button>
                </mat-radio-group>
              </div>

              <div class="flex-auto" *ngIf="sportTypeSelected > -1" style="margin:1% 0 0 4%; width:100%; float:left">
                <div style="float:left; width: 20%" *ngFor="let item of sportDataList.reverse()">
                  <span style="width: 100%;margin: 0 auto">
                    <img style="margin: 0 auto; border-radius: 20%;border: solid 1px; cursor:pointer"
                         [ngStyle]="{
                      'background': defaults.sport_id === item.sport_id ? '#e91e63' : '#e6e6e6',
                      'border': defaults.sport_id === item.sport_id ? '#fff' : '#808080'
                    }"
                         [src]="item.sport_id !== defaults.sport_id ? item.icon_unselected : item.icon_selected" (click)="selectSport(item)">
                  </span>
                  <p style="text-align: center;">{{ item.name }}</p>
                </div>
              </div>
            </div>

            <div style="margin: 2% 0 0 2%;width: 48%;float: left;"  *ngIf="defaults.sport_id">

              <div style="width: 100%;float:left">
                <mat-card class="custom-card" [class.selected-collectif]="defaults.course_type === 1" (click)="setCourseType('collectif', 1)" >
                  <mat-card-content>
                    <p>{{'course_colective' | translate}}</p>
                  </mat-card-content>
                </mat-card>
                <mat-checkbox [checked]="false" style="margin: 10px 0 0 0;float: left;"[disabled]="defaults.course_type === null ||defaults.course_type !== 1" (click)="setFlexibility($event)">
                  {{'flexidates' | translate}}

                </mat-checkbox>
                <div style="float: left; margin: 17px">
                  <mat-icon svgIcon="mat:info"></mat-icon>
                </div>
              </div>

              <div style="width: 100%;float:left">
                <mat-card class="custom-card" [class.selected-prive]="defaults.course_type === 2" (click)="setCourseType('privee', 2)">
                  <mat-card-content>
                    <p>{{'course_private' | translate}}</p>
                  </mat-card-content>
                </mat-card>
                <mat-checkbox [checked]="false" style="margin: 10px 0 0 0;float: left;" [disabled]="defaults.course_type === null || defaults.course_type !== 2" (click)="setFlexibility($event)">
                  {{'flexidates' | translate}}
                </mat-checkbox>
                <div style="float: left; margin: 17px">
                  <mat-icon svgIcon="mat:info"></mat-icon>
                </div>
              </div>
              <div style="width: 100%;float:left">
                <mat-card class="custom-card" [class.selected-activity]="defaults.course_type === 3" (click)="setCourseType('activity', 3)">
                  <mat-card-content>
                    <p>{{'activity' | translate}}</p>
                  </mat-card-content>
                </mat-card>
                <div style="float: left; margin: 17px">
                  <mat-icon svgIcon="mat:info"></mat-icon>
                </div>
              </div>
            </div>

          </div>
          <div class="actions flex items-center justify-end gap-2" style="width: 100%">
            <button (click)="stepper.reset()" [disabled]="courseTypeFormGroup.pristine" color="primary" mat-button type="button">Reset</button>
            <button [disabled]="courseTypeFormGroup.invalid" color="primary" mat-raised-button matStepperNext>
              {{'next' | translate}}
            </button>
          </div>
        </mat-step>


        <mat-step [stepControl]="courseInfoFormGroup">
          <ng-template matStepLabel>{{'general_data' | translate }}</ng-template>

          <div class="px-6 py-4 flex flex-col" [formGroup]="courseInfoFormGroup">

            <div class="flex flex-col sm:flex-row gap-2 sm:gap-6" style="margin: 50px 0 0 0;">

              <mat-tab-group style="margin-top:-50px" [(selectedIndex)]="selectedTabNameIndex" (selectedTabChange)="onTabNameChanged($event);">
                <mat-tab label="FR">
                  <div class="flex-auto" style="width: 100%" *ngIf="selectedTabNameIndex === 0">
                    <label for="courseName">{{'courses.coursename' | translate}} <span style="color:red">(*)</span></label>
                    <mat-form-field appearance="outline" style="width: 100%">
                      <input id="courseName" formControlName="course_name" matInput required type="text" [(ngModel)]="defaults.translations.fr.name">
                      <mat-error *ngIf="courseInfoFormGroup.controls?.course_name?.errors?.['required']">
                        {{'courses.errors.coursename' | translate}}
                      </mat-error>
                    </mat-form-field>
                  </div>

                </mat-tab>
                <mat-tab label="EN">
                  <div class="flex-auto" style="width: 100%" *ngIf="selectedTabNameIndex === 1">
                    <label for="courseName">{{'courses.coursename' | translate}} <span style="color:red">(*)</span></label>
                    <mat-form-field appearance="outline" style="width: 100%">
                      <input id="courseName" formControlName="course_name_en" matInput required type="text" [(ngModel)]="defaults.translations.en.name">
                    </mat-form-field>
                  </div>

                </mat-tab>
                <mat-tab label="DE">
                  <div class="flex-auto" style="width: 100%" *ngIf="selectedTabNameIndex === 2">
                    <label for="courseName">{{'courses.coursename' | translate}} <span style="color:red">(*)</span></label>
                    <mat-form-field appearance="outline" style="width: 100%">
                      <input id="courseName" formControlName="course_name_de" matInput required type="text" [(ngModel)]="defaults.translations.de.name">
                    </mat-form-field>
                  </div>

                </mat-tab>
                <mat-tab label="ES">
                  <div class="flex-auto" style="width: 100%" *ngIf="selectedTabNameIndex === 3">
                    <label for="courseName">{{'courses.coursename' | translate}} <span style="color:red">(*)</span></label>
                    <mat-form-field appearance="outline" style="width: 100%">
                      <input id="courseName" formControlName="course_name_es" matInput required type="text" [(ngModel)]="defaults.translations.es.name">
                    </mat-form-field>
                  </div>

                </mat-tab>
                <mat-tab label="IT">
                  <div class="flex-auto" style="width: 100%" *ngIf="selectedTabNameIndex === 4">
                    <label for="courseName">{{'courses.coursename' | translate}} <span style="color:red">(*)</span></label>
                    <mat-form-field appearance="outline" style="width: 100%">
                      <input id="courseName" formControlName="course_name_it" matInput required type="text" [(ngModel)]="defaults.translations.it.name">
                    </mat-form-field>
                  </div>

                </mat-tab>
              </mat-tab-group>
              <div class="flex-auto" style="width: 15%">
                <label for="price" *ngIf="defaults.is_flexible">{{'price_per_date' | translate}} ({{defaults.currency}}) <span style="color:red">(*)</span></label>
                <label for="price" *ngIf="!defaults.is_flexible">{{'price' | translate}} ({{defaults.currency}}) <span style="color:red">(*)</span></label>
                <mat-form-field appearance="outline" style="width: 100%">
                  <input id="price" formControlName="price" matInput required type="number" [(ngModel)]="defaults.price">
                  <mat-error *ngIf="courseInfoFormGroup.controls?.price?.errors?.['required']">
                    {{'courses.errors.price' | translate}}
                  </mat-error>
                </mat-form-field>
              </div>

              <div class="flex-auto" style="width: 30%">
                <label for="station">{{'station' | translate}} <span style="color:red">(*)</span></label>
                <mat-form-field appearance="outline" style="width: 100%">
                  <input type="text" id="station" placeholder="{{'choose_station' | translate}}" matInput [formControl]="myControlStations" [matAutocomplete]="autoStation" [(ngModel)]="defaults.station_id">
                  <mat-autocomplete #autoStation="matAutocomplete" [displayWith]="displayFnStation">
                    <mat-option *ngFor="let option of filteredStations | async" [value]="option"  (onSelectionChange)="setStation(option)">
                      {{option.name}}
                    </mat-option>
                  </mat-autocomplete>
                </mat-form-field>
                <mat-error *ngIf="myControlStations.touched && myControlStations.value === null">
                  {{'choose_station' | translate}}
                </mat-error>
              </div>

            </div>
            <div class="flex flex-col sm:flex-row gap-2 sm:gap-6">

              <div class="flex-auto" style="width: 60%;">

                <div style="float:left; width: 100%">
                  <div class="image-container" style="float: left;width: 50%;">

                    <img [src]="defaults.image !== null && defaults.image !== '' ? defaults.image : '../../../../assets/img/no-image.jpg'" alt="Image Preview" width="400" height="290" style=" height: 150px;width: 400px;height: 290px;object-fit: contain;">
                  </div>

                  <div class="input-container">

                    <input type="file" formControlName="image" placeholder="Select an image" (change)="onFileChanged($event)" id="file"/>
                    <label for="file" class="btn-1"><mat-icon svgIcon="mat:cloud_upload"></mat-icon></label>
                    <p style="font-size: 12px">{{'image_max' | translate}}</p>
                    <p style="font-size: 12px">{{'image_format' | translate}}</p>
                    <p style="font-size: 12px">{{'image_recomendation' | translate}}</p>
                  </div>
                </div>
              </div>
            </div><div class="flex flex-col sm:flex-row gap-2 sm:gap-6" style="margin-top: 3%">

            <mat-tab-group style="width: 100%" [(selectedIndex)]="selectedTabDescIndex" (selectedTabChange)="onTabDesChanged($event);">
              <mat-tab label="FR">
                <div class="flex-auto" style="width: 100%" *ngIf="selectedTabDescIndex === 0">
                  <label for="summary" style="font-size: 18px">{{'courses.summary' | translate}} <span style="color:red">(*)</span></label>
                  <angular-editor placeholder="{{'enter_text' | translate}}" [(ngModel)]="defaults.translations.fr.short_description" formControlName="summary"></angular-editor>
                  <mat-error *ngIf="courseInfoFormGroup?.controls?.summary?.errors?.['required']">
                    {{'courses.errors.summary' | translate}}
                  </mat-error>
                </div>

                <div class="flex-auto" style="width: 100%" *ngIf="selectedTabDescIndex === 0">
                  <label for="summary" style="font-size: 18px">{{'courses.desc' | translate}} <span style="color:red">(*)</span></label>
                  <angular-editor placeholder="{{'enter_text' | translate}}" [(ngModel)]="defaults.translations.fr.description" formControlName="description"></angular-editor>
                  <mat-error *ngIf="courseInfoFormGroup?.controls?.description?.errors?.['required']">
                    {{'courses.errors.desc' | translate}}
                  </mat-error>
                </div>
              </mat-tab>
              <mat-tab label="EN">
                <div class="flex-auto" style="width: 100%" *ngIf="selectedTabDescIndex === 1">
                  <label for="summary" style="font-size: 18px">{{'courses.summary' | translate}} <span style="color:red">(*)</span></label>
                  <angular-editor placeholder="{{'enter_text' | translate}}" [(ngModel)]="defaults.translations.en.short_description" formControlName="summary_en"></angular-editor>
                </div>

                <div class="flex-auto" style="width: 100%" *ngIf="selectedTabDescIndex === 1">
                  <label for="summary" style="font-size: 18px">{{'courses.desc' | translate}} <span style="color:red">(*)</span></label>
                  <angular-editor placeholder="{{'enter_text' | translate}}" [(ngModel)]="defaults.translations.en.description" formControlName="description_en"></angular-editor>
                </div>
              </mat-tab>
              <mat-tab label="DE">
                <div class="flex-auto" style="width: 100%" *ngIf="selectedTabDescIndex === 2">
                  <label for="summary" style="font-size: 18px">{{'courses.summary' | translate}} <span style="color:red">(*)</span></label>
                  <angular-editor placeholder="{{'enter_text' | translate}}" [(ngModel)]="defaults.translations.de.short_description" formControlName="summary_de"></angular-editor>
                </div>

                <div class="flex-auto" style="width: 100%" *ngIf="selectedTabDescIndex === 2">
                  <label for="summary" style="font-size: 18px">{{'courses.desc' | translate}} <span style="color:red">(*)</span></label>
                  <angular-editor placeholder="{{'enter_text' | translate}}" [(ngModel)]="defaults.translations.de.description" formControlName="description_de"></angular-editor>
                </div>
              </mat-tab>
              <mat-tab label="ES">
                <div class="flex-auto" style="width: 100%" *ngIf="selectedTabDescIndex === 3">
                  <label for="summary" style="font-size: 18px">{{'courses.summary' | translate}} <span style="color:red">(*)</span></label>
                  <angular-editor placeholder="{{'enter_text' | translate}}" [(ngModel)]="defaults.translations.es.short_description" formControlName="summary_es"></angular-editor>
                </div>

                <div class="flex-auto" style="width: 100%" *ngIf="selectedTabDescIndex === 3">
                  <label for="summary" style="font-size: 18px">{{'courses.desc' | translate}} <span style="color:red">(*)</span></label>
                  <angular-editor placeholder="{{'enter_text' | translate}}" [(ngModel)]="defaults.translations.es.description" formControlName="description_es"></angular-editor>
                </div>
              </mat-tab>
              <mat-tab label="IT">
                <div class="flex-auto" style="width: 100%" *ngIf="selectedTabDescIndex === 4">
                  <label for="summary" style="font-size: 18px">{{'courses.summary' | translate}} <span style="color:red">(*)</span></label>
                  <angular-editor placeholder="{{'enter_text' | translate}}" [(ngModel)]="defaults.translations.it.short_description" formControlName="summary_it"></angular-editor>
                </div>

                <div class="flex-auto" style="width: 100%" *ngIf="selectedTabDescIndex === 4">
                  <label for="summary" style="font-size: 18px">{{'courses.desc' | translate}} <span style="color:red">(*)</span></label>
                  <angular-editor placeholder="{{'enter_text' | translate}}" [(ngModel)]="defaults.translations.it.description" formControlName="description_it"></angular-editor>
                </div>
              </mat-tab>
            </mat-tab-group>

          </div>
          </div>
          <div class="actions flex items-center justify-end gap-2" style="width: 100%">
            <button (click)="stepper.reset()" [disabled]="courseInfoPriveFormGroup.pristine" color="primary" mat-button type="button">Reset</button>
            <button color="primary" mat-raised-button (click)="checkStep2ColectiveNoFlex(stepper)">
              <span *ngIf="mode === 'create'">
                {{ 'next'| translate}}

              </span>
              <span *ngIf="mode !== 'create'">
                {{ 'save'| translate}}

              </span>
            </button>
          </div>
        </mat-step>

        <mat-step [stepControl]="courseConfigForm" *ngIf="defaults.course_type === 1">
          <ng-template matStepLabel>{{'courses.config' | translate }}</ng-template>

          <div class="px-6 py-4 flex flex-col" [formGroup]="courseConfigForm">

            <div class="flex flex-col sm:flex-row gap-2 sm:gap-6">
              <div class="flex-auto">

                <label for="dateFromPrivate" *ngIf="defaults.is_flexible">{{'courses.date_reservable' | translate}} <span style="color:red">(*)</span></label>
                <label for="dateFromPrivate" *ngIf="!defaults.is_flexible">{{'courses.date_reservable' | translate}} <span style="color:red">(*)</span></label>
                <mat-form-field appearance="outline" style="width: 100%">

                  <input matInput id="dateFromPrivate" [matDatepicker]="pickerDateFrom" formControlName="fromDate" [min]="minDate" [matDatepickerFilter]="myHolidayFilter" [max]="maxDate" [(ngModel)]="defaults.date_start_res">
                  <mat-datepicker-toggle matSuffix [for]="pickerDateFrom"></mat-datepicker-toggle>
                  <mat-datepicker #pickerDateFrom [startAt]="minDate"></mat-datepicker>

                  <mat-error *ngIf="courseInfoPriveFormGroup.controls.fromDate.errors?.['required']">
                    {{'courses.errors.date_reservable' | translate}}
                  </mat-error>
                </mat-form-field>
              </div>
              <div class="flex-auto">

                <label for="dateToPrivate" *ngIf="defaults.is_flexible">{{'courses.date_reservable_to' | translate}} <span style="color:red">(*)</span></label>
                <label for="dateToPrivate" *ngIf="!defaults.is_flexible">{{'courses.date_reservable_to' | translate}} <span style="color:red">(*)</span></label>
                <mat-form-field appearance="outline" style="width: 100%">

                  <input matInput id="dateToPrivate" [matDatepicker]="pickerDateTo" formControlName="toDate" [matDatepickerFilter]="myHolidayFilter" [min]="courseConfigForm.value.fromDate" [max]="maxDate" [(ngModel)]="defaults.date_end_res"
                         [disabled]="courseConfigForm.value.fromDate === null">
                  <mat-datepicker-toggle matSuffix [for]="pickerDateTo"></mat-datepicker-toggle>
                  <mat-datepicker #pickerDateTo [startAt]="courseConfigForm.value.fromDate"></mat-datepicker>
                  <mat-error *ngIf="courseInfoPriveFormGroup.controls.fromDate.errors?.['required']">
                    {{'courses.errors.date_reservable' | translate}}
                  </mat-error>
                </mat-form-field>
              </div>

            </div>

            <div class="flex flex-col sm:flex-row gap-2 sm:gap-6">

              <div class="flex-auto">

                <label for="participants">{{'max_pax' | translate}}. <span style="color:red">(*)</span></label>
                <mat-form-field appearance="outline" class="flex-auto" style="width: 100%">
                  <input id="participants" formControlName="participants" matInput required type="number" [(ngModel)]="defaults.max_participants">
                  <mat-error *ngIf="courseInfoPriveFormGroup.controls.participants.errors?.['required']">
                    {{'courses.errors.max_pax' | translate}}
                  </mat-error>
                </mat-form-field>
              </div>

            </div>

            <div class="sm:flex-row gap-2 sm:gap-6" *ngIf="defaults.course_type === 1">
              <div class="flex-auto" style="width: 100%" *ngIf="dataSource.data.length > 0">
                <label for="table-dates">{{'dates'|translate }}</label>

                <table #dateTable id="table-dates" mat-table [dataSource]="dataSource" matSort style="border: 1px solid #e6e6e6">

                  <ng-container matColumnDef="date">
                    <th mat-header-cell *matHeaderCellDef mat-sort-header> {{'date' | translate}} </th>
                    <td mat-cell *matCellDef="let element"> <span [ngStyle]="{'text-decoration': mode === 'update' && element.id && (element.active === 0 || !element.active) ? 'line-through' : ''}">{{element.date}} </span></td>
                  </ng-container>

                  <ng-container matColumnDef="duration">
                    <th mat-header-cell *matHeaderCellDef mat-sort-header> {{'duration' | translate}} </th>
                    <td mat-cell *matCellDef="let element"> <span [ngStyle]="{'text-decoration': mode === 'update' && element.id && (element.active === 0 || !element.active) ? 'line-through' : ''}">{{element.duration}}</span> </td>
                  </ng-container>

                  <ng-container matColumnDef="hour">
                    <th mat-header-cell *matHeaderCellDef> {{'hour' | translate}} </th>
                    <td mat-cell *matCellDef="let element"> <span [ngStyle]="{'text-decoration': mode === 'update' && element.id && (element.active === 0 || !element.active) ? 'line-through' : ''}">{{element.hour}}</span> </td>
                  </ng-container>

                  <ng-container matColumnDef="delete">
                    <th mat-header-cell *matHeaderCellDef>  </th>
                    <td mat-cell *matCellDef="let element; let i = index">
                      <mat-icon svgIcon="mat:delete" style="cursor:pointer" *ngIf="(element.active || element.active === 1) || !element.id" (click)="removeteDate(i)"></mat-icon>
                    </td>
                  </ng-container>

                  <ng-container matColumnDef="edit">
                    <th mat-header-cell *matHeaderCellDef>  </th>
                    <td mat-cell *matCellDef="let element; let i = index">
                      <mat-icon svgIcon="mat:edit" style="cursor:pointer" *ngIf="(element.active || element.active === 1) || !element.id" (click)="editDate(i, element)"></mat-icon>
                    </td>
                  </ng-container>

                  <tr mat-header-row *matHeaderRowDef="displayedColumns"></tr>
                  <tr mat-row *matRowDef="let row; columns: displayedColumns;"></tr>
                </table>
              </div>

              <div style="width: 100%; margin: 2% 0 0 0; float:left;border: 1px solid #e6e6e6;padding: 1%;">
                <div style="width: 5%; float:left;">

                  <button class="add-date" mat-fab (click)="openDialog()">
                    <mat-icon svgIcon="mat:add" class="icon-date"></mat-icon>
                  </button>
                </div>
                <div style="width: 95%; float:left;margin: 1% 0 0 0;">
                  <p> {{'add_date' | translate }}</p>
                </div>
              </div>
            </div>

            <div class="sm:flex-row gap-2 sm:gap-6" style="margin: 8% 0 0 0" *ngIf="defaults.course_type === 1 && this.defaults.is_flexible">
              <div class="flex-auto" style="width: 100%">
                <label for="table-reduction">{{'courses.reduction_title' | translate}}</label>

                <table #reductionTable id="table-reduction" *ngIf="dataSource.data.length > 0" mat-table [dataSource]="dataSourceReductions" matSort style="border: 1px solid #e6e6e6">

                  <ng-container matColumnDef="date">
                    <th mat-header-cell *matHeaderCellDef mat-sort-header> {{'date' | translate}} </th>
                    <td mat-cell *matCellDef="let element"> {{element.date}} </td>
                  </ng-container>

                  <ng-container matColumnDef="percentage">
                    <th mat-header-cell *matHeaderCellDef> {{'reduction' | translate}} (%) </th>
                    <td mat-cell *matCellDef="let element"> {{element.percentage}} </td>
                  </ng-container>

                  <ng-container matColumnDef="delete">
                    <th mat-header-cell *matHeaderCellDef>  </th>
                    <td mat-cell *matCellDef="let element; let idx = index">
                      <mat-icon svgIcon="mat:delete" (click)="removeReduction(element, idx)"></mat-icon>
                    </td>
                  </ng-container>

                  <tr mat-header-row *matHeaderRowDef="displayedReductionsColumns"></tr>
                  <tr mat-row *matRowDef="let row; columns: displayedReductionsColumns;"></tr>
                </table>
              </div>

              <div style="width: 100%; margin: 2% 0 0 0; float:left;border: 1px solid #e6e6e6;padding: 1%;">
                <div style="width: 5%; float:left;">

                  <button class="add-date" mat-fab (click)="openDialogReductions()">
                    <mat-icon svgIcon="mat:add" class="icon-date"></mat-icon>
                  </button>
                </div>
                <div style="width: 95%; float:left;margin: 1% 0 0 0;">
                  <p> {{'add_date' | translate}}</p>
                </div>
              </div>
            </div>

          </div>

          <div class="actions flex items-center justify-end gap-2" style="width: 100%">
            <button (click)="stepper.reset()" [disabled]="courseInfoPriveFormGroup.pristine" color="primary" mat-button type="button">Reset</button>
            <button color="primary" mat-raised-button (click)="checkStep3ColectiveNoFlex(stepper)" *ngIf="mode==='create'">
              {{'next' | translate}}
            </button>
            <button color="primary" mat-raised-button (click)="update()" *ngIf="mode==='update'">
              {{'save' | translate}}
            </button>
          </div>
        </mat-step>

        <mat-step *ngIf="mode === 'create'">
          <ng-template matStepLabel>{{'courses.select_levels' | translate}}</ng-template>

          <div class="flex flex-col sm:flex-row gap-4" style="width: 100%;float:left;" *ngIf="defaults.course_type === 1">
            <div @fadeInUp class="card flex-auto">
              <mat-card style="padding: 0 3%;">
                <mat-card-header style="display:block">
                  <div style="width: 100%;float:left;">
                    <mat-card-title style="float: left;width: 35%;">{{'course_detail' | translate }}</mat-card-title>
                    <div style="float:right;width: 65%">
                      <div style="float: right;width: 25px;border-radius: 100%;height: 25px;margin: 0 0 0 25px;" [ngStyle]="{'background-color': defaults.active ? '#CEE741' : '#e6e6e6'}"></div>
                      <div style="float: right;width: 25px;border-radius: 100%;height: 25px;margin: 0 0 0 25px;" [ngStyle]="{'background-color': defaults.options ? '#CEE741' : '#e6e6e6'}"></div>
                      <div style="float: right;width: 25px;border-radius: 100%;height: 25px;margin: 0;" [ngStyle]="{'background-color': defaults.online ? '#CEE741' : '#e6e6e6'}"></div>
                    </div>
                  </div>
                  <div style="width:100%; margin-top:5%;float:left">
                    <div style="width: 100%;">
                      <p style="float: left;width: 80%;text-align: left;"><b>{{'from' | translate }}</b></p>
                      <p style="float: left;width: 20%;text-align: right;"><b>{{'to' | translate }}</b></p>
                    </div>
                    <div style="width: 100%;">
                      <p style="float: left;width: 50%;text-align: left;"><b>{{defaults.date_start_res |date: 'dd/MM/YYYY'}}</b> </p>
                      <p style="float: left;width: 50%;text-align: right;"><b>{{defaults.date_end_res |date: 'dd/MM/YYYY'}}</b> </p>
                    </div>
                  </div>
                  <mat-divider style="float: left;width: 100%;margin: 2% 0 0 0;"></mat-divider>

                  <div style="width:100%; margin-top:5%;float:left">
                    <div style="width: 100%;">
                      <p style="float: left;width: 80%;text-align: left;"><b>{{'price' | translate }}</b></p>
                      <p style="float: left;width: 20%;text-align: right;"><b>{{'participants' | translate }}</b></p>
                    </div>
                    <div style="width: 100%;">
                      <p style="float: left;width: 50%;text-align: left;"><b>{{defaults.price}}</b> {{defaults.currency}}</p>
                      <p style="float: left;width: 50%;text-align: right;"><b>{{defaults.max_participants}}</b></p>
                    </div>
                  </div>
                  <mat-divider style="float: left;width: 100%;margin: 2% 0 0 0;"></mat-divider>
                  <div style="float: left; width: 100%;margin-top: 5%;">
                    <ul>
                      <li *ngFor="let item of defaults.course_dates; let i = index">
                        {{ daysDatesLevels[i].dateString }}
                        <i style="text-align: right;float:right">
                          {{ item.hour_start}} - {{ item.hour_end }}
                        </i>

                      </li>
                    </ul>
                  </div>
                  <mat-divider style="float: left;width: 100%;margin: 2% 0 0 0;"></mat-divider>
                </mat-card-header>
                <mat-card-content style="margin-top: 5%;">

                  <div style="width: 100%;float:left;">
                    <mat-card-title style="float: left;width: 35%;">{{'course_detail' | translate}}</mat-card-title>
                  </div>

                  <div style="width: 100%;float:left;">
                    <ng-container *ngFor="let colorKey of colorKeys">
                      <div style="float: left; width: 100%;margin-top:3%" *ngFor="let groupLevel of groupedByColor[colorKey]; let groupIndex = index">
                        <div style="float: left;width: 10%;border-radius: 11%;height: 100px;padding: 2%;color: #fff;text-align: center;">
                          <mat-slide-toggle (change)="activeGroup($event, groupLevel)" [checked]="groupLevel.active"></mat-slide-toggle>
                        </div>
                        <div style="float: left;width: 16%;">
                          <div style="width:100%;text-align: center;border-radius: 0;height: 100px;padding: 2%;color: #fff;" [style.background-color]="colorKey">
                            {{groupLevel.annotation}} - {{groupLevel.name}}
                          </div>
                          <mat-form-field appearance="outline" class="flex-auto" style="width: 100%; margin-top: 10%;" *ngIf="groupLevel.active">
                            <mat-select placeholder="Nivel minimo del profesor" (selectionChange)="setLevelTeacher(groupLevel)" [value]="calculateMonitorLevel(groupLevel)">
                              <mat-option *ngFor="let item of levels" [value]="item">
                                {{ item.league }} - {{ item.name }}
                              </mat-option>
                            </mat-select>
                          </mat-form-field>
                        </div>
                        <div  style="float: left;width: 16%;margin: 0 0 0 2%;" *ngIf="groupLevel.active">
                          <div style="width:100%;border-radius: 0;height: 100px;padding: 2%;color: #000;background: #e6e6e6;text-align: center;" >
                            {{'groups' | translate}} {{defaults?.course_dates[0]?.groups[groupIndex]?.subgroups.length}}g
                          </div>
                          <div style="width: 100%; margin-top: 10%;height: 60px">
                            <button mat-button color="accent" style="width: 100%;border-radius: 5px;color:#fff;background: #ff3085;height: 100%" (click)="addSubGroup(groupLevel)">Añadir subgrupo</button>
                          </div>
                        </div>

                        <div  style="float: left;width: 16%;margin: 0 0 0 2%;" *ngIf="groupLevel.active">
                          <div style="width:100%;border-radius: 0;height: 100px;padding: 2%;color: #000;background: #e6e6e6;text-align: center;" >
                            {{'age' | translate}}
                          </div>
                          <form [formGroup]="rangeForm" novalidate>
                            <mat-form-field appearance="outline" style="width: 45%; margin-top: 10%;margin-right: 10%">
                              <input type="number" placeholder="Min." aria-label="Number" matInput [min]="0" (blur)="setMinAge($event, groupLevel)" [value]="groupLevel.age_min"
                                     [value]="calculateAgeMin(groupLevel)"/>
                              <mat-error *ngIf="minAge.errors?.['min']">
                                {{'courses.errors.min_age_levels' | translate}}
                              </mat-error>
                              <mat-error *ngIf="minAge.errors?.['required']">
                                {{'mandatory' | translate}}
                              </mat-error>
                            </mat-form-field>
                            <mat-form-field appearance="outline" style="width: 45%; margin-top: 10%">
                              <input type="number" placeholder="Max" aria-label="Number" matInput [min]="0" (blur)="setMaxAge($event, groupLevel)" [value]="groupLevel.age_max"
                                     [value]="calculateAgeMax(groupLevel)"/>
                              <mat-error *ngIf="maxAge.errors?.['ageRange']">
                                {{'courses.errors.max_age_range' | translate}}
                              </mat-error>
                              <mat-error *ngIf="maxAge.errors?.['max']">
                                {{'courses.errors.max_age_levels' | translate}}
                              </mat-error>
                              <mat-error *ngIf="maxAge.errors?.['required']">
                                {{'mandatory' | translate}}
                              </mat-error>
                            </mat-form-field>
                          </form>
                        </div>
                        <div  style="float: left;width: 16%;margin: 0 0 0 2%;" *ngIf="groupLevel.active">
                          <div style="width:100%;border-radius: 0;height: 100px;padding: 2%;color: #000;background: #e6e6e6;text-align: center;" >
                            {{'duration' | translate}}<br>
                            {{calculateFormattedDuration(defaults.course_dates[daySelectedIndex].hour_start, defaults.course_dates[daySelectedIndex].hour_end)}}
                          </div>
                          <mat-form-field appearance="outline" style="width: 100%; margin-top: 10%;margin-right: 10%">
                            <input type="text" placeholder="Duración" aria-label="Number" matInput
                                   [value]="calculateFormattedDuration(defaults.course_dates[daySelectedIndex].hour_start, defaults.course_dates[daySelectedIndex].hour_end)" [readonly]="true"/>
                          </mat-form-field>
                        </div>
                        <div  style="float: left;width: 16%;margin: 0 0 0 2%;" *ngIf="groupLevel.active">
                          <div style="width:100%;border-radius: 0%;height: 100px;padding: 2%;color: #000;background: #e6e6e6;text-align: center;" >
                            {{'students' | translate}} <strong>0/{{defaults.max_participants}}</strong>
                          </div>
                          <mat-form-field appearance="outline" class="flex-auto" style="width: 100%; margin-top: 10%">
                            <input type="number" placeholder="Max per Group" aria-label="Number" matInput (blur)="setSubGroupPax($event, groupLevel)"/>
                            <mat-error *ngIf="groupLevel.max_participants > this.defaults.max_participants">
                              {{'courses.errors.students'  | translate}}
                            </mat-error>
                          </mat-form-field>
                        </div>

                        <ng-container *ngIf="groupLevel.active">

                          <div style="width:100%;float:left;overflow: scroll;" *ngFor="let subGroup of readSubGroups(groupLevel.id); let subGroupIndex = index">
                            <div style="float:left; width: 100%; margin-top: 5%;padding: 0 0% 0 10%">
                              <div>
                                <ul style="display: flex">
                                  <li style="float: left; width: 20%;font-size: 18px">
                                    <span [style.color]="colorKey"><strong>{{groupLevel.annotation}}</strong> - {{groupLevel.name}} - {{ subGroupIndex + 1 }}</span>
                                  </li>
                                  <li *ngFor="let dayLevel of daysDatesLevels; let dayIndex = index;"
                                      (click)="selectItem(dayLevel, dayIndex, subGroupIndex, groupLevel)"
                                      [style.color]="selectedItem === dayLevel.dateString && dayIndex === daySelectedIndex && subGroupIndex === subGroupSelectedIndex ? '#FF3085' : ''"
                                      style="float: left; width: 13%; text-align: center; cursor: pointer;">
                                    {{ dayLevel.dateString }}
                                  </li>

                                </ul>
                              </div>
                            </div>
                            <div style="float:left; width: 100%; margin-top: 5%;padding: 0 0% 0 10%" *ngIf="subGroupSelectedIndex !== null">
                              <div>
                                <ul>
                                  <li style="float: left; width: 20%;" (click)="subGroupSelectedIndex = subGroupIndex;">
                                    <label for="monitor" style="font-size: 20px;">{{'monitor' | translate}}</label>

                                    <mat-spinner *ngIf="loadingMonitors"> </mat-spinner>
                                    <mat-form-field appearance="outline" class="flex-auto" *ngIf="!loadingMonitors">

                                      <input type="text" id="monitor" placeholder="Select monitor" matInput [matAutocomplete]="autoMoniteur" [value]="getMonitorValue(groupLevel, subGroupIndex, daySelectedIndex)"/>
                                      <mat-autocomplete #autoMoniteur="matAutocomplete" [displayWith]="displayFnMoniteurs" >

                                        <ng-container *ngFor="let monitor of filteredMonitors | async">
                                          <mat-option *ngIf="!checkIfExistInDate(daySelectedIndex, monitor, groupLevel)"
                                                      (onSelectionChange)="setSubGroupMonitor($event, monitor, groupLevel, subGroupSelectedIndex, daySelectedIndex)">
                                            {{monitor && monitor?.first_name ? monitor?.first_name : '' }} {{monitor && monitor?.last_name ? monitor?.last_name : ''}}
                                          </mat-option>
                                        </ng-container>
                                      </mat-autocomplete>
                                      <mat-icon matPrefix svgIcon="mat:person"></mat-icon>
                                    </mat-form-field>
                                  </li>
                                  <li style="float: left; width: 13%;" *ngFor="let item of daysDatesLevels">
                                    <div style="background-color: #CEE741;width: 25px;border-radius: 100%;height: 25px;margin: 0 auto;"></div>
                                  </li>
                                </ul>
                              </div>
                            </div>
                            <mat-divider class="text-border" style="float: left;width: 100%;border: 4px solid #f0f0f0;"></mat-divider>

                          </div>

                        </ng-container>
                      </div>
                    </ng-container>
                  </div>
                </mat-card-content>
              </mat-card>
            </div>
          </div>
          <div class="actions flex items-center justify-end gap-2" style="width: 100%">
            <button (click)="stepper.reset()" [disabled]="courseInfoPriveFormGroup.pristine" color="primary" mat-button type="button">Reset</button>
            <button color="primary" mat-raised-button (click)="save()">
              {{'save' | translate}}
            </button>
          </div>
        </mat-step>

      </mat-horizontal-stepper>
    </div>
  </div>
</div>

<!-- Activites -->

<div [@stagger]="true"class="p-gutter container"style="max-width: none" *ngIf="!loading && ((defaults.course_type === 3 && mode === 'create') || (defaults.course_type === 3 && mode === 'update'))">
  <div class="flex flex-col sm:flex-row gap-4" style="width: 100%;float:left; margin: 0 2% 0 0">
    <div @fadeInUp class="card flex-auto" style="width: 100%;">
      <div class="px-6 py-4 border-b flex items-center">
        <div style="float: left;width: 50%;">
          <h2 class="title m-0">{{(mode === 'update' ? 'courses.update' : 'courses.new') |translate }}</h2>
        </div>
        <div style="float: left;width: 50%;">
          <div style="float:right">
            Online <mat-slide-toggle [(ngModel)]="defaults.online" color="accent"></mat-slide-toggle>
          </div>
          <div style="float:right">
            {{'options' | translate}} <mat-slide-toggle [(ngModel)]="defaults.options"></mat-slide-toggle>
          </div>
          <div style="float:right">
            {{'status' | translate}} <mat-slide-toggle [(ngModel)]="defaults.active"></mat-slide-toggle>
          </div>
        </div>
      </div>
      <mat-horizontal-stepper #stepper="matVerticalStepper" [linear]="true">
        <ng-template matStepperIcon="edit">
          <mat-icon svgIcon="mat:done_all"></mat-icon>
        </ng-template>

        <ng-template matStepperIcon="done">
          <mat-icon svgIcon="mat:done_all"></mat-icon>
        </ng-template>
        <mat-step [stepControl]="courseTypeFormGroup" *ngIf="mode === 'create'">
          <ng-template matStepLabel>{{'course_info' | translate }}</ng-template>

          <div [formGroup]="courseTypeFormGroup">

            <div  style="width:50%; float:left" >
              <div class="flex-auto">
                <mat-label>{{'season' | translate }} - {{'sport' | translate }} <span style="color:red">(*)</span></mat-label><br>
                <mat-radio-group formControlName="sportType" (change)="filterSportsByType()">
                  <mat-radio-button *ngFor="let sport of sportTypeData.reverse()" class="mr-4" [value]="sport.id">{{sport.name}}</mat-radio-button>
                </mat-radio-group>
              </div>

              <div class="flex-auto" *ngIf="sportTypeSelected > -1" style="margin:1% 0 0 4%; width:100%; float:left">
                <div style="float:left; width: 20%" *ngFor="let item of sportDataList.reverse()">
                  <span style="width: 100%;margin: 0 auto">
                    <img style="margin: 0 auto; border-radius: 20%;border: solid 1px; cursor:pointer"
                         [ngStyle]="{
                      'background': defaults.sport_id === item.sport_id ? '#e91e63' : '#e6e6e6',
                      'border': defaults.sport_id === item.sport_id ? '#fff' : '#808080'
                    }"
                         [src]="item.sport_id !== defaults.sport_id ? item.icon_unselected : item.icon_selected" (click)="selectSport(item)">
                  </span>
                  <p style="text-align: center;">{{ item.name }}</p>
                </div>
              </div>
            </div>

            <div style="margin: 2% 0 0 2%;width: 48%;float: left;" *ngIf="defaults.sport_id">

              <div style="width: 100%;float:left" >
                <mat-card class="custom-card" [class.selected-collectif]="defaults.course_type === 1" (click)="setCourseType('collectif', 1)" >
                  <mat-card-content>
                    <p>{{'course_colective' |translate }}</p>
                  </mat-card-content>
                </mat-card>
                <mat-checkbox [checked]="false" style="margin: 10px 0 0 0;float: left;"[disabled]="defaults.course_type === null || defaults.course_type !== 1" (click)="setFlexibility($event)">
                  {{'flexidates' | translate}}

                </mat-checkbox>
                <div style="float: left; margin: 17px">
                  <mat-icon svgIcon="mat:info"></mat-icon>
                </div>
              </div>

              <div style="width: 100%;float:left">
                <mat-card class="custom-card" [class.selected-prive]="defaults.course_type === 2" (click)="setCourseType('privee', 2)">
                  <mat-card-content>
                    <p>{{'course_private' |translate }}</p>
                  </mat-card-content>
                </mat-card>
                <mat-checkbox [checked]="false" style="margin: 10px 0 0 0;float: left;" [disabled]="defaults.course_type === null || defaults.course_type !== 2" (click)="setFlexibility($event)">
                  {{'flexidates' | translate}}
                </mat-checkbox>
                <div style="float: left; margin: 17px">
                  <mat-icon svgIcon="mat:info"></mat-icon>
                </div>
              </div>
              <div style="width: 100%;float:left">
                <mat-card class="custom-card" [class.selected-activity]="defaults.course_type === 3" (click)="setCourseType('activity', 3)">
                  <mat-card-content>
                    <p>{{'activity' |translate }}</p>
                  </mat-card-content>
                </mat-card>
                <div style="float: left; margin: 17px">
                  <mat-icon svgIcon="mat:info"></mat-icon>
                </div>
              </div>
            </div>


          </div>
          <div class="actions flex items-center justify-end gap-2" style="width: 100%">
            <button (click)="stepper.reset()" [disabled]="courseTypeFormGroup.pristine" color="primary" mat-button type="button">Reset</button>
            <button [disabled]="courseTypeFormGroup.invalid" color="primary" mat-raised-button matStepperNext>
              {{'next' | translate}}
            </button>
          </div>
        </mat-step>

        <mat-step [stepControl]="courseInfoFormGroup">
          <ng-template matStepLabel>{{'general_data' | translate}}</ng-template>

          <div class="px-6 py-4 flex flex-col" [formGroup]="courseInfoFormGroup">

            <div class="flex flex-col sm:flex-row gap-2 sm:gap-6" style="margin: 50px 0 0 0;">

              <mat-tab-group  style="margin-top:-50px" [(selectedIndex)]="selectedTabNameIndex" (selectedTabChange)="onTabNameChanged($event);">
                <mat-tab label="FR">
                  <div class="flex-auto" style="width: 100%" *ngIf="selectedTabNameIndex === 0">
                    <label for="courseName">{{'courses.coursename' | translate}} <span style="color:red">(*)</span></label>
                    <mat-form-field appearance="outline" style="width: 100%">
                      <input id="courseName" formControlName="course_name" matInput required type="text" [(ngModel)]="defaults.translations.fr.name">
                      <mat-error *ngIf="courseInfoFormGroup.controls?.course_name?.errors?.['required']">
                        {{'courses.errors.coursename' | translate}}
                      </mat-error>
                    </mat-form-field>
                  </div>

                </mat-tab>
                <mat-tab label="EN">
                  <div class="flex-auto" style="width: 100%" *ngIf="selectedTabNameIndex === 1">
                    <label for="courseName">{{'courses.coursename' | translate}} <span style="color:red">(*)</span></label>
                    <mat-form-field appearance="outline" style="width: 100%">
                      <input id="courseName" formControlName="course_name_en" matInput required type="text" [(ngModel)]="defaults.translations.en.name">
                    </mat-form-field>
                  </div>

                </mat-tab>
                <mat-tab label="DE">
                  <div class="flex-auto" style="width: 100%" *ngIf="selectedTabNameIndex === 2">
                    <label for="courseName">{{'courses.coursename' | translate}} <span style="color:red">(*)</span></label>
                    <mat-form-field appearance="outline" style="width: 100%">
                      <input id="courseName" formControlName="course_name_de" matInput required type="text" [(ngModel)]="defaults.translations.de.name">
                    </mat-form-field>
                  </div>

                </mat-tab>
                <mat-tab label="ES">
                  <div class="flex-auto" style="width: 100%" *ngIf="selectedTabNameIndex === 3">
                    <label for="courseName">{{'courses.coursename' | translate}} <span style="color:red">(*)</span></label>
                    <mat-form-field appearance="outline" style="width: 100%">
                      <input id="courseName" formControlName="course_name_es" matInput required type="text" [(ngModel)]="defaults.translations.es.name">
                    </mat-form-field>
                  </div>

                </mat-tab>
                <mat-tab label="IT">
                  <div class="flex-auto" style="width: 100%" *ngIf="selectedTabNameIndex === 4">
                    <label for="courseName">{{'courses.coursename' | translate}} <span style="color:red">(*)</span></label>
                    <mat-form-field appearance="outline" style="width: 100%">
                      <input id="courseName" formControlName="course_name_it" matInput required type="text" [(ngModel)]="defaults.translations.it.name">
                    </mat-form-field>
                  </div>

                </mat-tab>
              </mat-tab-group>

              <div class="flex-auto" style="width: 15%">
                <label for="courseName">{{(defaults.is_flexible ? 'min_price' : 'price' )|translate}} (CHF) <span style="color:red">(*)</span></label>
                <mat-form-field appearance="outline" style="width: 100%">
                  <input id="courseName" formControlName="price" matInput [required]="!defaults.is_flexible" [type]="defaults.is_flexible ? 'text' : 'number'" [(ngModel)]="defaults.price" [readonly]="defaults.is_flexible"
                         [value]="defaults.is_flexible ? 'FLEXIBLE' : null">
                  <mat-error *ngIf="courseInfoFormGroup.controls.price.errors?.['required'] && !defaults.is_flexible">
                    {{'courses.errors.price' | translate}}
                  </mat-error>
                </mat-form-field>
              </div>

              <div class="flex-auto" style="width: 30%">
                <label for="station">{{'station' | translate}}<span style="color:red">(*)</span></label>
                <mat-form-field appearance="outline" style="width: 100%">
                  <input type="text" id="station" placeholder="{{'choose_station' | translate}}" matInput [formControl]="myControlStations" [matAutocomplete]="autoStation" [(ngModel)]="defaults.station_id">
                  <mat-autocomplete #autoStation="matAutocomplete" [displayWith]="displayFnStation">
                    <mat-option *ngFor="let option of filteredStations | async" [value]="option" (onSelectionChange)="setStation(option)">
                      {{option.name}}
                    </mat-option>
                  </mat-autocomplete>

                </mat-form-field>
                <mat-error *ngIf="myControlStations.touched && myControlStations.value === null">
                  {{'choose_station' | translate}}
                </mat-error>
              </div>

            </div>
            <div class="flex flex-col sm:flex-row gap-2 sm:gap-6">

              <div class="flex-auto" style="width: 60%;">

                <div style="float:left; width: 100%">
                  <div class="image-container" style="float: left;width: 50%;">

                    <img [src]="defaults.image !== null && defaults.image !== '' ? defaults.image : '../../../../assets/img/no-image.jpg'"
                         alt="Image Preview" width="400" height="290" style="width: 400px;height: 290px;object-fit: contain;margin:0 auto">
                  </div>

                  <div class="input-container">

                    <input type="file" formControlName="image" placeholder="Select an image" (change)="onFileChanged($event)" id="file"/>
                    <label for="file" class="btn-1"><mat-icon svgIcon="mat:cloud_upload"></mat-icon></label>
                    <p style="font-size: 12px">{{'image_max' | translate}}</p>
                    <p style="font-size: 12px">{{'image_format' | translate}}</p>
                    <p style="font-size: 12px">{{'image_recomendation' | translate}}</p>
                  </div>
                </div>
              </div>

            </div>

            <div class="flex flex-col sm:flex-row gap-2 sm:gap-6">

              <div class="flex-auto" style="width: 40%">
                <label for="ageFrom">{{'courses.min_age' | translate}} <span style="color:red">(*)</span></label>
                <mat-form-field appearance="outline" style="width: 100%">
                  <input id="ageFrom" type="number" placeholder="{{'courses.min_age' | translate}}" formControlName="ageFrom" aria-label="Number" matInput [(ngModel)]="defaults.age_min"/>
                  <mat-error *ngIf="courseInfoFormGroup?.controls?.ageFrom?.errors?.['required']">
                    {{'courses.errors.min_age' | translate}}
                  </mat-error>
                </mat-form-field>
              </div>

              <div class="flex-auto" style="width: 40%">
                <label for="ageTo">{{'courses.max_age' | translate}} <span style="color:red">(*)</span></label>
                <mat-form-field appearance="outline" style="width: 100%">
                  <input id="ageTo" type="number" placeholder="{{'courses.max_age' | translate}}" formControlName="ageTo" aria-label="Number" matInput [(ngModel)]="defaults.age_max"/>
                  <mat-error *ngIf="courseInfoFormGroup?.controls?.ageTo?.errors?.['required']">
                    {{'courses.errors.max_age' | translate}}
                  </mat-error>
                </mat-form-field>
              </div>

            </div>
            <div class="flex flex-col sm:flex-row gap-2 sm:gap-6" style="margin-top: 3%">

              <mat-tab-group style="width: 100%" [(selectedIndex)]="selectedTabDescIndex" (selectedTabChange)="onTabDesChanged($event);">
                <mat-tab label="FR">
                  <div class="flex-auto" style="width: 100%" *ngIf="selectedTabDescIndex === 0">
                    <label for="summary" style="font-size: 18px">{{'courses.summary' | translate}} <span style="color:red">(*)</span></label>
                    <angular-editor placeholder="{{'enter_text' | translate}}" [(ngModel)]="defaults.translations.fr.short_description" formControlName="summary"></angular-editor>
                    <mat-error *ngIf="courseInfoFormGroup?.controls?.summary?.errors?.['required']">
                      {{'courses.errors.summary' | translate}}
                    </mat-error>
                  </div>

                  <div class="flex-auto" style="width: 100%" *ngIf="selectedTabDescIndex === 0">
                    <label for="summary" style="font-size: 18px">{{'courses.desc' | translate}} <span style="color:red">(*)</span></label>
                    <angular-editor placeholder="{{'enter_text' | translate}}" [(ngModel)]="defaults.translations.fr.description" formControlName="description"></angular-editor>
                    <mat-error *ngIf="courseInfoFormGroup?.controls?.description?.errors?.['required']">
                      {{'courses.errors.desc' | translate}}
                    </mat-error>
                  </div>
                </mat-tab>
                <mat-tab label="EN">
                  <div class="flex-auto" style="width: 100%" *ngIf="selectedTabDescIndex === 1">
                    <label for="summary" style="font-size: 18px">{{'courses.summary' | translate}} <span style="color:red">(*)</span></label>
                    <angular-editor placeholder="{{'enter_text' | translate}}" [(ngModel)]="defaults.translations.en.short_description" formControlName="summary_en"></angular-editor>
                  </div>

                  <div class="flex-auto" style="width: 100%" *ngIf="selectedTabDescIndex === 1">
                    <label for="summary" style="font-size: 18px">{{'courses.desc' | translate}} <span style="color:red">(*)</span></label>
                    <angular-editor placeholder="{{'enter_text' | translate}}" [(ngModel)]="defaults.translations.en.description" formControlName="description_en"></angular-editor>
                  </div>
                </mat-tab>
                <mat-tab label="DE">
                  <div class="flex-auto" style="width: 100%" *ngIf="selectedTabDescIndex === 2">
                    <label for="summary" style="font-size: 18px">{{'courses.summary' | translate}} <span style="color:red">(*)</span></label>
                    <angular-editor placeholder="{{'enter_text' | translate}}" [(ngModel)]="defaults.translations.de.short_description" formControlName="summary_de"></angular-editor>
                  </div>

                  <div class="flex-auto" style="width: 100%" *ngIf="selectedTabDescIndex === 2">
                    <label for="summary" style="font-size: 18px">{{'courses.desc' | translate}} <span style="color:red">(*)</span></label>
                    <angular-editor placeholder="{{'enter_text' | translate}}" [(ngModel)]="defaults.translations.de.description" formControlName="description_de"></angular-editor>
                  </div>
                </mat-tab>
                <mat-tab label="ES">
                  <div class="flex-auto" style="width: 100%" *ngIf="selectedTabDescIndex === 3">
                    <label for="summary" style="font-size: 18px">{{'courses.summary' | translate}} <span style="color:red">(*)</span></label>
                    <angular-editor placeholder="{{'enter_text' | translate}}" [(ngModel)]="defaults.translations.es.short_description" formControlName="summary_es"></angular-editor>
                  </div>

                  <div class="flex-auto" style="width: 100%" *ngIf="selectedTabDescIndex === 3">
                    <label for="summary" style="font-size: 18px">{{'courses.desc' | translate}} <span style="color:red">(*)</span></label>
                    <angular-editor placeholder="{{'enter_text' | translate}}" [(ngModel)]="defaults.translations.es.description" formControlName="description_es"></angular-editor>
                  </div>
                </mat-tab>
                <mat-tab label="IT">
                  <div class="flex-auto" style="width: 100%" *ngIf="selectedTabDescIndex === 4">
                    <label for="summary" style="font-size: 18px">{{'courses.summary' | translate}} <span style="color:red">(*)</span></label>
                    <angular-editor placeholder="{{'enter_text' | translate}}" [(ngModel)]="defaults.translations.it.short_description" formControlName="summary_it"></angular-editor>
                  </div>

                  <div class="flex-auto" style="width: 100%" *ngIf="selectedTabDescIndex === 4">
                    <label for="summary" style="font-size: 18px">{{'courses.desc' | translate}} <span style="color:red">(*)</span></label>
                    <angular-editor placeholder="{{'enter_text' | translate}}" [(ngModel)]="defaults.translations.it.description" formControlName="description_it"></angular-editor>
                  </div>
                </mat-tab>
              </mat-tab-group>

            </div>
          </div>
          <div class="actions flex items-center justify-end gap-2" style="width: 100%">
            <button (click)="stepper.reset()" [disabled]="courseInfoPriveFormGroup.pristine" color="primary" mat-button type="button">Reset</button>
            <button color="primary" (click)="checkStep2PrivateNoFlex(stepper)" mat-raised-button>
              {{'next' | translate}}
            </button>
          </div>
        </mat-step>

        <mat-step [stepControl]="courseInfoPriveFormGroup" [completed]="false" [editable]="true">
          <ng-template matStepLabel>{{'course_info' | translate}}</ng-template>

          <mat-spinner *ngIf="loadingTable" style="margin: 0 auto;"></mat-spinner>
          <div class="px-6 py-4 flex flex-col" [formGroup]="courseInfoPriveFormGroup" *ngIf="!loadingTable">

            <div class="flex flex-col sm:flex-row gap-2 sm:gap-6">
              <div class="flex-auto" style="width: 50%;">

                <label for="dateFromPrivate" *ngIf="defaults.is_flexible">{{'courses.date_reservable' | translate}} <span style="color:red">(*)</span></label>
                <label for="dateFromPrivate" *ngIf="!defaults.is_flexible">{{'from' | translate}} <span style="color:red">(*)</span></label>
                <mat-form-field appearance="outline" style="width: 100%">

                  <input matInput id="dateFromPrivate" [matDatepicker]="pickerFrom" [matDatepickerFilter]="myHolidayFilter" formControlName="fromDate" [min]="mode !== 'update' ? minDate : ''" [max]="maxDate" [(ngModel)]="defaults.date_start_res">
                  <mat-datepicker-toggle matSuffix [for]="pickerFrom"></mat-datepicker-toggle>
                  <mat-datepicker #pickerFrom [startAt]="minDate"></mat-datepicker>

                  <mat-error *ngIf="courseInfoPriveFormGroup.controls.fromDate.errors?.['required']">
                    <span *ngIf="defaults.is_flexible">
                      {{'courses.errors.date_reservable' | translate}}
                    </span>
                    <span *ngIf="!defaults.is_flexible">
                      {{'courses.errors.from' | translate}}
                    </span>
                  </mat-error>
                </mat-form-field>
              </div>
              <div class="flex-auto" style="width: 50%;">

                <label for="dateToPrivate" *ngIf="defaults.is_flexible">{{'courses.date_reservable_to' | translate}} <span style="color:red">(*)</span></label>
                <label for="dateToPrivate" *ngIf="!defaults.is_flexible">{{'to' | translate}} <span style="color:red">(*)</span></label>
                <mat-form-field appearance="outline" style="width: 100%">

                  <input matInput id="dateToPrivate" [matDatepicker]="pickerTo" formControlName="toDate" [matDatepickerFilter]="myHolidayFilter" [min]="courseInfoPriveFormGroup.value.fromDate" [max]="maxDate"
                         [(ngModel)]="defaults.date_end_res"
                         [disabled]="courseInfoPriveFormGroup.value.fromDate === null">
                  <mat-datepicker-toggle matSuffix [for]="pickerTo"></mat-datepicker-toggle>
                  <mat-datepicker #pickerTo [startAt]="courseInfoPriveFormGroup.value.fromDate"></mat-datepicker>

                  <mat-error *ngIf="courseInfoPriveFormGroup.controls.toDate.errors?.['required']">
                    <span *ngIf="defaults.is_flexible">
                      {{'courses.errors.date_reservable_to' | translate}}
                    </span>
                    <span *ngIf="!defaults.is_flexible">
                      {{'courses.errors.to' | translate}}
                    </span>
                  </mat-error>
                </mat-form-field>
              </div>

            </div>

            <div class="flex flex-col sm:flex-row gap-2 sm:gap-6">
              <div class="flex-auto" style="width: 50%;">

                <label for="durationPrivate">{{'courses.dur_min' | translate}} <span style="color:red">(*)</span></label>
                <mat-form-field appearance="outline" class="flex-auto" style="width: 100%">
                  <input type="text" id="durationPrivate" formControlName="duration" placeholder="{{'courses.dur_min' | translate}}" matInput [matAutocomplete]="autoTimesPrivate" [(ngModel)]="defaults.duration">
                  <mat-autocomplete #autoTimesPrivate="matAutocomplete">
                    <mat-option *ngFor="let duration of durations" [value]="duration.text">
                      {{duration.text}}
                    </mat-option>
                  </mat-autocomplete>
                </mat-form-field>
              </div>
              <div class="flex-auto" style="width: 50%;">

                <label for="participants">{{'max_pax' | translate}} <span style="color:red">(*)</span></label>
                <mat-form-field appearance="outline" class="flex-auto" style="width: 100%">
                  <mat-label>{{'max_pax' | translate}}</mat-label>
                  <input id="participants" formControlName="participants" matInput required type="number" [(ngModel)]="defaults.max_participants">
                  <mat-error *ngIf="courseInfoPriveFormGroup.controls.participants.errors?.['required']">
                    {{'courses.errors.max_pax' | translate}}
                  </mat-error>
                </mat-form-field>
              </div>

            </div>

            <div class="flex flex-col sm:flex-row gap-2 sm:gap-6" *ngIf="!defaults.is_flexible">
              <div class="flex-auto">

                <label for="fromHour">{{'start_hour' | translate}} <span style="color:red">(*)</span></label>
                <mat-form-field appearance="outline" class="flex-auto" style="width: 100%">
                  <input type="text" id="fromHour" formControlName="fromHour" placeholder="{{'start_hour' | translate}}" matInput [matAutocomplete]="autoHourFrom" [(ngModel)]="defaults.hour_min">
                  <mat-autocomplete #autoHourFrom="matAutocomplete">
                    <mat-option *ngFor="let hour of hours" [value]="hour">
                      {{hour}}
                    </mat-option>
                  </mat-autocomplete>

                  <mat-error *ngIf="courseInfoPriveFormGroup.controls.fromHour.errors?.['required']">
                    {{'courses.errors.start_hour' | translate}}
                  </mat-error>
                </mat-form-field>
              </div>
              <div class="flex-auto">

                <label for="maxDuration">{{'end_hour' | translate}} <span style="color:red">(*)</span></label>
                <mat-form-field appearance="outline" class="flex-auto" style="width: 100%">
                  <input type="text" id="toHour" formControlName="maxDuration" placeholder="{{'end_hour' | translate}}" matInput [matAutocomplete]="autoHourTo" [(ngModel)]="defaults.hour_max">
                  <mat-autocomplete #autoHourTo="matAutocomplete">
                    <mat-option *ngFor="let hour of filteredToHours" [value]="hour">
                      {{hour}}
                    </mat-option>
                  </mat-autocomplete>
                  <mat-error *ngIf="courseInfoPriveFormGroup.controls.maxDuration.errors?.['required']">
                    {{'courses.errors.end_hour' | translate}}
                  </mat-error>
                </mat-form-field>
              </div>
            </div>

            <div class="flex flex-col sm:flex-row gap-2 sm:gap-6" *ngIf="defaults.is_flexible">
              <div class="flex-auto">

                <label for="durationPrivate" style="font-size: 20px;">{{'courses.when' | translate}}</label>
              </div>
              <div class="flex-auto">

                <mat-checkbox (change)="onCheckboxChange('unique')" [checked]="periodeUnique" formControlName="periodeUnique">{{'courses.uniperiod' | translate}}</mat-checkbox>
              </div>
              <div class="flex-auto">

                <mat-checkbox (change)="onCheckboxChange('multiple')" [checked]="periodeMultiple" formControlName="periodeMultiple">{{'courses.multiperiod' | translate}}</mat-checkbox>
              </div>
            </div>

            <div class="flex flex-col sm:flex-row gap-2 sm:gap-6" *ngIf="defaults.course_type === 3 && !periodeMultiple && defaults.is_flexible">
              <div class="flex-auto" style="width:50%">

                <label for="dateFromPrivate" *ngIf="defaults.is_flexible">{{'from' | translate}} <span style="color:red">(*)</span></label>
                <mat-form-field appearance="outline" style="width: 100%">

                  <input matInput id="dateFromPrivate" [matDatepicker]="pickerFromUnique" formControlName="fromDateUnique" [matDatepickerFilter]="myHolidayFilter" [min]="mode !== 'update' ? minDate : ''"
                         [max]="maxDate" [(ngModel)]="defaults.date_start">
                  <mat-datepicker-toggle matSuffix [for]="pickerFromUnique"></mat-datepicker-toggle>
                  <mat-datepicker #pickerFromUnique [startAt]="minDate"></mat-datepicker>

                  <mat-error *ngIf="courseInfoPriveFormGroup?.controls?.fromDateUnique?.errors?.['required']">
                    {{'courses.errors.from' | translate}}
                  </mat-error>
                </mat-form-field>
              </div>
              <div class="flex-auto" style="width:50%">

                <label for="dateToPrivate" *ngIf="defaults.is_flexible">{{'to' | translate}} <span style="color:red">(*)</span></label>
                <mat-form-field appearance="outline" style="width: 100%">

                  <input matInput id="dateToPrivate" [matDatepicker]="pickerToUnique" formControlName="toDateUnique" [matDatepickerFilter]="myHolidayFilter" [min]="courseInfoPriveFormGroup?.value?.fromDateUnique" [max]="maxDate" [(ngModel)]="defaults.date_end"
                         [disabled]="courseInfoPriveFormGroup.value.fromDate === null">
                  <mat-datepicker-toggle matSuffix [for]="pickerToUnique"></mat-datepicker-toggle>
                  <mat-datepicker #pickerToUnique [startAt]="courseInfoPriveFormGroup?.value?.fromDateUnique"></mat-datepicker>

                  <mat-error *ngIf="courseInfoPriveFormGroup?.controls?.toDateUnique?.errors?.['required']">
                    {{'courses.errors.to' | translate}}
                  </mat-error>
                </mat-form-field>
              </div>

            </div>

            <div class="sm:flex-row gap-2 sm:gap-6" style="margin: 5% 0 0 0" *ngIf="defaults.course_type === 3 && periodeMultiple && defaults.is_flexible">
              <div style="width: 100%">

                <table #activityDatesTable id="activity-dates-table" mat-table [dataSource]="dataSourceDatePrivate" matSort style="border: 1px solid #e6e6e6">

                  <ng-container matColumnDef="dateFrom">
                    <th mat-header-cell *matHeaderCellDef mat-sort-header> {{'courses.date_start' | translate }} </th>
                    <td mat-cell *matCellDef="let element"> <span [ngStyle]="{'text-decoration': mode === 'update' && (element.active === 0 || !element.active) ? 'line-through' : ''}">{{element.dateFrom}}</span> </td>
                  </ng-container>

                  <ng-container matColumnDef="dateTo">
                    <th mat-header-cell *matHeaderCellDef> {{'courses.date_end' | translate }} </th>
                    <td mat-cell *matCellDef="let element"> <span [ngStyle]="{'text-decoration': mode === 'update' && (element.active === 0 || !element.active) ? 'line-through' : ''}">{{element.dateTo}}</span> </td>
                  </ng-container>

                  <ng-container matColumnDef="delete">
                    <th mat-header-cell *matHeaderCellDef>  </th>
                    <td mat-cell *matCellDef="let element; let idx = index">
                      <mat-icon svgIcon="mat:delete" style="cursor:pointer" *ngIf="(element.active || element.active === 1) || !element.id" (click)="removePrivateDate(idx, element.main, element.period)"></mat-icon>
                    </td>
                  </ng-container>

                  <tr mat-header-row *matHeaderRowDef="displayedPrivateDateColumns"></tr>
                  <tr mat-row *matRowDef="let row; columns: displayedPrivateDateColumns;let i = index"
                      [hidden]="!row.main && row?.period !== selectedPeriod" (click)="selectPeriod(row.mainPeriod, row.main)" [style.cursor]="row.main ? 'pointer': 'default'"></tr>
                </table>
              </div>
              <div style="width: 100%; margin: 2% 0 0 0; float:left;border: 1px solid #e6e6e6;padding: 1%;">
                <div style="width: 5%; float:left;">

                  <button class="add-date" style="cursor:pointer" mat-fab (click)="openDialogPrivateDate()">
                    <mat-icon svgIcon="mat:add" class="icon-date"></mat-icon>
                  </button>
                </div>
                <div style="width: 95%; float:left;margin: 1% 0 0 0;">
                  <p> {{'add_date' | translate }}</p>
                </div>
              </div>

            </div>

            <div class="flex flex-col sm:flex-row gap-2 sm:gap-6" style="margin: 3% 0 0 0" >

              <div class="flex-auto">

                <label for="all-days">{{'days' | translate}}</label>
                <div style="width: 100%">

                  <mat-checkbox id="all-days" [checked]="areAllTrue(defaults?.settings?.weekDays)" (change)="addWeekDay($event, 'all')">Touts selectionner</mat-checkbox>
                </div>
              </div>

            </div>

            <div class="flex flex-col sm:flex-row gap-2 sm:gap-6" >

              <div class="flex-auto" style="padding-left: 5%">

                <div style="width: 100%">
                  <ul style="float: left;width: 25%;">
                    <li><mat-checkbox [checked]="defaults?.settings?.weekDays.monday" (change)="addWeekDay($event, 'monday')">{{'Lundi' | translate}}</mat-checkbox></li>
                    <li><mat-checkbox [checked]="defaults?.settings?.weekDays.tuesday" (change)="addWeekDay($event, 'tuesday')">{{'Mardi' | translate}}</mat-checkbox></li>
                  </ul>
                  <ul style="float: left;width: 25%;">
                    <li><mat-checkbox [checked]="defaults?.settings?.weekDays.wednesday" (change)="addWeekDay($event, 'wednesday')">{{'Mercedi' | translate}}</mat-checkbox></li>
                    <li><mat-checkbox [checked]="defaults?.settings?.weekDays.thursday" (change)="addWeekDay($event, 'thursday')">{{'Jeudi' | translate}}</mat-checkbox></li>
                  </ul>
                  <ul style="float: left;width: 25%;">
                    <li><mat-checkbox [checked]="defaults?.settings?.weekDays.friday" (change)="addWeekDay($event, 'friday')">{{'Vendredi' | translate}}</mat-checkbox></li>
                    <li><mat-checkbox [checked]="defaults?.settings?.weekDays.saturday" (change)="addWeekDay($event, 'saturday')">{{'Samedi' | translate}}</mat-checkbox></li>
                  </ul>
                  <ul style="float: left;width: 25%;">
                    <li><mat-checkbox [checked]="defaults?.settings?.weekDays.sunday" (change)="addWeekDay($event, 'sunday')">{{'Diamanche' | translate}}</mat-checkbox></li>

                  </ul>
                </div>
              </div>

            </div>

            <div class="flex flex-col sm:flex-row gap-2 sm:gap-6" *ngIf="defaults.is_flexible">
              <div class="flex-auto">

                <label for="fromHour">{{'start_hour' | translate}} <span style="color:red">(*)</span></label>
                <mat-form-field appearance="outline" class="flex-auto" style="width: 100%">
                  <input type="text" id="fromHour" formControlName="fromHour" placeholder="{{'start_hour' | translate}}" matInput [matAutocomplete]="autoHourFrom" [(ngModel)]="defaults.hour_min">
                  <mat-autocomplete #autoHourFrom="matAutocomplete">
                    <mat-option *ngFor="let hour of hours" [value]="hour">
                      {{hour}}
                    </mat-option>
                  </mat-autocomplete>
                </mat-form-field>
              </div>
              <div class="flex-auto">

                <label for="maxDuration">{{'end_hour' | translate}} <span style="color:red">(*)</span></label>
                <mat-form-field appearance="outline" class="flex-auto" style="width: 100%">
                  <input type="text" id="maxDuration" formControlName="toHour" placeholder="{{'end_hour' | translate}}" matInput [matAutocomplete]="autoHourTo" [(ngModel)]="defaults.hour_max">
                  <mat-autocomplete #autoHourTo="matAutocomplete">
                    <mat-option *ngFor="let hour of filteredToHours" [value]="hour">
                      {{hour}}
                    </mat-option>
                  </mat-autocomplete>
                </mat-form-field>
              </div>
            </div>
            <div style="width: 100%; margin: 2% 0 1% 0; float:left;border: 1px solid #e6e6e6;padding: 1%;" *ngIf="this.defaults.options">
              <div style="width: 5%; float:left;">

                <button class="add-date" style="cursor:pointer" mat-fab (click)="addGroup()">
                  <mat-icon svgIcon="mat:add" class="icon-date"></mat-icon>
                </button>
              </div>
              <div style="width: 95%; float:left;margin: 1% 0 0 0;">
                <p> {{'add_group' | translate }}</p>
              </div>
            </div>




          </div>
          <div class="px-6 py-4 flex flex-col" *ngIf="this.defaults.options">
          <ng-container *ngFor="let group of groups; let i = index">
            <div class="flex flex-wrap gap-4 mb-4">
              <div class="flex-auto" style="flex-basis: 20%;">
                <mat-form-field appearance="outline" class="w-full">
                  <mat-label>{{'group_name' | translate}}</mat-label>
                  <input type="text" matInput [(ngModel)]="groups[i].groupName" id="groupName{{i}}" name="groupName{{i}}"/>
                </mat-form-field>
              </div>
              <div class="flex-auto" style="flex-basis: 15%;">
                <mat-form-field appearance="outline" class="w-full">
                  <mat-label>{{'age_min' | translate}}</mat-label>
                  <input type="number" placeholder="Min." aria-label="Number" matInput  id="ageMin{{i}}"
                         [min]="0" [(ngModel)]="groups[i].ageMin" name="ageMin{{i}}"/>
                </mat-form-field>
              </div>
              <div class="flex-auto" style="flex-basis: 15%;">
                <mat-form-field appearance="outline" class="w-full">
                  <mat-label>{{'age_max' | translate}}</mat-label>
                  <input type="number" placeholder="Max" aria-label="Number" matInput
                         [min]="group.ageMin ?? 0" [(ngModel)]="groups[i].ageMax" id="ageMax{{i}}" name="ageMax{{i}}"/>
                </mat-form-field>
              </div>
              <div class="flex-auto" style="flex-basis: 20%;">
                <mat-form-field appearance="outline" class="w-full">
                  <mat-label>{{'option_name' | translate}}</mat-label>
                  <input type="text" matInput [(ngModel)]="groups[i].optionName" id="optionName{{i}}" name="optionName{{i}}"/>
                </mat-form-field>
              </div>
              <div class="flex-auto" style="flex-basis: 15%;">
                <mat-form-field appearance="outline" class="w-full">
                  <mat-label>{{'option_price' | translate}}</mat-label>
                  <input type="number" placeholder="Price" aria-label="Number"
                         matInput [min]="1" [(ngModel)]="groups[i].price" id="price{{i}}" name="price{{i}}"/>
                </mat-form-field>
              </div>
              <div class="flex-auto" style="flex-basis: 10%; display: flex; align-items: center;">
                <button mat-icon-button (click)="removeGroup(i)">
                  <mat-icon>delete</mat-icon>
                </button>
              </div>
            </div>
          </ng-container>
          </div>
          <div class="actions flex items-center justify-end gap-2" style="width: 100%">
            <button (click)="stepper.reset()" [disabled]="courseInfoPriveFormGroup.pristine" color="primary" mat-button type="button">Reset</button>
            <button color="primary" mat-raised-button *ngIf="defaults.is_flexible" (click)="checkStep3PrivateFlex(stepper)">
              {{'next' | translate}}
            </button>
            <button color="primary" mat-raised-button matStepperNext (click)="save()" *ngIf="!defaults.is_flexible">
              {{'save' | translate}}
            </button>
          </div>
        </mat-step>
        <mat-step *ngIf="defaults.course_type === 3 && this.defaults.is_flexible">

          <div class="actions flex items-center justify-end gap-2" style="width: 100%">
            <button (click)="stepper.reset()" [disabled]="courseInfoPriveFormGroup.pristine" color="primary" mat-button type="button">Reset</button>
            <button color="primary" mat-raised-button (click)="save()">
              {{'save' | translate}}
            </button>
          </div>
          <ng-template matStepLabel>{{'prices' | translate}}</ng-template>
          <div class="p-6">

            <mat-form-field appearance="outline" class="flex-auto">
              <input matInput placeholder="Enter people number" type="number" [value]="people" [(ngModel)]="people" (ngModelChange)="updateTable(people, false)">
            </mat-form-field>

            <div class="table-container" >
              <table mat-table [dataSource]="dataSourceFlexiblePrices" class="mat-elevation-z8" #scrollContainer>
                <caption>{{'price' | translate}} {{'in' | translate}} CFH</caption>

                &lt;!&ndash; Intervalo Column &ndash;&gt;
                <ng-container matColumnDef="intervalo">
                  <th mat-header-cell *matHeaderCellDef> {{'interval' | translate}} </th>
                  <td mat-cell *matCellDef="let row"> {{row.intervalo}} </td>
                </ng-container>

                &lt;!&ndash; Personas Columns &ndash;&gt;
                <ng-container *ngFor="let col of displayedColumnsFlexiblePrices.slice(1)" [matColumnDef]="col">
                  <th mat-header-cell *matHeaderCellDef> {{col}} </th>
                  <td mat-cell *matCellDef="let row">
                    <mat-form-field appearance="outline" class="flex-auto">
                      <input class="flex-auto" matInput [(ngModel)]="row[col]" style="margin-top:3%">
                    </mat-form-field>
                  </td>
                </ng-container>

                <tr mat-header-row *matHeaderRowDef="displayedColumnsFlexiblePrices"></tr>
                <tr mat-row *matRowDef="let row; columns: displayedColumnsFlexiblePrices;"></tr>
              </table>
            </div>
          </div>

          <div class="actions flex items-center justify-end gap-2" style="width: 100%">
            <button (click)="stepper.reset()" [disabled]="courseInfoPriveFormGroup.pristine" color="primary" mat-button type="button">Reset</button>
            <button color="primary" mat-raised-button (click)="save()">
              {{'save' | translate}}
            </button>
          </div>
        </mat-step>
      </mat-horizontal-stepper>

    </div>
  </div>

</div><|MERGE_RESOLUTION|>--- conflicted
+++ resolved
@@ -1,4 +1,3 @@
-<<<<<<< HEAD
 <vex-secondary-toolbar current="">
   <vex-breadcrumbs [crumbs]="[
     {icon:'cursos'},
@@ -6,22 +5,6 @@
     {text: defaults.id, subtitle: true,  link: '/courses/detail/'+defaults.id},
     {text: (mode !== 'update' ? 'courses.new' : 'courses.update'), subtitle: true},
     ]" class="flex-auto"></vex-breadcrumbs>
-=======
-<!--<vex-secondary-toolbar current="{{'courses.title' | translate}}">
-  <vex-breadcrumbs
-    [crumbs]="[{text: '', icon: 'cursos-2'}, {text: (mode === 'update' ? 'courses.new' : 'courses.update'), icon: ''}]"
-    class="flex-auto"
-  ></vex-breadcrumbs>
-  <button class="ml-2" color="primary" mat-icon-button type="button">
-    <mat-icon svgIcon="mat:more_vert"></mat-icon>
-  </button>
-</vex-secondary-toolbar>-->
-
-<vex-secondary-toolbar current="">
-  <i class="icon"><img src="../assets/img/icons/cursos.svg" /></i>
-  <h2 class="title">{{'courses.title' | translate}}</h2>
-  <h3 class="subtitle">{{'courses.new' | translate}}</h3>
->>>>>>> 8d3101ef
 </vex-secondary-toolbar>
 
 <mat-spinner *ngIf="loading" style="margin: 0 auto"></mat-spinner>

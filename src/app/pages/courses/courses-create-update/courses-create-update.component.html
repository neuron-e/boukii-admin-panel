<vex-secondary-toolbar current>
  <vex-breadcrumbs [crumbs]="[
    {icon:'cursos'},
    {text:'courses.title', title: true,  link: '/courses'},
    {text: defaults.id, subtitle: true,  link: '/courses/detail/'+defaults.id},
    {text: (mode !== 'update' ? 'courses.new' : 'courses.update'), subtitle: true},
    ]" class="flex-auto"></vex-breadcrumbs>
</vex-secondary-toolbar>

<mat-spinner *ngIf="loading" style="margin: 0 auto"></mat-spinner>

<div [@stagger]="true" class="p-gutter container" style="max-width: none"
  *ngIf="!loading && ((defaults.course_type === null || defaults.course_type === 2 && mode === 'create') || (defaults.course_type === 2 && mode === 'update'))">
  <div class="flex flex-col sm:flex-row gap-4"
    style="width: 100%;float:left; margin: 0 2% 0 0">
    <div @fadeInUp class="card flex-auto" style="width: 100%;">
      <div class="px-6 py-4 border-b flex items-center">
        <div style="float: left;width: 50%;">
          <h2 class="title m-0">{{(mode === 'update' ? 'courses.update' :
            'courses.new') |translate }}</h2>
        </div>
        <div style="float: left;width: 50%;">
          <div style="float:right">
            Online <mat-slide-toggle [(ngModel)]="defaults.online"
              color="accent"></mat-slide-toggle>
          </div>
          <div style="float:right">
            {{'options' | translate}} <mat-slide-toggle
              [(ngModel)]="defaults.options"></mat-slide-toggle>
          </div>
          <div style="float:right">
            {{'status' | translate}} <mat-slide-toggle
              [(ngModel)]="defaults.active"></mat-slide-toggle>
          </div>
        </div>
      </div>
      <mat-horizontal-stepper #stepper="matVerticalStepper" [linear]="true">
        <ng-template matStepperIcon="edit">
          <mat-icon svgIcon="mat:done_all"></mat-icon>
        </ng-template>

        <ng-template matStepperIcon="done">
          <mat-icon svgIcon="mat:done_all"></mat-icon>
        </ng-template>
        <mat-step [stepControl]="courseTypeFormGroup" *ngIf="mode === 'create'">
          <ng-template matStepLabel>{{'course_info' | translate }}</ng-template>

          <div [formGroup]="courseTypeFormGroup">

            <div style="width:50%; float:left">
              <div class="flex-auto">
                <mat-label>{{'season' | translate }} - {{'sport' | translate }}
                  <span style="color:red">(*)</span></mat-label><br>
                <mat-radio-group formControlName="sportType"
                  (change)="filterSportsByType()">
                  <mat-radio-button
                    *ngFor="let sport of sportTypeData.reverse()" class="mr-4"
                    [value]="sport.id">{{sport.name}}</mat-radio-button>
                </mat-radio-group>
              </div>

              <div class="flex-auto" *ngIf="sportTypeSelected > -1"
                style="margin:1% 0 0 4%; width:100%; float:left">
                <div style="float:left; width: 20%"
                  *ngFor="let item of sportDataList.reverse()">
                  <span style="width: 100%;margin: 0 auto">
                    <img
                      style="margin: 0 auto; border-radius: 20%;border: solid 1px; cursor:pointer"
                      [ngStyle]="{
                      'background': defaults.sport_id === item.sport_id ? '#e91e63' : '#e6e6e6',
                      'border': defaults.sport_id === item.sport_id ? '#fff' : '#808080'
                    }"
                      [src]="item.sport_id !== defaults.sport_id ? item.icon_unselected : item.icon_selected"
                      (click)="selectSport(item)">
                  </span>
                  <p style="text-align: center;">{{ item.name }}</p>
                </div>
              </div>
            </div>

            <div style="margin: 2% 0 0 2%;width: 48%;float: left;"
              *ngIf="defaults.sport_id">

              <div style="width: 100%;float:left">
                <mat-card class="custom-card"
                  [class.selected-collectif]="defaults.course_type === 1"
                  (click)="setCourseType('collectif', 1)">
                  <mat-card-content>
                    <p>{{'course_colective' |translate }}</p>
                  </mat-card-content>
                </mat-card>
                <mat-checkbox [checked]="false"
                  style="margin: 10px 0 0 0;float: left;"
                  [disabled]="defaults.course_type === null || defaults.course_type !== 1"
                  (click)="setFlexibility($event)">
                  {{'flexidates' | translate}}

                </mat-checkbox>
                <div style="float: left; margin: 17px">
                  <mat-icon svgIcon="mat:info"></mat-icon>
                </div>
              </div>

              <div style="width: 100%;float:left">
                <mat-card class="custom-card"
                  [class.selected-prive]="defaults.course_type === 2"
                  (click)="setCourseType('privee', 2)">
                  <mat-card-content>
                    <p>{{'course_private' |translate }}</p>
                  </mat-card-content>
                </mat-card>
                <mat-checkbox [checked]="false"
                  style="margin: 10px 0 0 0;float: left;"
                  [disabled]="defaults.course_type === null || defaults.course_type !== 2"
                  (click)="setFlexibility($event)">
                  {{'flexidates' | translate}}
                </mat-checkbox>
                <div style="float: left; margin: 17px">
                  <mat-icon svgIcon="mat:info"></mat-icon>
                </div>
              </div>
              <div style="width: 100%;float:left">
                <mat-card class="custom-card"
                  [class.selected-activity]="defaults.course_type === 3"
                  (click)="setCourseType('activity', 3)">
                  <mat-card-content>
                    <p>{{'activity' |translate }}</p>
                  </mat-card-content>
                </mat-card>
                <div style="float: left; margin: 17px">
                  <mat-icon svgIcon="mat:info"></mat-icon>
                </div>
              </div>
            </div>

          </div>
          <div class="actions flex items-center justify-end gap-2"
            style="width: 100%">
            <button (click)="stepper.reset()"
              [disabled]="courseTypeFormGroup.pristine" color="primary"
              mat-button type="button">Reset</button>
            <button [disabled]="courseTypeFormGroup.invalid" color="primary"
              mat-raised-button matStepperNext>
              {{'next' | translate}}
            </button>
          </div>
        </mat-step>

        <mat-step [stepControl]="courseInfoFormGroup">
          <ng-template matStepLabel>{{'general_data' | translate}}</ng-template>

          <div class="px-6 py-4 flex flex-col"
            [formGroup]="courseInfoFormGroup">

            <div class="flex flex-col sm:flex-row gap-2 sm:gap-6"
              style="margin: 50px 0 0 0;">

              <mat-tab-group style="margin-top:-50px"
                [(selectedIndex)]="selectedTabNameIndex"
                (selectedTabChange)="onTabNameChanged($event);">
                <mat-tab label="FR">
                  <div class="flex-auto" style="width: 100%"
                    *ngIf="selectedTabNameIndex === 0">
                    <label for="courseName">{{'courses.coursename' | translate}}
                      <span style="color:red">(*)</span></label>
                    <mat-form-field appearance="outline" style="width: 100%">
                      <input id="courseName" formControlName="course_name"
                        matInput required type="text"
                        [(ngModel)]="defaults.translations.fr.name">
                      <mat-error
                        *ngIf="courseInfoFormGroup.controls?.course_name?.errors?.['required']">
                        {{'courses.errors.coursename' | translate}}
                      </mat-error>
                    </mat-form-field>
                  </div>

                </mat-tab>
                <mat-tab label="EN">
                  <div class="flex-auto" style="width: 100%"
                    *ngIf="selectedTabNameIndex === 1">
                    <label for="courseName">{{'courses.coursename' | translate}}
                      <span style="color:red">(*)</span></label>
                    <mat-form-field appearance="outline" style="width: 100%">
                      <input id="courseName" formControlName="course_name_en"
                        matInput required type="text"
                        [(ngModel)]="defaults.translations.en.name">
                    </mat-form-field>
                  </div>

                </mat-tab>
                <mat-tab label="DE">
                  <div class="flex-auto" style="width: 100%"
                    *ngIf="selectedTabNameIndex === 2">
                    <label for="courseName">{{'courses.coursename' | translate}}
                      <span style="color:red">(*)</span></label>
                    <mat-form-field appearance="outline" style="width: 100%">
                      <input id="courseName" formControlName="course_name_de"
                        matInput required type="text"
                        [(ngModel)]="defaults.translations.de.name">
                    </mat-form-field>
                  </div>

                </mat-tab>
                <mat-tab label="ES">
                  <div class="flex-auto" style="width: 100%"
                    *ngIf="selectedTabNameIndex === 3">
                    <label for="courseName">{{'courses.coursename' | translate}}
                      <span style="color:red">(*)</span></label>
                    <mat-form-field appearance="outline" style="width: 100%">
                      <input id="courseName" formControlName="course_name_es"
                        matInput required type="text"
                        [(ngModel)]="defaults.translations.es.name">
                    </mat-form-field>
                  </div>

                </mat-tab>
                <mat-tab label="IT">
                  <div class="flex-auto" style="width: 100%"
                    *ngIf="selectedTabNameIndex === 4">
                    <label for="courseName">{{'courses.coursename' | translate}}
                      <span style="color:red">(*)</span></label>
                    <mat-form-field appearance="outline" style="width: 100%">
                      <input id="courseName" formControlName="course_name_it"
                        matInput required type="text"
                        [(ngModel)]="defaults.translations.it.name">
                    </mat-form-field>
                  </div>

                </mat-tab>
              </mat-tab-group>

              <div class="flex-auto" style="width: 15%">
                <label for="courseName">{{(defaults.is_flexible ? 'min_price' :
                  'price' )|translate}} ({{defaults.currency}}) <span
                    style="color:red">(*)</span></label>
                <mat-form-field appearance="outline" style="width: 100%">
                  <input id="courseName" formControlName="price" matInput
                    [required]="!defaults.is_flexible"
                    [type]="defaults.is_flexible ? 'text' : 'number'"
                    [(ngModel)]="defaults.price"
                    [readonly]="defaults.is_flexible"
                    [value]="defaults.is_flexible ? 'FLEXIBLE' : null">
                  <mat-error
                    *ngIf="courseInfoFormGroup.controls.price.errors?.['required'] && !defaults.is_flexible">
                    {{'courses.errors.price' | translate}}
                  </mat-error>
                </mat-form-field>
              </div>

              <div class="flex-auto" style="width: 30%">
                <label for="station">{{'station' | translate}}<span
                    style="color:red">(*)</span></label>
                <mat-form-field appearance="outline" style="width: 100%">
                  <input type="text" id="station"
                    placeholder="{{'choose_station' | translate}}" matInput
                    [formControl]="myControlStations"
                    [matAutocomplete]="autoStation"
                    [(ngModel)]="defaults.station_id">
                  <mat-autocomplete #autoStation="matAutocomplete"
                    [displayWith]="displayFnStation">
                    <mat-option *ngFor="let option of filteredStations | async"
                      [value]="option" (onSelectionChange)="setStation(option)">
                      {{option.name}}
                    </mat-option>
                  </mat-autocomplete>

                </mat-form-field>
                <mat-error
                  *ngIf="myControlStations.touched && myControlStations.value === null">
                  {{'choose_station' | translate}}
                </mat-error>
              </div>

            </div>
            <div class="flex flex-col sm:flex-row gap-2 sm:gap-6">

              <div class="flex-auto" style="width: 60%;">

                <div style="float:left; width: 100%">
                  <div class="image-container" style="float: left;width: 50%;">

                    <img
                      [src]="defaults.image !== null && defaults.image !== '' ? defaults.image : '../../../../assets/img/no-image.jpg'"
                      alt="Image Preview" width="400" height="290"
                      style="width: 400px;height: 290px;object-fit: contain;margin:0 auto">
                  </div>

                  <div class="input-container">

                    <input type="file" formControlName="image"
                      placeholder="Select an image"
                      (change)="onFileChanged($event)" id="file" />
                    <label for="file" class="btn-1"><mat-icon
                        svgIcon="mat:cloud_upload"></mat-icon></label>
                    <p style="font-size: 12px">{{'image_max' | translate}}</p>
                    <p style="font-size: 12px">{{'image_format' |
                      translate}}</p>
                    <p style="font-size: 12px">{{'image_recomendation' |
                      translate}}</p>
                  </div>
                </div>
              </div>

            </div>

            <div class="flex flex-col sm:flex-row gap-2 sm:gap-6">

              <div class="flex-auto" style="width: 40%">
                <label for="ageFrom">{{'courses.min_age' | translate}} <span
                    style="color:red">(*)</span></label>
                <mat-form-field appearance="outline" style="width: 100%">
                  <input id="ageFrom" type="number"
                    placeholder="{{'courses.min_age' | translate}}"
                    formControlName="ageFrom" aria-label="Number" matInput
                    [(ngModel)]="defaults.age_min" />
                  <mat-error
                    *ngIf="courseInfoFormGroup?.controls?.ageFrom?.errors?.['required']">
                    {{'courses.errors.min_age' | translate}}
                  </mat-error>
                </mat-form-field>
              </div>

              <div class="flex-auto" style="width: 40%">
                <label for="ageTo">{{'courses.max_age' | translate}} <span
                    style="color:red">(*)</span></label>
                <mat-form-field appearance="outline" style="width: 100%">
                  <input id="ageTo" type="number"
                    placeholder="{{'courses.max_age' | translate}}"
                    formControlName="ageTo" aria-label="Number" matInput
                    [(ngModel)]="defaults.age_max" />
                  <mat-error
                    *ngIf="courseInfoFormGroup?.controls?.ageTo?.errors?.['required']">
                    {{'courses.errors.max_age' | translate}}
                  </mat-error>
                </mat-form-field>
              </div>

            </div>
            <div class="flex flex-col sm:flex-row gap-2 sm:gap-6"
              style="margin-top: 3%">

              <mat-tab-group style="width: 100%"
                [(selectedIndex)]="selectedTabDescIndex"
                (selectedTabChange)="onTabDesChanged($event);" preserveContent>
                <mat-tab label="FR">
                  <div class="flex-auto" style="width: 100%"
                    *ngIf="isAngularHtmlEditing || selectedTabDescIndex === 0">
                    <label for="summary_fr"
                      style="font-size: 18px">{{'courses.summary' | translate}}
                      <span style="color:red">(*)</span></label>
                    <angular-editor id="summary_fr"
                      placeholder="{{'enter_text' | translate}}"
                      [(ngModel)]="defaults.translations.fr.short_description"
                      formControlName="summary"></angular-editor>
                    <mat-error
                      *ngIf="courseInfoFormGroup?.controls?.summary?.errors?.['required']">
                      {{'courses.errors.summary' | translate}}
                    </mat-error>
                  </div>

                  <div class="flex-auto" style="width: 100%"
                    *ngIf="isAngularHtmlEditing || selectedTabDescIndex === 0">
                    <label for="description_fr"
                      style="font-size: 18px">{{'courses.desc' | translate}}
                      <span style="color:red">(*)</span></label>
                    <angular-editor id="description_fr"
                      placeholder="{{'enter_text' | translate}}"
                      [(ngModel)]="defaults.translations.fr.description"
                      formControlName="description"></angular-editor>
                    <mat-error
                      *ngIf="courseInfoFormGroup?.controls?.description?.errors?.['required']">
                      {{'courses.errors.desc' | translate}}
                    </mat-error>
                  </div>
                </mat-tab>
                <mat-tab label="EN">
                  <div class="flex-auto" style="width: 100%"
                    *ngIf="isAngularHtmlEditing || selectedTabDescIndex === 1">
                    <label for="summary_en"
                      style="font-size: 18px">{{'courses.summary' | translate}}
                      <span style="color:red">(*)</span></label>
                    <angular-editor id="summary_en"
                      placeholder="{{'enter_text' | translate}}"
                      [(ngModel)]="defaults.translations.en.short_description"
                      formControlName="summary_en"></angular-editor>
                  </div>

                  <div class="flex-auto" style="width: 100%"
                    *ngIf="isAngularHtmlEditing || selectedTabDescIndex === 1">
                    <label for="description_en"
                      style="font-size: 18px">{{'courses.desc' | translate}}
                      <span style="color:red">(*)</span></label>
                    <angular-editor id="description_en"
                      placeholder="{{'enter_text' | translate}}"
                      [(ngModel)]="defaults.translations.en.description"
                      formControlName="description_en"></angular-editor>
                  </div>
                </mat-tab>
                <mat-tab label="DE">
                  <div class="flex-auto" style="width: 100%"
                    *ngIf="isAngularHtmlEditing || selectedTabDescIndex === 2">
                    <label for="summary_de"
                      style="font-size: 18px">{{'courses.summary' | translate}}
                      <span style="color:red">(*)</span></label>
                    <angular-editor id="summary_de"
                      placeholder="{{'enter_text' | translate}}"
                      [(ngModel)]="defaults.translations.de.short_description"
                      formControlName="summary_de"></angular-editor>
                  </div>

                  <div class="flex-auto" style="width: 100%"
                    *ngIf="isAngularHtmlEditing || selectedTabDescIndex === 2">
                    <label for="description_de"
                      style="font-size: 18px">{{'courses.desc' | translate}}
                      <span style="color:red">(*)</span></label>
                    <angular-editor id="description_de"
                      placeholder="{{'enter_text' | translate}}"
                      [(ngModel)]="defaults.translations.de.description"
                      formControlName="description_de"></angular-editor>
                  </div>
                </mat-tab>
                <mat-tab label="ES">
                  <div class="flex-auto" style="width: 100%"
                    *ngIf="isAngularHtmlEditing || selectedTabDescIndex === 3">
                    <label for="summary_es"
                      style="font-size: 18px">{{'courses.summary' | translate}}
                      <span style="color:red">(*)</span></label>
                    <angular-editor id="summary_es"
                      placeholder="{{'enter_text' | translate}}"
                      [(ngModel)]="defaults.translations.es.short_description"
                      formControlName="summary_es"></angular-editor>
                  </div>

                  <div class="flex-auto" style="width: 100%"
                    *ngIf="isAngularHtmlEditing || selectedTabDescIndex === 3">
                    <label for="description_es"
                      style="font-size: 18px">{{'courses.desc' | translate}}
                      <span style="color:red">(*)</span></label>
                    <angular-editor id="description_es"
                      placeholder="{{'enter_text' | translate}}"
                      [(ngModel)]="defaults.translations.es.description"
                      formControlName="description_es"></angular-editor>
                  </div>
                </mat-tab>
                <mat-tab label="IT">
                  <div class="flex-auto" style="width: 100%"
                    *ngIf="isAngularHtmlEditing || selectedTabDescIndex === 4">
                    <label for="summary_it"
                      style="font-size: 18px">{{'courses.summary' | translate}}
                      <span style="color:red">(*)</span></label>
                    <angular-editor id="summary_it"
                      placeholder="{{'enter_text' | translate}}"
                      [(ngModel)]="defaults.translations.it.short_description"
                      formControlName="summary_it"></angular-editor>
                  </div>

                  <div class="flex-auto" style="width: 100%"
                    *ngIf="isAngularHtmlEditing || selectedTabDescIndex === 4">
                    <label for="description_it"
                      style="font-size: 18px">{{'courses.desc' | translate}}
                      <span style="color:red">(*)</span></label>
                    <angular-editor id="description_it"
                      placeholder="{{'enter_text' | translate}}"
                      [(ngModel)]="defaults.translations.it.description"
                      formControlName="description_it"></angular-editor>
                  </div>
                </mat-tab>
              </mat-tab-group>

            </div>
          </div>
          <div class="actions flex items-center justify-between gap-2"
            style="width: 100%">
            <!-- Botón de traducción a la izquierda -->
            <button mat-raised-button color="primary"
              (click)="translateCurrentTabToOthers()">
              {{ 'translate_ia' | translate }}
            </button>

            <!-- Contenedor para alinear los botones restantes a la derecha -->
            <div class="flex items-center gap-2">
              <button (click)="stepper.reset()"
                [disabled]="courseInfoPriveFormGroup.pristine" color="primary"
                mat-button type="button">
                Reset
              </button>
              <button color="primary" (click)="checkStep2PrivateNoFlex(stepper)"
                mat-raised-button>
                {{'next' | translate}}
              </button>
            </div>
          </div>
        </mat-step>

        <mat-step [stepControl]="courseInfoPriveFormGroup" [completed]="false"
          [editable]="true">
          <ng-template matStepLabel>{{'course_info' | translate}}</ng-template>

          <mat-spinner *ngIf="loadingTable"
            style="margin: 0 auto;"></mat-spinner>
          <div class="px-6 py-4 flex flex-col"
            [formGroup]="courseInfoPriveFormGroup" *ngIf="!loadingTable">

            <div class="flex flex-col sm:flex-row gap-2 sm:gap-6">
              <div class="flex-auto" style="width: 50%;">

                <label for="dateFromPrivate"
                  *ngIf="defaults.is_flexible">{{'courses.date_reservable' |
                  translate}} <span style="color:red">(*)</span></label>
                <label for="dateFromPrivate"
                  *ngIf="!defaults.is_flexible">{{'from' | translate}} <span
                    style="color:red">(*)</span></label>
                <mat-form-field appearance="outline" style="width: 100%">

                  <input matInput id="dateFromPrivate"
                    [matDatepicker]="pickerFrom"
                    [matDatepickerFilter]="myHolidayFilter"
                    formControlName="fromDate"
                    [min]="mode !== 'update' ? minDate : ''" [max]="maxDate"
                    [(ngModel)]="defaults.date_start_res">
                  <mat-datepicker-toggle matSuffix
                    [for]="pickerFrom"></mat-datepicker-toggle>
                  <mat-datepicker #pickerFrom
                    [startAt]="minDate"></mat-datepicker>

                  <mat-error
                    *ngIf="courseInfoPriveFormGroup.controls.fromDate.errors?.['required']">
                    <span *ngIf="defaults.is_flexible">
                      {{'courses.errors.date_reservable' | translate}}
                    </span>
                    <span *ngIf="!defaults.is_flexible">
                      {{'courses.errors.from' | translate}}
                    </span>
                  </mat-error>
                </mat-form-field>
              </div>
              <div class="flex-auto" style="width: 50%;">

                <label for="dateToPrivate"
                  *ngIf="defaults.is_flexible">{{'courses.date_reservable_to' |
                  translate}} <span style="color:red">(*)</span></label>
                <label for="dateToPrivate" *ngIf="!defaults.is_flexible">{{'to'
                  | translate}} <span style="color:red">(*)</span></label>
                <mat-form-field appearance="outline" style="width: 100%">

                  <input matInput id="dateToPrivate" [matDatepicker]="pickerTo"
                    formControlName="toDate"
                    [matDatepickerFilter]="myHolidayFilter"
                    [min]="courseInfoPriveFormGroup.value.fromDate"
                    [max]="maxDate"
                    [(ngModel)]="defaults.date_end_res"
                    [disabled]="courseInfoPriveFormGroup.value.fromDate === null">
                  <mat-datepicker-toggle matSuffix
                    [for]="pickerTo"></mat-datepicker-toggle>
                  <mat-datepicker #pickerTo
                    [startAt]="courseInfoPriveFormGroup.value.fromDate"></mat-datepicker>

                  <mat-error
                    *ngIf="courseInfoPriveFormGroup.controls.toDate.errors?.['required']">
                    <span *ngIf="defaults.is_flexible">
                      {{'courses.errors.date_reservable_to' | translate}}
                    </span>
                    <span *ngIf="!defaults.is_flexible">
                      {{'courses.errors.to' | translate}}
                    </span>
                  </mat-error>
                </mat-form-field>
              </div>

            </div>

            <div class="flex flex-col sm:flex-row gap-2 sm:gap-6">
              <div class="flex-auto" style="width: 50%;">

                <label for="durationPrivate">{{'courses.dur_min' | translate}}
                  <span style="color:red">(*)</span></label>
                <mat-form-field appearance="outline" class="flex-auto"
                  style="width: 100%">
                  <input type="text" id="durationPrivate"
                    formControlName="duration"
                    placeholder="{{'courses.dur_min' | translate}}" matInput
                    [matAutocomplete]="autoTimesPrivate"
                    [(ngModel)]="defaults.duration">
                  <mat-autocomplete #autoTimesPrivate="matAutocomplete">
                    <mat-option *ngFor="let duration of durations"
                      [value]="duration.text">
                      {{duration.text}}
                    </mat-option>
                  </mat-autocomplete>
                </mat-form-field>
              </div>
              <div class="flex-auto" style="width: 50%;">

                <label for="participants">{{'max_pax' | translate}} <span
                    style="color:red">(*)</span></label>
                <mat-form-field appearance="outline" class="flex-auto"
                  style="width: 100%">
                  <mat-label>{{'max_pax' | translate}}</mat-label>
                  <input id="participants" formControlName="participants"
                    matInput required type="number"
                    [(ngModel)]="defaults.max_participants">
                  <mat-error
                    *ngIf="courseInfoPriveFormGroup.controls.participants.errors?.['required']">
                    {{'courses.errors.max_pax' | translate}}
                  </mat-error>
                </mat-form-field>
              </div>

            </div>

            <div class="flex flex-col sm:flex-row gap-2 sm:gap-6"
              *ngIf="!defaults.is_flexible">
              <div class="flex-auto">

                <label for="fromHour">{{'start_hour' | translate}} <span
                    style="color:red">(*)</span></label>
                <mat-form-field appearance="outline" class="flex-auto"
                  style="width: 100%">
                  <input type="text" id="fromHour" formControlName="fromHour"
                    placeholder="{{'start_hour' | translate}}" matInput
                    [matAutocomplete]="autoHourFrom"
                    [(ngModel)]="defaults.hour_min">
                  <mat-autocomplete #autoHourFrom="matAutocomplete">
                    <mat-option *ngFor="let hour of hours" [value]="hour">
                      {{hour}}
                    </mat-option>
                  </mat-autocomplete>

                  <mat-error
                    *ngIf="courseInfoPriveFormGroup.controls.fromHour.errors?.['required']">
                    {{'courses.errors.start_hour' | translate}}
                  </mat-error>
                </mat-form-field>
              </div>
              <div class="flex-auto">

                <label for="maxDuration">{{'end_hour' | translate}} <span
                    style="color:red">(*)</span></label>
                <mat-form-field appearance="outline" class="flex-auto"
                  style="width: 100%">
                  <input type="text" id="toHour" formControlName="maxDuration"
                    placeholder="{{'end_hour' | translate}}" matInput
                    [matAutocomplete]="autoHourTo"
                    [(ngModel)]="defaults.hour_max">
                  <mat-autocomplete #autoHourTo="matAutocomplete">
                    <mat-option *ngFor="let hour of filteredToHours"
                      [value]="hour">
                      {{hour}}
                    </mat-option>
                  </mat-autocomplete>
                  <mat-error
                    *ngIf="courseInfoPriveFormGroup.controls.maxDuration.errors?.['required']">
                    {{'courses.errors.end_hour' | translate}}
                  </mat-error>
                </mat-form-field>
              </div>
            </div>

            <div class="flex flex-col sm:flex-row gap-2 sm:gap-6"
              *ngIf="defaults.is_flexible">
              <div class="flex-auto">

                <label for="durationPrivate"
                  style="font-size: 20px;">{{'courses.when' |
                  translate}}</label>
              </div>
              <div class="flex-auto">

                <mat-checkbox (change)="onCheckboxChange('unique')"
                  [checked]="periodeUnique"
                  formControlName="periodeUnique">{{'courses.uniperiod' |
                  translate}}</mat-checkbox>
              </div>
              <div class="flex-auto">

                <mat-checkbox (change)="onCheckboxChange('multiple')"
                  [checked]="periodeMultiple"
                  formControlName="periodeMultiple">{{'courses.multiperiod' |
                  translate}}</mat-checkbox>
              </div>
            </div>

            <div class="flex flex-col sm:flex-row gap-2 sm:gap-6"
              *ngIf="defaults.course_type === 2 && !periodeMultiple && defaults.is_flexible">
              <div class="flex-auto" style="width:50%">

                <label for="dateFromPrivate"
                  *ngIf="defaults.is_flexible">{{'from' | translate}} <span
                    style="color:red">(*)</span></label>
                <mat-form-field appearance="outline" style="width: 100%">

                  <input matInput id="dateFromPrivate"
                    [matDatepicker]="pickerFromUnique"
                    formControlName="fromDateUnique"
                    [matDatepickerFilter]="myHolidayFilter"
                    [min]="mode !== 'update' ? minDate : ''"
                    [max]="maxDate" [(ngModel)]="defaults.date_start">
                  <mat-datepicker-toggle matSuffix
                    [for]="pickerFromUnique"></mat-datepicker-toggle>
                  <mat-datepicker #pickerFromUnique
                    [startAt]="minDate"></mat-datepicker>

                  <mat-error
                    *ngIf="courseInfoPriveFormGroup?.controls?.fromDateUnique?.errors?.['required']">
                    {{'courses.errors.from' | translate}}
                  </mat-error>
                </mat-form-field>
              </div>
              <div class="flex-auto" style="width:50%">

                <label for="dateToPrivate" *ngIf="defaults.is_flexible">{{'to' |
                  translate}} <span style="color:red">(*)</span></label>
                <mat-form-field appearance="outline" style="width: 100%">

                  <input matInput id="dateToPrivate"
                    [matDatepicker]="pickerToUnique"
                    formControlName="toDateUnique"
                    [matDatepickerFilter]="myHolidayFilter"
                    [min]="courseInfoPriveFormGroup?.value?.fromDateUnique"
                    [max]="maxDate" [(ngModel)]="defaults.date_end"
                    [disabled]="courseInfoPriveFormGroup.value.fromDate === null">
                  <mat-datepicker-toggle matSuffix
                    [for]="pickerToUnique"></mat-datepicker-toggle>
                  <mat-datepicker #pickerToUnique
                    [startAt]="courseInfoPriveFormGroup?.value?.fromDateUnique"></mat-datepicker>

                  <mat-error
                    *ngIf="courseInfoPriveFormGroup?.controls?.toDateUnique?.errors?.['required']">
                    {{'courses.errors.to' | translate}}
                  </mat-error>
                </mat-form-field>
              </div>

            </div>

            <div class="sm:flex-row gap-2 sm:gap-6" style="margin: 5% 0 0 0"
              *ngIf="defaults.course_type === 2 && periodeMultiple && defaults.is_flexible">
              <div style="width: 100%">

                <table #privateDatesTable id="private-date-table" mat-table
                  [dataSource]="dataSourceDatePrivate" matSort
                  style="border: 1px solid #e6e6e6">

                  <ng-container matColumnDef="dateFrom">
                    <th mat-header-cell *matHeaderCellDef mat-sort-header>
                      {{'courses.date_start' | translate }} </th>
                    <td mat-cell *matCellDef="let element"> <span
                        [ngStyle]="{'text-decoration': mode === 'update' && (element.active === 0 || !element.active) ? 'line-through' : ''}">{{element.dateFrom}}</span>
                    </td>
                  </ng-container>

                  <ng-container matColumnDef="dateTo">
                    <th mat-header-cell *matHeaderCellDef> {{'courses.date_end'
                      | translate }} </th>
                    <td mat-cell *matCellDef="let element"> <span
                        [ngStyle]="{'text-decoration': mode === 'update' && (element.active === 0 || !element.active) ? 'line-through' : ''}">{{element.dateTo}}</span>
                    </td>
                  </ng-container>

                  <ng-container matColumnDef="delete">
                    <th mat-header-cell *matHeaderCellDef> </th>
                    <td mat-cell *matCellDef="let element; let idx = index">
                      <mat-icon svgIcon="mat:delete" style="cursor:pointer"
                        *ngIf="(element.active || element.active === 1) || !element.id"
                        (click)="removePrivateDate(idx, element.main, element.period)"></mat-icon>
                    </td>
                  </ng-container>

                  <tr mat-header-row
                    *matHeaderRowDef="displayedPrivateDateColumns"></tr>
                  <tr mat-row
                    *matRowDef="let row; columns: displayedPrivateDateColumns;let i = index"
                    [hidden]="!row.main && row?.period !== selectedPeriod"
                    (click)="selectPeriod(row.mainPeriod, row.main)"
                    [style.cursor]="row.main ? 'pointer': 'default'"></tr>
                </table>
              </div>
              <div
                style="width: 100%; margin: 2% 0 0 0; float:left;border: 1px solid #e6e6e6;padding: 1%;">
                <div style="width: 5%; float:left;">

                  <button class="add-date" style="cursor:pointer" mat-fab
                    (click)="openDialogPrivateDate()">
                    <mat-icon svgIcon="mat:add" class="icon-date"></mat-icon>
                  </button>
                </div>
                <div style="width: 95%; float:left;margin: 1% 0 0 0;">
                  <p> {{'add_date' | translate }}</p>
                </div>
              </div>

            </div>

            <div class="flex flex-col sm:flex-row gap-2 sm:gap-6"
              style="margin: 3% 0 0 0">

              <div class="flex-auto">

                <label for="all-days">{{'days' | translate}}</label>
                <div style="width: 100%">

                  <mat-checkbox id="all-days"
                    [checked]="areAllTrue(defaults?.settings?.weekDays)"
                    (change)="addWeekDay($event, 'all')">Touts
                    selectionner</mat-checkbox>
                </div>
              </div>

            </div>

            <div class="flex flex-col sm:flex-row gap-2 sm:gap-6">

              <div class="flex-auto" style="padding-left: 5%">

                <div style="width: 100%">
                  <ul style="float: left;width: 25%;">
                    <li><mat-checkbox
                        [checked]="defaults?.settings?.weekDays.monday"
                        (change)="addWeekDay($event, 'monday')">{{'Lundi' |
                        translate}}</mat-checkbox></li>
                    <li><mat-checkbox
                        [checked]="defaults?.settings?.weekDays.tuesday"
                        (change)="addWeekDay($event, 'tuesday')">{{'Mardi' |
                        translate}}</mat-checkbox></li>
                  </ul>
                  <ul style="float: left;width: 25%;">
                    <li><mat-checkbox
                        [checked]="defaults?.settings?.weekDays.wednesday"
                        (change)="addWeekDay($event, 'wednesday')">{{'Mercedi' |
                        translate}}</mat-checkbox></li>
                    <li><mat-checkbox
                        [checked]="defaults?.settings?.weekDays.thursday"
                        (change)="addWeekDay($event, 'thursday')">{{'Jeudi' |
                        translate}}</mat-checkbox></li>
                  </ul>
                  <ul style="float: left;width: 25%;">
                    <li><mat-checkbox
                        [checked]="defaults?.settings?.weekDays.friday"
                        (change)="addWeekDay($event, 'friday')">{{'Vendredi' |
                        translate}}</mat-checkbox></li>
                    <li><mat-checkbox
                        [checked]="defaults?.settings?.weekDays.saturday"
                        (change)="addWeekDay($event, 'saturday')">{{'Samedi' |
                        translate}}</mat-checkbox></li>
                  </ul>
                  <ul style="float: left;width: 25%;">
                    <li><mat-checkbox
                        [checked]="defaults?.settings?.weekDays.sunday"
                        (change)="addWeekDay($event, 'sunday')">{{'Diamanche' |
                        translate}}</mat-checkbox></li>

                  </ul>
                </div>
              </div>

            </div>

            <!--<div class="flex flex-col sm:flex-row gap-2 sm:gap-6" style="margin-top: 5%;" *ngIf="this.defaults.is_flexible">
              <div class="flex-auto">

                <label for="minDuration">DURÉE MINIMALE</label>
                <mat-form-field appearance="outline" class="flex-auto" style="width: 100%">
                  <input type="text" id="minDuration" formControlName="minDuration" placeholder="DURÉE MINIMALE" matInput [matAutocomplete]="autoTimesMinDuration">
                  <mat-autocomplete #autoTimesMinDuration="matAutocomplete">
                    <mat-option *ngFor="let duration of durations" [value]="duration.text">
                      {{duration.text}}
                    </mat-option>
                  </mat-autocomplete>
                </mat-form-field>
              </div>
              <div class="flex-auto">

                <label for="maxDuration">DURÉE MAXIMALE</label>
                <mat-form-field appearance="outline" class="flex-auto" style="width: 100%">
                  <input type="text" id="maxDuration" formControlName="maxDuration" placeholder="DURÉE MAXIMALE" matInput [matAutocomplete]="autoTimesMmaxDuration">
                  <mat-autocomplete #autoTimesMmaxDuration="matAutocomplete">
                    <mat-option *ngFor="let duration of filteredMaxDurations" [value]="duration.text">
                      {{duration.text}}
                    </mat-option>
                  </mat-autocomplete>
                </mat-form-field>
              </div>
            </div>-->

            <div class="flex flex-col sm:flex-row gap-2 sm:gap-6"
              *ngIf="defaults.is_flexible">
              <div class="flex-auto">

                <label for="fromHour">{{'start_hour' | translate}} <span
                    style="color:red">(*)</span></label>
                <mat-form-field appearance="outline" class="flex-auto"
                  style="width: 100%">
                  <input type="text" id="fromHour" formControlName="fromHour"
                    placeholder="{{'start_hour' | translate}}" matInput
                    [matAutocomplete]="autoHourFrom"
                    [(ngModel)]="defaults.hour_min">
                  <mat-autocomplete #autoHourFrom="matAutocomplete">
                    <mat-option *ngFor="let hour of hours" [value]="hour">
                      {{hour}}
                    </mat-option>
                  </mat-autocomplete>
                </mat-form-field>
              </div>
              <div class="flex-auto">

                <label for="maxDuration">{{'end_hour' | translate}} <span
                    style="color:red">(*)</span></label>
                <mat-form-field appearance="outline" class="flex-auto"
                  style="width: 100%">
                  <input type="text" id="maxDuration" formControlName="toHour"
                    placeholder="{{'end_hour' | translate}}" matInput
                    [matAutocomplete]="autoHourTo"
                    [(ngModel)]="defaults.hour_max">
                  <mat-autocomplete #autoHourTo="matAutocomplete">
                    <mat-option *ngFor="let hour of filteredToHours"
                      [value]="hour">
                      {{hour}}
                    </mat-option>
                  </mat-autocomplete>
                </mat-form-field>
              </div>
            </div>

            <!--
            <div class="sm:flex-row gap-2 sm:gap-6" style="margin: 5% 0 0 0" *ngIf="defaults.course_type === 2 && this.defaults.is_flexible && this.periodeMultiple">
              <div class="flex-auto" style="width: 100%">
                <label for="table-reduction">{{'courses.reduction_title' | translate}}</label>

                <table #privateReductionTable id="table-private-reduction" mat-table [dataSource]="dataSourceReductionsPrivate" matSort style="border: 1px solid #e6e6e6">

                  <ng-container matColumnDef="date">
                    <th mat-header-cell *matHeaderCellDef mat-sort-header> {{'date' | translate}} </th>
                    <td mat-cell *matCellDef="let element"> {{element.date}} </td>
                  </ng-container>

                  <ng-container matColumnDef="percentage">
                    <th mat-header-cell *matHeaderCellDef> {{'reduction' | translate}} (%) </th>
                    <td mat-cell *matCellDef="let element"> {{element.percentage}} </td>
                  </ng-container>

                  <ng-container matColumnDef="delete">
                    <th mat-header-cell *matHeaderCellDef>  </th>
                    <td mat-cell *matCellDef="let element; let idx = index">
                      <mat-icon svgIcon="mat:delete" (click)="removePrivateReduction(element, idx)"></mat-icon>
                    </td>
                  </ng-container>

                  <tr mat-header-row *matHeaderRowDef="displayedReductionsColumns"></tr>
                  <tr mat-row *matRowDef="let row; columns: displayedReductionsColumns;"></tr>
                </table>
              </div>
              <div style="width: 100%; margin: 2% 0 0 0; float:left;border: 1px solid #e6e6e6;padding: 1%;">
                <div style="width: 5%; float:left;">

                  <button class="add-date" mat-fab (click)="openDialogPrivateReductions()">
                    <mat-icon svgIcon="mat:add" class="icon-date"></mat-icon>
                  </button>
                </div>
                <div style="width: 95%; float:left;margin: 1% 0 0 0;">
                  <p> {{'add_date' | translate}}</p>
                </div>
              </div>
            </div>-->
          </div>

          <div class="actions flex items-center justify-end gap-2"
            style="width: 100%">
            <button (click)="stepper.reset()"
              [disabled]="courseInfoPriveFormGroup.pristine" color="primary"
              mat-button type="button">Reset</button>
            <button color="primary" mat-raised-button
              *ngIf="defaults.is_flexible"
              (click)="checkStep3PrivateFlex(stepper)">
              {{'next' | translate}}
            </button>
            <button color="primary" mat-raised-button matStepperNext
              (click)="save()" *ngIf="!defaults.is_flexible">
              {{'save' | translate}}
            </button>
          </div>
        </mat-step>
        <mat-step
          *ngIf="defaults.course_type === 2 && this.defaults.is_flexible">

          <div class="actions flex items-center justify-end gap-2"
            style="width: 100%">
            <button (click)="stepper.reset()"
              [disabled]="courseInfoPriveFormGroup.pristine" color="primary"
              mat-button type="button">Reset</button>
            <button color="primary" mat-raised-button (click)="save()">
              {{'save' | translate}}
            </button>
          </div>
          <ng-template matStepLabel>{{'prices' | translate}}</ng-template>
          <div class="p-6">

            <mat-form-field appearance="outline" class="flex-auto">
              <input matInput placeholder="Enter people number" type="number"
                [value]="people" [(ngModel)]="people"
                (ngModelChange)="updateTable(people, false)">
            </mat-form-field>

            <div class="table-container">
              <table mat-table [dataSource]="dataSourceFlexiblePrices"
                class="mat-elevation-z8" #scrollContainer>
                <caption>{{'price' | translate}} {{'in' | translate}}
                  CFH</caption>

                <!-- Intervalo Column -->
                <ng-container matColumnDef="intervalo">
                  <th mat-header-cell *matHeaderCellDef> {{'interval' |
                    translate}} </th>
                  <td mat-cell *matCellDef="let row"> {{row.intervalo}} </td>
                </ng-container>

                <!-- Personas Columns -->
                <ng-container
                  *ngFor="let col of displayedColumnsFlexiblePrices.slice(1)"
                  [matColumnDef]="col">
                  <th mat-header-cell *matHeaderCellDef> {{col}} </th>
                  <td mat-cell *matCellDef="let row">
                    <mat-form-field appearance="outline" class="flex-auto">
                      <input class="flex-auto" matInput [(ngModel)]="row[col]"
                        style="margin-top:3%">
                    </mat-form-field>
                  </td>
                </ng-container>

                <tr mat-header-row
                  *matHeaderRowDef="displayedColumnsFlexiblePrices"></tr>
                <tr mat-row
                  *matRowDef="let row; columns: displayedColumnsFlexiblePrices;"></tr>
              </table>
            </div>
          </div>

          <div class="actions flex items-center justify-end gap-2"
            style="width: 100%">
            <button (click)="stepper.reset()"
              [disabled]="courseInfoPriveFormGroup.pristine" color="primary"
              mat-button type="button">Reset</button>
            <button color="primary" mat-raised-button (click)="save()">
              {{'save' | translate}}
            </button>
          </div>
        </mat-step>
      </mat-horizontal-stepper>

    </div>
  </div>
<<<<<<< HEAD
  <vex-course-detail-card
    card
    *ngIf="!loading"
    [step]="ModalFlux"
    mode="create"
    [courseFormGroup]="courseFormGroup">
  </vex-course-detail-card>
  <vex-course-detail-card
    card2
    [step]="ModalFlux"
    *ngIf="!loading"
    mode="create"
    [courseFormGroup]="courseFormGroup">
  </vex-course-detail-card>
</vex-flux-layout>

<vex-flux-modal *ngIf="confirmModal" (Close)="confirmModal=false"
  [width]="670" title="Casi estás!">
  <div body style="display: flex; gap: 20px; flex-wrap: wrap;">
    <div
      style="width: 100;
        var(--color-dark1);
    font-size: 14px;
    font-weight: 400;
    line-height: 18px;
    word-wrap: break-word">
      {{"El curso ha sido creado!"}} Confirma estas
      opciones:
    </div>
    <div style="width: 100%">
      <mat-slide-toggle [checked]="true">
        <span style="
        color: var(--color-dark1);
        font-size: 14px;
        font-weight: 600;
        line-height: 18px;
        word-wrap: break-word">
          {{"Visible en la página de reservas" | translate}}
        </span>
        <br>
        <span style="
        color: #8B9099;
        font-size: 12px;
        font-weight: 400;
        line-height: 16px;
        word-wrap: break-word">
          {{"El curso serà visible y online desde ahora" | translate}}
        </span>
      </mat-slide-toggle>
    </div>
    <div style="width: 100%">
      <mat-slide-toggle [checked]="true">
        <span style="
        color: var(--color-dark1);
        font-size: 14px;
        font-weight: 600;
        line-height: 18px;
        word-wrap: break-word">
          {{"Activo" | translate}}
        </span>
        <br>
        <span style="
        color: #8B9099;
        font-size: 12px;
        font-weight: 400;
        line-height: 16px;
        word-wrap: break-word">
          {{"El curso es activo y reservable" | translate}}
        </span>
      </mat-slide-toggle>
=======

</div>

<!-- Colectivos -->
<div [@stagger]="true" class="p-gutter container" style="max-width: none"
  *ngIf="!loading && ((defaults.course_type === 1 && mode === 'create') || (defaults.course_type === 1 && mode === 'update'))">
  <div class="flex flex-col sm:flex-row gap-4"
    style="width: 100%;float:left; margin: 0 2% 0 0">
    <div @fadeInUp class="card flex-auto">
      <div class="px-6 py-4 border-b flex items-center">
        <div style="float: left;width: 50%;">
          <h2 class="title m-0">{{'courses.new' |translate }}</h2>
        </div>
        <div style="float: left;width: 50%;">
          <div style="float:right">
            Online <mat-slide-toggle [(ngModel)]="defaults.online"
              color="accent"></mat-slide-toggle>
          </div>
          <div style="float:right">
            {{'options' | translate}} <mat-slide-toggle
              [(ngModel)]="defaults.options"></mat-slide-toggle>
          </div>
          <div style="float:right">
            {{'status' | translate}} <mat-slide-toggle
              [(ngModel)]="defaults.active"></mat-slide-toggle>
          </div>
        </div>
      </div>
      <mat-horizontal-stepper #stepper="matHorizontalStepper" [linear]="true"
        (selectionChange)="loadData($event)">
        <ng-template matStepperIcon="edit">
          <mat-icon svgIcon="mat:done_all"></mat-icon>
        </ng-template>

        <ng-template matStepperIcon="done">
          <mat-icon svgIcon="mat:done_all"></mat-icon>
        </ng-template>

        <mat-step [stepControl]="courseTypeFormGroup" *ngIf="mode === 'create'">
          <ng-template matStepLabel>{{'course_info' | translate}}</ng-template>

          <div [formGroup]="courseTypeFormGroup">

            <div style="width:50%; float:left">
              <div class="flex-auto">
                <mat-label>{{'season' | translate}} - {{'sport' | translate}}
                  <span style="color:red">(*)</span></mat-label><br>
                <mat-radio-group formControlName="sportType"
                  (change)="filterSportsByType()">
                  <mat-radio-button
                    *ngFor="let sport of sportTypeData.reverse()" class="mr-4"
                    [value]="sport.id">{{sport.name}}</mat-radio-button>
                </mat-radio-group>
              </div>

              <div class="flex-auto" *ngIf="sportTypeSelected > -1"
                style="margin:1% 0 0 4%; width:100%; float:left">
                <div style="float:left; width: 20%"
                  *ngFor="let item of sportDataList.reverse()">
                  <span style="width: 100%;margin: 0 auto">
                    <img
                      style="margin: 0 auto; border-radius: 20%;border: solid 1px; cursor:pointer"
                      [ngStyle]="{
                      'background': defaults.sport_id === item.sport_id ? '#e91e63' : '#e6e6e6',
                      'border': defaults.sport_id === item.sport_id ? '#fff' : '#808080'
                    }"
                      [src]="item.sport_id !== defaults.sport_id ? item.icon_unselected : item.icon_selected"
                      (click)="selectSport(item)">
                  </span>
                  <p style="text-align: center;">{{ item.name }}</p>
                </div>
              </div>
            </div>

            <div style="margin: 2% 0 0 2%;width: 48%;float: left;"
              *ngIf="defaults.sport_id">

              <div style="width: 100%;float:left">
                <mat-card class="custom-card"
                  [class.selected-collectif]="defaults.course_type === 1"
                  (click)="setCourseType('collectif', 1)">
                  <mat-card-content>
                    <p>{{'course_colective' | translate}}</p>
                  </mat-card-content>
                </mat-card>
                <mat-checkbox [checked]="false"
                  style="margin: 10px 0 0 0;float: left;"
                  [disabled]="defaults.course_type === null ||defaults.course_type !== 1"
                  (click)="setFlexibility($event)">
                  {{'flexidates' | translate}}

                </mat-checkbox>
                <div style="float: left; margin: 17px">
                  <mat-icon svgIcon="mat:info"></mat-icon>
                </div>
              </div>

              <div style="width: 100%;float:left">
                <mat-card class="custom-card"
                  [class.selected-prive]="defaults.course_type === 2"
                  (click)="setCourseType('privee', 2)">
                  <mat-card-content>
                    <p>{{'course_private' | translate}}</p>
                  </mat-card-content>
                </mat-card>
                <mat-checkbox [checked]="false"
                  style="margin: 10px 0 0 0;float: left;"
                  [disabled]="defaults.course_type === null || defaults.course_type !== 2"
                  (click)="setFlexibility($event)">
                  {{'flexidates' | translate}}
                </mat-checkbox>
                <div style="float: left; margin: 17px">
                  <mat-icon svgIcon="mat:info"></mat-icon>
                </div>
              </div>
              <div style="width: 100%;float:left">
                <mat-card class="custom-card"
                  [class.selected-activity]="defaults.course_type === 3"
                  (click)="setCourseType('activity', 3)">
                  <mat-card-content>
                    <p>{{'activity' | translate}}</p>
                  </mat-card-content>
                </mat-card>
                <div style="float: left; margin: 17px">
                  <mat-icon svgIcon="mat:info"></mat-icon>
                </div>
              </div>
            </div>

          </div>
          <div class="actions flex items-center justify-end gap-2"
            style="width: 100%">
            <button (click)="stepper.reset()"
              [disabled]="courseTypeFormGroup.pristine" color="primary"
              mat-button type="button">Reset</button>
            <button [disabled]="courseTypeFormGroup.invalid" color="primary"
              mat-raised-button matStepperNext>
              {{'next' | translate}}
            </button>
          </div>
        </mat-step>

        <mat-step [stepControl]="courseInfoFormGroup">
          <ng-template matStepLabel>{{'general_data' | translate
            }}</ng-template>

          <div class="px-6 py-4 flex flex-col"
            [formGroup]="courseInfoFormGroup">

            <div class="flex flex-col sm:flex-row gap-2 sm:gap-6"
              style="margin: 50px 0 0 0;">

              <mat-tab-group style="margin-top:-50px"
                [(selectedIndex)]="selectedTabNameIndex"
                (selectedTabChange)="onTabNameChanged($event);">
                <mat-tab label="FR">
                  <div class="flex-auto" style="width: 100%"
                    *ngIf="selectedTabNameIndex === 0">
                    <label for="courseName">{{'courses.coursename' | translate}}
                      <span style="color:red">(*)</span></label>
                    <mat-form-field appearance="outline" style="width: 100%">
                      <input id="courseName" formControlName="course_name"
                        matInput required type="text"
                        [(ngModel)]="defaults.translations.fr.name">
                      <mat-error
                        *ngIf="courseInfoFormGroup.controls?.course_name?.errors?.['required']">
                        {{'courses.errors.coursename' | translate}}
                      </mat-error>
                    </mat-form-field>
                  </div>

                </mat-tab>
                <mat-tab label="EN">
                  <div class="flex-auto" style="width: 100%"
                    *ngIf="selectedTabNameIndex === 1">
                    <label for="courseName">{{'courses.coursename' | translate}}
                      <span style="color:red">(*)</span></label>
                    <mat-form-field appearance="outline" style="width: 100%">
                      <input id="courseName" formControlName="course_name_en"
                        matInput required type="text"
                        [(ngModel)]="defaults.translations.en.name">
                    </mat-form-field>
                  </div>

                </mat-tab>
                <mat-tab label="DE">
                  <div class="flex-auto" style="width: 100%"
                    *ngIf="selectedTabNameIndex === 2">
                    <label for="courseName">{{'courses.coursename' | translate}}
                      <span style="color:red">(*)</span></label>
                    <mat-form-field appearance="outline" style="width: 100%">
                      <input id="courseName" formControlName="course_name_de"
                        matInput required type="text"
                        [(ngModel)]="defaults.translations.de.name">
                    </mat-form-field>
                  </div>

                </mat-tab>
                <mat-tab label="ES">
                  <div class="flex-auto" style="width: 100%"
                    *ngIf="selectedTabNameIndex === 3">
                    <label for="courseName">{{'courses.coursename' | translate}}
                      <span style="color:red">(*)</span></label>
                    <mat-form-field appearance="outline" style="width: 100%">
                      <input id="courseName" formControlName="course_name_es"
                        matInput required type="text"
                        [(ngModel)]="defaults.translations.es.name">
                    </mat-form-field>
                  </div>

                </mat-tab>
                <mat-tab label="IT">
                  <div class="flex-auto" style="width: 100%"
                    *ngIf="selectedTabNameIndex === 4">
                    <label for="courseName">{{'courses.coursename' | translate}}
                      <span style="color:red">(*)</span></label>
                    <mat-form-field appearance="outline" style="width: 100%">
                      <input id="courseName" formControlName="course_name_it"
                        matInput required type="text"
                        [(ngModel)]="defaults.translations.it.name">
                    </mat-form-field>
                  </div>

                </mat-tab>
              </mat-tab-group>
              <div class="flex-auto" style="width: 15%">
                <label for="price"
                  *ngIf="defaults.is_flexible">{{'price_per_date' | translate}}
                  ({{defaults.currency}}) <span
                    style="color:red">(*)</span></label>
                <label for="price" *ngIf="!defaults.is_flexible">{{'price' |
                  translate}} ({{defaults.currency}}) <span
                    style="color:red">(*)</span></label>
                <mat-form-field appearance="outline" style="width: 100%">
                  <input id="price" formControlName="price" matInput required
                    type="number" [(ngModel)]="defaults.price">
                  <mat-error
                    *ngIf="courseInfoFormGroup.controls?.price?.errors?.['required']">
                    {{'courses.errors.price' | translate}}
                  </mat-error>
                </mat-form-field>
              </div>

              <div class="flex-auto" style="width: 30%">
                <label for="station">{{'station' | translate}} <span
                    style="color:red">(*)</span></label>
                <mat-form-field appearance="outline" style="width: 100%">
                  <input type="text" id="station"
                    placeholder="{{'choose_station' | translate}}" matInput
                    [formControl]="myControlStations"
                    [matAutocomplete]="autoStation"
                    [(ngModel)]="defaults.station_id">
                  <mat-autocomplete #autoStation="matAutocomplete"
                    [displayWith]="displayFnStation">
                    <mat-option *ngFor="let option of filteredStations | async"
                      [value]="option" (onSelectionChange)="setStation(option)">
                      {{option.name}}
                    </mat-option>
                  </mat-autocomplete>
                </mat-form-field>
                <mat-error
                  *ngIf="myControlStations.touched && myControlStations.value === null">
                  {{'choose_station' | translate}}
                </mat-error>
              </div>

            </div>
            <div class="flex flex-col sm:flex-row gap-2 sm:gap-6">

              <div class="flex-auto" style="width: 60%;">

                <div style="float:left; width: 100%">
                  <div class="image-container" style="float: left;width: 50%;">

                    <img
                      [src]="defaults.image !== null && defaults.image !== '' ? defaults.image : '../../../../assets/img/no-image.jpg'"
                      alt="Image Preview" width="400" height="290"
                      style=" height: 150px;width: 400px;height: 290px;object-fit: contain;">
                  </div>

                  <div class="input-container">

                    <input type="file" formControlName="image"
                      placeholder="Select an image"
                      (change)="onFileChanged($event)" id="file" />
                    <label for="file" class="btn-1"><mat-icon
                        svgIcon="mat:cloud_upload"></mat-icon></label>
                    <p style="font-size: 12px">{{'image_max' | translate}}</p>
                    <p style="font-size: 12px">{{'image_format' |
                      translate}}</p>
                    <p style="font-size: 12px">{{'image_recomendation' |
                      translate}}</p>
                  </div>
                </div>
              </div>
            </div><div class="flex flex-col sm:flex-row gap-2 sm:gap-6"
              style="margin-top: 3%">

              <mat-tab-group style="width: 100%"
                [(selectedIndex)]="selectedTabDescIndex"
                (selectedTabChange)="onTabDesChanged($event);" preserveContent>
                <mat-tab label="FR">
                  <div class="flex-auto" style="width: 100%"
                    *ngIf="isAngularHtmlEditing || selectedTabDescIndex === 0">
                    <label for="summary_fr"
                      style="font-size: 18px">{{'courses.summary' | translate}}
                      <span style="color:red">(*)</span></label>
                    <angular-editor id="summary_fr"
                      placeholder="{{'enter_text' | translate}}"
                      [(ngModel)]="defaults.translations.fr.short_description"
                      formControlName="summary"></angular-editor>
                    <mat-error
                      *ngIf="courseInfoFormGroup?.controls?.summary?.errors?.['required']">
                      {{'courses.errors.summary' | translate}}
                    </mat-error>
                  </div>

                  <div class="flex-auto" style="width: 100%"
                    *ngIf="isAngularHtmlEditing || selectedTabDescIndex === 0">
                    <label for="description_fr"
                      style="font-size: 18px">{{'courses.desc' | translate}}
                      <span style="color:red">(*)</span></label>
                    <angular-editor id="description_fr"
                      placeholder="{{'enter_text' | translate}}"
                      [(ngModel)]="defaults.translations.fr.description"
                      formControlName="description"></angular-editor>
                    <mat-error
                      *ngIf="courseInfoFormGroup?.controls?.description?.errors?.['required']">
                      {{'courses.errors.desc' | translate}}
                    </mat-error>
                  </div>
                </mat-tab>
                <mat-tab label="EN">
                  <div class="flex-auto" style="width: 100%"
                    *ngIf="isAngularHtmlEditing || selectedTabDescIndex === 1">
                    <label for="summary_en"
                      style="font-size: 18px">{{'courses.summary' | translate}}
                      <span style="color:red">(*)</span></label>
                    <angular-editor id="summary_en"
                      placeholder="{{'enter_text' | translate}}"
                      [(ngModel)]="defaults.translations.en.short_description"
                      formControlName="summary_en"></angular-editor>
                  </div>

                  <div class="flex-auto" style="width: 100%"
                    *ngIf="isAngularHtmlEditing || selectedTabDescIndex === 1">
                    <label for="description_en"
                      style="font-size: 18px">{{'courses.desc' | translate}}
                      <span style="color:red">(*)</span></label>
                    <angular-editor id="description_en"
                      placeholder="{{'enter_text' | translate}}"
                      [(ngModel)]="defaults.translations.en.description"
                      formControlName="description_en"></angular-editor>
                  </div>
                </mat-tab>
                <mat-tab label="DE">
                  <div class="flex-auto" style="width: 100%"
                    *ngIf="isAngularHtmlEditing || selectedTabDescIndex === 2">
                    <label for="summary_de"
                      style="font-size: 18px">{{'courses.summary' | translate}}
                      <span style="color:red">(*)</span></label>
                    <angular-editor id="summary_de"
                      placeholder="{{'enter_text' | translate}}"
                      [(ngModel)]="defaults.translations.de.short_description"
                      formControlName="summary_de"></angular-editor>
                  </div>

                  <div class="flex-auto" style="width: 100%"
                    *ngIf="isAngularHtmlEditing || selectedTabDescIndex === 2">
                    <label for="description_de"
                      style="font-size: 18px">{{'courses.desc' | translate}}
                      <span style="color:red">(*)</span></label>
                    <angular-editor id="description_de"
                      placeholder="{{'enter_text' | translate}}"
                      [(ngModel)]="defaults.translations.de.description"
                      formControlName="description_de"></angular-editor>
                  </div>
                </mat-tab>
                <mat-tab label="ES">
                  <div class="flex-auto" style="width: 100%"
                    *ngIf="isAngularHtmlEditing || selectedTabDescIndex === 3">
                    <label for="summary_es"
                      style="font-size: 18px">{{'courses.summary' | translate}}
                      <span style="color:red">(*)</span></label>
                    <angular-editor id="summary_es"
                      placeholder="{{'enter_text' | translate}}"
                      [(ngModel)]="defaults.translations.es.short_description"
                      formControlName="summary_es"></angular-editor>
                  </div>

                  <div class="flex-auto" style="width: 100%"
                    *ngIf="isAngularHtmlEditing || selectedTabDescIndex === 3">
                    <label for="description_es"
                      style="font-size: 18px">{{'courses.desc' | translate}}
                      <span style="color:red">(*)</span></label>
                    <angular-editor id="description_es"
                      placeholder="{{'enter_text' | translate}}"
                      [(ngModel)]="defaults.translations.es.description"
                      formControlName="description_es"></angular-editor>
                  </div>
                </mat-tab>
                <mat-tab label="IT">
                  <div class="flex-auto" style="width: 100%"
                    *ngIf="isAngularHtmlEditing || selectedTabDescIndex === 4">
                    <label for="summary_it"
                      style="font-size: 18px">{{'courses.summary' | translate}}
                      <span style="color:red">(*)</span></label>
                    <angular-editor id="summary_it"
                      placeholder="{{'enter_text' | translate}}"
                      [(ngModel)]="defaults.translations.it.short_description"
                      formControlName="summary_it"
                      [config]="editorConfig"></angular-editor>
                  </div>

                  <div class="flex-auto" style="width: 100%"
                    *ngIf="isAngularHtmlEditing || selectedTabDescIndex === 4">
                    <label for="description_it"
                      style="font-size: 18px">{{'courses.desc' | translate}}
                      <span style="color:red">(*)</span></label>
                    <angular-editor id="description_it"
                      placeholder="{{'enter_text' | translate}}"
                      [(ngModel)]="defaults.translations.it.description"
                      formControlName="description_it"></angular-editor>
                  </div>
                </mat-tab>
              </mat-tab-group>

            </div>
          </div>
          <div class="actions flex items-center justify-end gap-2"
            style="width: 100%">
            <div class="actions flex items-center justify-between gap-2"
              style="width: 100%">
              <!-- Botón de traducción a la izquierda -->
              <button mat-raised-button color="primary"
                (click)="translateCurrentTabToOthers()">
                {{ 'translate_ia' | translate }}
              </button>

              <!-- Contenedor para alinear los botones restantes a la derecha -->
              <div class="flex items-center gap-2">
                <button (click)="stepper.reset()"
                  [disabled]="courseInfoPriveFormGroup.pristine" color="primary"
                  mat-button type="button">
                  Reset
                </button>
                <button color="primary" mat-raised-button
                  (click)="checkStep2ColectiveNoFlex(stepper)">
                  <span *ngIf="mode === 'create'">
                    {{ 'next'| translate}}

                  </span>
                  <span *ngIf="mode !== 'create'">
                    {{ 'save'| translate}}

                  </span>
                </button>
              </div>
            </div>
          </div>
        </mat-step>

        <mat-step [stepControl]="courseConfigForm"
          *ngIf="defaults.course_type === 1">
          <ng-template matStepLabel>{{'courses.config' | translate
            }}</ng-template>

          <div class="px-6 py-4 flex flex-col" [formGroup]="courseConfigForm">

            <div class="flex flex-col sm:flex-row gap-2 sm:gap-6">
              <div class="flex-auto">

                <label for="dateFromPrivate"
                  *ngIf="defaults.is_flexible">{{'courses.date_reservable' |
                  translate}} <span style="color:red">(*)</span></label>
                <label for="dateFromPrivate"
                  *ngIf="!defaults.is_flexible">{{'courses.date_reservable' |
                  translate}} <span style="color:red">(*)</span></label>
                <mat-form-field appearance="outline" style="width: 100%">

                  <input matInput id="dateFromPrivate"
                    [matDatepicker]="pickerDateFrom" formControlName="fromDate"
                    [min]="minDate" [matDatepickerFilter]="myHolidayFilter"
                    [max]="maxDate" [(ngModel)]="defaults.date_start_res">
                  <mat-datepicker-toggle matSuffix
                    [for]="pickerDateFrom"></mat-datepicker-toggle>
                  <mat-datepicker #pickerDateFrom
                    [startAt]="minDate"></mat-datepicker>

                  <mat-error
                    *ngIf="courseInfoPriveFormGroup.controls.fromDate.errors?.['required']">
                    {{'courses.errors.date_reservable' | translate}}
                  </mat-error>
                </mat-form-field>
              </div>
              <div class="flex-auto">

                <label for="dateToPrivate"
                  *ngIf="defaults.is_flexible">{{'courses.date_reservable_to' |
                  translate}} <span style="color:red">(*)</span></label>
                <label for="dateToPrivate"
                  *ngIf="!defaults.is_flexible">{{'courses.date_reservable_to' |
                  translate}} <span style="color:red">(*)</span></label>
                <mat-form-field appearance="outline" style="width: 100%">

                  <input matInput id="dateToPrivate"
                    [matDatepicker]="pickerDateTo" formControlName="toDate"
                    [matDatepickerFilter]="myHolidayFilter"
                    [min]="courseConfigForm.value.fromDate" [max]="maxDate"
                    [(ngModel)]="defaults.date_end_res"
                    [disabled]="courseConfigForm.value.fromDate === null">
                  <mat-datepicker-toggle matSuffix
                    [for]="pickerDateTo"></mat-datepicker-toggle>
                  <mat-datepicker #pickerDateTo
                    [startAt]="courseConfigForm.value.fromDate"></mat-datepicker>
                  <mat-error
                    *ngIf="courseInfoPriveFormGroup.controls.fromDate.errors?.['required']">
                    {{'courses.errors.date_reservable' | translate}}
                  </mat-error>
                </mat-form-field>
              </div>

            </div>

            <div class="flex flex-col sm:flex-row gap-2 sm:gap-6">

              <div class="flex-auto">
                <label for="participants">{{'max_pax' | translate}}. <span
                    style="color:red">(*)</span></label>
                <mat-form-field appearance="outline" class="flex-auto"
                  style="width: 100%">
                  <input id="participants" formControlName="participants"
                    matInput required type="number"
                    [(ngModel)]="defaults.max_participants">
                  <mat-error
                    *ngIf="courseInfoPriveFormGroup.controls.participants.errors?.['required']">
                    {{'courses.errors.max_pax' | translate}}
                  </mat-error>
                </mat-form-field>
              </div>

            </div>

            <div class="sm:flex-row gap-2 sm:gap-6"
              *ngIf="defaults.course_type === 1">
              <div class="flex-auto" style="width: 100%"
                *ngIf="dataSource.data.length > 0">
                <label for="table-dates">{{'dates'|translate }}</label>

                <table #dateTable id="table-dates" mat-table
                  [dataSource]="dataSource" matSort
                  style="border: 1px solid #e6e6e6">

                  <ng-container matColumnDef="date">
                    <th mat-header-cell *matHeaderCellDef mat-sort-header>
                      {{'date' | translate}} </th>
                    <td mat-cell *matCellDef="let element"> <span
                        [ngStyle]="{'text-decoration': mode === 'update' && element.id && (element.active === 0 || !element.active) ? 'line-through' : ''}">{{element.date}}
                      </span></td>
                  </ng-container>

                  <ng-container matColumnDef="duration">
                    <th mat-header-cell *matHeaderCellDef mat-sort-header>
                      {{'duration' | translate}} </th>
                    <td mat-cell *matCellDef="let element"> <span
                        [ngStyle]="{'text-decoration': mode === 'update' && element.id && (element.active === 0 || !element.active) ? 'line-through' : ''}">{{element.duration}}</span>
                    </td>
                  </ng-container>

                  <ng-container matColumnDef="hour">
                    <th mat-header-cell *matHeaderCellDef> {{'hour' |
                      translate}} </th>
                    <td mat-cell *matCellDef="let element"> <span
                        [ngStyle]="{'text-decoration': mode === 'update' && element.id && (element.active === 0 || !element.active) ? 'line-through' : ''}">{{element.hour}}</span>
                    </td>
                  </ng-container>

                  <ng-container matColumnDef="delete">
                    <th mat-header-cell *matHeaderCellDef> </th>
                    <td mat-cell *matCellDef="let element; let i = index">
                      <mat-icon svgIcon="mat:delete" style="cursor:pointer"
                        *ngIf="(element.active || element.active === 1) || !element.id"
                        (click)="removeteDate(i)"></mat-icon>
                      <mat-icon svgIcon="mat:add" style="cursor:pointer"
                        *ngIf="!element.active"
                        (click)="activateDate(i)"></mat-icon>
                    </td>
                  </ng-container>

                  <ng-container matColumnDef="edit">
                    <th mat-header-cell *matHeaderCellDef> </th>
                    <td mat-cell *matCellDef="let element; let i = index">
                      <mat-icon svgIcon="mat:edit" style="cursor:pointer"
                        *ngIf="(element.active || element.active === 1) || !element.id"
                        (click)="editDate(i, element)"></mat-icon>
                    </td>
                  </ng-container>

                  <tr mat-header-row *matHeaderRowDef="displayedColumns"></tr>
                  <tr mat-row
                    *matRowDef="let row; columns: displayedColumns;"></tr>
                </table>
              </div>

              <div
                style="width: 100%; margin: 2% 0 0 0; float:left;border: 1px solid #e6e6e6;padding: 1%;">
                <div style="width: 5%; float:left;">

                  <button class="add-date" mat-fab (click)="openDialog()">
                    <mat-icon svgIcon="mat:add" class="icon-date"></mat-icon>
                  </button>
                </div>
                <div style="width: 95%; float:left;margin: 1% 0 0 0;">
                  <p> {{'add_date' | translate }}</p>
                </div>
              </div>
            </div>

            <div class="sm:flex-row gap-2 sm:gap-6" style="margin: 8% 0 0 0"
              *ngIf="defaults.course_type === 1 && this.defaults.is_flexible">
              <div class="flex-auto" style="width: 100%">
                <label for="table-reduction">{{'courses.reduction_title' |
                  translate}}</label>

                <table #reductionTable id="table-reduction"
                  *ngIf="dataSource.data.length > 0" mat-table
                  [dataSource]="dataSourceReductions" matSort
                  style="border: 1px solid #e6e6e6">

                  <ng-container matColumnDef="date">
                    <th mat-header-cell *matHeaderCellDef mat-sort-header>
                      {{'date' | translate}} </th>
                    <td mat-cell *matCellDef="let element"> {{element.date}}
                    </td>
                  </ng-container>

                  <ng-container matColumnDef="percentage">
                    <th mat-header-cell *matHeaderCellDef> {{'reduction' |
                      translate}} (%) </th>
                    <td mat-cell *matCellDef="let element">
                      {{element.percentage}} </td>
                  </ng-container>

                  <ng-container matColumnDef="delete">
                    <th mat-header-cell *matHeaderCellDef> </th>
                    <td mat-cell *matCellDef="let element; let idx = index">
                      <mat-icon svgIcon="mat:delete"
                        (click)="removeReduction(element, idx)"></mat-icon>
                    </td>
                  </ng-container>

                  <tr mat-header-row
                    *matHeaderRowDef="displayedReductionsColumns"></tr>
                  <tr mat-row
                    *matRowDef="let row; columns: displayedReductionsColumns;"></tr>
                </table>
              </div>

              <div
                style="width: 100%; margin: 2% 0 0 0; float:left;border: 1px solid #e6e6e6;padding: 1%;">
                <div style="width: 5%; float:left;">

                  <button class="add-date" mat-fab
                    (click)="openDialogReductions()">
                    <mat-icon svgIcon="mat:add" class="icon-date"></mat-icon>
                  </button>
                </div>
                <div style="width: 95%; float:left;margin: 1% 0 0 0;">
                  <p> {{'add_date' | translate}}</p>
                </div>
              </div>
            </div>

          </div>

          <div class="actions flex items-center justify-end gap-2"
            style="width: 100%">
            <button (click)="stepper.reset()"
              [disabled]="courseInfoPriveFormGroup.pristine" color="primary"
              mat-button type="button">Reset</button>
            <button color="primary" mat-raised-button
              (click)="checkStep3ColectiveNoFlex(stepper)"
              *ngIf="mode==='create'">
              {{'next' | translate}}
            </button>
            <button color="primary" mat-raised-button (click)="update()"
              *ngIf="mode==='update'">
              {{'save' | translate}}
            </button>
          </div>
        </mat-step>

        <mat-step *ngIf="mode === 'create'">
          <ng-template matStepLabel>{{'courses.select_levels' |
            translate}}</ng-template>

          <div class="flex flex-col sm:flex-row gap-4"
            style="width: 100%;float:left;" *ngIf="defaults.course_type === 1">
            <div @fadeInUp class="card flex-auto">
              <mat-card style="padding: 0 3%;">
                <mat-card-header style="display:block">
                  <div style="width: 100%;float:left;">
                    <mat-card-title
                      style="float: left;width: 35%;">{{'course_detail' |
                      translate }}</mat-card-title>
                    <div style="float:right;width: 65%">
                      <div
                        style="float: right;width: 25px;border-radius: 100%;height: 25px;margin: 0 0 0 25px;"
                        [ngStyle]="{'background-color': defaults.active ? '#CEE741' : '#e6e6e6'}"></div>
                      <div
                        style="float: right;width: 25px;border-radius: 100%;height: 25px;margin: 0 0 0 25px;"
                        [ngStyle]="{'background-color': defaults.options ? '#CEE741' : '#e6e6e6'}"></div>
                      <div
                        style="float: right;width: 25px;border-radius: 100%;height: 25px;margin: 0;"
                        [ngStyle]="{'background-color': defaults.online ? '#CEE741' : '#e6e6e6'}"></div>
                    </div>
                  </div>
                  <div style="width:100%; margin-top:5%;float:left">
                    <div style="width: 100%;">
                      <p
                        style="float: left;width: 80%;text-align: left;"><b>{{'from'
                          | translate }}</b></p>
                      <p
                        style="float: left;width: 20%;text-align: right;"><b>{{'to'
                          | translate }}</b></p>
                    </div>
                    <div style="width: 100%;">
                      <p
                        style="float: left;width: 50%;text-align: left;"><b>{{defaults.date_start_res
                          |date: 'dd/MM/YYYY'}}</b> </p>
                      <p
                        style="float: left;width: 50%;text-align: right;"><b>{{defaults.date_end_res
                          |date: 'dd/MM/YYYY'}}</b> </p>
                    </div>
                  </div>
                  <mat-divider
                    style="float: left;width: 100%;margin: 2% 0 0 0;"></mat-divider>

                  <div style="width:100%; margin-top:5%;float:left">
                    <div style="width: 100%;">
                      <p
                        style="float: left;width: 80%;text-align: left;"><b>{{'price'
                          | translate }}</b></p>
                      <p
                        style="float: left;width: 20%;text-align: right;"><b>{{'participants'
                          | translate }}</b></p>
                    </div>
                    <div style="width: 100%;">
                      <p
                        style="float: left;width: 50%;text-align: left;"><b>{{defaults.price}}</b>
                        {{defaults.currency}}</p>
                      <p
                        style="float: left;width: 50%;text-align: right;"><b>{{defaults.max_participants}}</b></p>
                    </div>
                  </div>
                  <mat-divider
                    style="float: left;width: 100%;margin: 2% 0 0 0;"></mat-divider>
                  <div style="float: left; width: 100%;margin-top: 5%;">
                    <ul>
                      <li
                        *ngFor="let item of defaults.course_dates; let i = index">
                        {{ daysDatesLevels[i].dateString }}
                        <i style="text-align: right;float:right">
                          {{ item.hour_start}} - {{ item.hour_end }}
                        </i>

                      </li>
                    </ul>
                  </div>
                  <mat-divider
                    style="float: left;width: 100%;margin: 2% 0 0 0;"></mat-divider>
                </mat-card-header>
                <mat-card-content style="margin-top: 5%;">

                  <div style="width: 100%;float:left;">
                    <mat-card-title
                      style="float: left;width: 35%;">{{'course_detail' |
                      translate}}</mat-card-title>
                  </div>

                  <div style="width: 100%;float:left;">
                    <ng-container *ngFor="let colorKey of colorKeys">
                      <div style="float: left; width: 100%;margin-top:3%"
                        *ngFor="let groupLevel of groupedByColor[colorKey]; let groupIndex = index">
                        <div
                          style="float: left;width: 10%;border-radius: 11%;height: 100px;padding: 2%;color: #fff;text-align: center;">
                          <mat-slide-toggle
                            (change)="activeGroup($event, groupLevel)"
                            [checked]="groupLevel.active"></mat-slide-toggle>
                        </div>
                        <div style="float: left;width: 16%;">
                          <div
                            style="width:100%;text-align: center;border-radius: 0;height: 100px;padding: 2%;color: #fff;"
                            [style.background-color]="colorKey">
                            {{groupLevel.annotation}} - {{groupLevel.name}}
                          </div>
                          <mat-form-field appearance="outline" class="flex-auto"
                            style="width: 100%; margin-top: 10%;"
                            *ngIf="groupLevel.active">
                            <mat-select placeholder="Nivel minimo del profesor"
                              (selectionChange)="setLevelTeacher(groupLevel)"
                              [value]="calculateMonitorLevel(groupLevel)">
                              <mat-option *ngFor="let item of levels"
                                [value]="item">
                                {{ item.league }} - {{ item.name }}
                              </mat-option>
                            </mat-select>
                          </mat-form-field>
                        </div>
                        <div style="float: left;width: 16%;margin: 0 0 0 2%;"
                          *ngIf="groupLevel.active">
                          <div
                            style="width:100%;border-radius: 0;height: 100px;padding: 2%;color: #000;background: #e6e6e6;text-align: center;">
                            {{'groups' | translate}}
                            {{defaults?.course_dates[0]?.groups[groupIndex]?.subgroups.length}}g
                          </div>
                          <div
                            style="width: 100%; margin-top: 10%;height: 60px">
                            <button mat-button color="accent"
                              style="width: 100%;border-radius: 5px;color:#fff;background: #ff3085;height: 100%"
                              (click)="addSubGroup(groupLevel)">Añadir
                              subgrupo</button>
                          </div>
                        </div>

                        <div style="float: left;width: 16%;margin: 0 0 0 2%;"
                          *ngIf="groupLevel.active">
                          <div
                            style="width:100%;border-radius: 0;height: 100px;padding: 2%;color: #000;background: #e6e6e6;text-align: center;">
                            {{'age' | translate}}
                          </div>
                          <form [formGroup]="rangeForm" novalidate>
                            <mat-form-field appearance="outline"
                              style="width: 45%; margin-top: 10%;margin-right: 10%">
                              <input type="number" placeholder="Min."
                                aria-label="Number" matInput [min]="0"
                                (blur)="setMinAge($event, groupLevel)"
                                [value]="groupLevel.age_min"
                                [value]="calculateAgeMin(groupLevel)" />
                              <mat-error *ngIf="minAge.errors?.['min']">
                                {{'courses.errors.min_age_levels' | translate}}
                              </mat-error>
                              <mat-error *ngIf="minAge.errors?.['required']">
                                {{'mandatory' | translate}}
                              </mat-error>
                            </mat-form-field>
                            <mat-form-field appearance="outline"
                              style="width: 45%; margin-top: 10%">
                              <input type="number" placeholder="Max"
                                aria-label="Number" matInput [min]="0"
                                (blur)="setMaxAge($event, groupLevel)"
                                [value]="groupLevel.age_max"
                                [value]="calculateAgeMax(groupLevel)" />
                              <mat-error *ngIf="maxAge.errors?.['ageRange']">
                                {{'courses.errors.max_age_range' | translate}}
                              </mat-error>
                              <mat-error *ngIf="maxAge.errors?.['max']">
                                {{'courses.errors.max_age_levels' | translate}}
                              </mat-error>
                              <mat-error *ngIf="maxAge.errors?.['required']">
                                {{'mandatory' | translate}}
                              </mat-error>
                            </mat-form-field>
                          </form>
                        </div>
                        <div style="float: left;width: 16%;margin: 0 0 0 2%;"
                          *ngIf="groupLevel.active">
                          <div
                            style="width:100%;border-radius: 0;height: 100px;padding: 2%;color: #000;background: #e6e6e6;text-align: center;">
                            {{'duration' | translate}}<br>
                            {{calculateFormattedDuration(defaults.course_dates[daySelectedIndex].hour_start,
                            defaults.course_dates[daySelectedIndex].hour_end)}}
                          </div>
                          <mat-form-field appearance="outline"
                            style="width: 100%; margin-top: 10%;margin-right: 10%">
                            <input type="text" placeholder="Duración"
                              aria-label="Number" matInput
                              [value]="calculateFormattedDuration(defaults.course_dates[daySelectedIndex].hour_start, defaults.course_dates[daySelectedIndex].hour_end)"
                              [readonly]="true" />
                          </mat-form-field>
                        </div>
                        <div style="float: left;width: 16%;margin: 0 0 0 2%;"
                          *ngIf="groupLevel.active">
                          <div
                            style="width:100%;border-radius: 0%;height: 100px;padding: 2%;color: #000;background: #e6e6e6;text-align: center;">
                            {{'students' | translate}}
                            <strong>0/{{defaults.max_participants}}</strong>
                          </div>
                          <mat-form-field appearance="outline" class="flex-auto"
                            style="width: 100%; margin-top: 10%">
                            <input type="number" placeholder="Max per Group"
                              aria-label="Number" matInput
                              (blur)="setSubGroupPax($event, groupLevel)" />
                            <mat-error
                              *ngIf="groupLevel.max_participants > this.defaults.max_participants">
                              {{'courses.errors.students' | translate}}
                            </mat-error>
                          </mat-form-field>
                        </div>

                        <ng-container *ngIf="groupLevel.active">

                          <div style="width:100%;float:left;overflow: scroll;"
                            *ngFor="let subGroup of readSubGroups(groupLevel.id); let subGroupIndex = index">
                            <div
                              style="float:left; width: 100%; margin-top: 5%;padding: 0 0% 0 10%">
                              <div>
                                <ul style="display: flex">
                                  <li
                                    style="float: left; width: 20%;font-size: 18px">
                                    <span
                                      [style.color]="colorKey"><strong>{{groupLevel.annotation}}</strong>
                                      - {{groupLevel.name}} - {{ subGroupIndex +
                                      1 }}</span>
                                  </li>
                                  <li
                                    *ngFor="let dayLevel of daysDatesLevels; let dayIndex = index;"
                                    (click)="selectItem(dayLevel, dayIndex, subGroupIndex, groupLevel)"
                                    [style.color]="selectedItem === dayLevel.dateString && dayIndex === daySelectedIndex && subGroupIndex === subGroupSelectedIndex ? '#FF3085' : ''"
                                    style="float: left; width: 13%; text-align: center; cursor: pointer;">
                                    {{ dayLevel.dateString }}
                                  </li>

                                </ul>
                              </div>
                            </div>
                            <div
                              style="float:left; width: 100%; margin-top: 5%;padding: 0 0% 0 10%"
                              *ngIf="subGroupSelectedIndex !== null">
                              <div>
                                <ul>
                                  <li style="float: left; width: 20%;"
                                    (click)="subGroupSelectedIndex = subGroupIndex;">
                                    <label for="monitor"
                                      style="font-size: 20px;">{{'monitor' |
                                      translate}}</label>

                                    <mat-spinner *ngIf="loadingMonitors">
                                    </mat-spinner>
                                    <mat-form-field appearance="outline"
                                      class="flex-auto"
                                      *ngIf="!loadingMonitors">

                                      <input type="text" id="monitor"
                                        placeholder="Select monitor" matInput
                                        [matAutocomplete]="autoMoniteur"
                                        [value]="getMonitorValue(groupLevel, subGroupIndex, daySelectedIndex)" />
                                      <mat-autocomplete
                                        #autoMoniteur="matAutocomplete"
                                        [displayWith]="displayFnMoniteurs">

                                        <ng-container
                                          *ngFor="let monitor of filteredMonitors | async">
                                          <mat-option
                                            *ngIf="!checkIfExistInDate(daySelectedIndex, monitor, groupLevel)"
                                            (onSelectionChange)="setSubGroupMonitor($event, monitor, groupLevel, subGroupSelectedIndex, daySelectedIndex)">
                                            {{monitor && monitor?.first_name ?
                                            monitor?.first_name : '' }}
                                            {{monitor && monitor?.last_name ?
                                            monitor?.last_name : ''}}
                                          </mat-option>
                                        </ng-container>
                                      </mat-autocomplete>
                                      <mat-icon matPrefix
                                        svgIcon="mat:person"></mat-icon>
                                    </mat-form-field>
                                  </li>
                                  <li style="float: left; width: 13%;"
                                    *ngFor="let item of daysDatesLevels">
                                    <div
                                      style="background-color: #CEE741;width: 25px;border-radius: 100%;height: 25px;margin: 0 auto;"></div>
                                  </li>
                                </ul>
                              </div>
                            </div>
                            <mat-divider class="text-border"
                              style="float: left;width: 100%;border: 4px solid #f0f0f0;"></mat-divider>

                          </div>

                        </ng-container>
                      </div>
                    </ng-container>
                  </div>
                </mat-card-content>
              </mat-card>
            </div>
          </div>
          <div class="actions flex items-center justify-end gap-2"
            style="width: 100%">
            <button (click)="stepper.reset()"
              [disabled]="courseInfoPriveFormGroup.pristine" color="primary"
              mat-button type="button">Reset</button>
            <button color="primary" mat-raised-button (click)="save()">
              {{'save' | translate}}
            </button>
          </div>
        </mat-step>

      </mat-horizontal-stepper>
    </div>
  </div>
</div>

<!-- Activites -->

<div [@stagger]="true" class="p-gutter container" style="max-width: none"
  *ngIf="!loading && ((defaults.course_type === 3 && mode === 'create') || (defaults.course_type === 3 && mode === 'update'))">
  <div class="flex flex-col sm:flex-row gap-4"
    style="width: 100%;float:left; margin: 0 2% 0 0">
    <div @fadeInUp class="card flex-auto" style="width: 100%;">
      <div class="px-6 py-4 border-b flex items-center">
        <div style="float: left;width: 50%;">
          <h2 class="title m-0">{{(mode === 'update' ? 'courses.update' :
            'courses.new') |translate }}</h2>
        </div>
        <div style="float: left;width: 50%;">
          <div style="float:right">
            Online <mat-slide-toggle [(ngModel)]="defaults.online"
              color="accent"></mat-slide-toggle>
          </div>
          <div style="float:right">
            {{'options' | translate}} <mat-slide-toggle
              [(ngModel)]="defaults.options"></mat-slide-toggle>
          </div>
          <div style="float:right">
            {{'status' | translate}} <mat-slide-toggle
              [(ngModel)]="defaults.active"></mat-slide-toggle>
          </div>
        </div>
      </div>
      <mat-horizontal-stepper #stepper="matVerticalStepper" [linear]="true">
        <ng-template matStepperIcon="edit">
          <mat-icon svgIcon="mat:done_all"></mat-icon>
        </ng-template>

        <ng-template matStepperIcon="done">
          <mat-icon svgIcon="mat:done_all"></mat-icon>
        </ng-template>
        <mat-step [stepControl]="courseTypeFormGroup" *ngIf="mode === 'create'">
          <ng-template matStepLabel>{{'course_info' | translate }}</ng-template>

          <div [formGroup]="courseTypeFormGroup">

            <div style="width:50%; float:left">
              <div class="flex-auto">
                <mat-label>{{'season' | translate }} - {{'sport' | translate }}
                  <span style="color:red">(*)</span></mat-label><br>
                <mat-radio-group formControlName="sportType"
                  (change)="filterSportsByType()">
                  <mat-radio-button
                    *ngFor="let sport of sportTypeData.reverse()" class="mr-4"
                    [value]="sport.id">{{sport.name}}</mat-radio-button>
                </mat-radio-group>
              </div>

              <div class="flex-auto" *ngIf="sportTypeSelected > -1"
                style="margin:1% 0 0 4%; width:100%; float:left">
                <div style="float:left; width: 20%"
                  *ngFor="let item of sportDataList.reverse()">
                  <span style="width: 100%;margin: 0 auto">
                    <img
                      style="margin: 0 auto; border-radius: 20%;border: solid 1px; cursor:pointer"
                      [ngStyle]="{
                      'background': defaults.sport_id === item.sport_id ? '#e91e63' : '#e6e6e6',
                      'border': defaults.sport_id === item.sport_id ? '#fff' : '#808080'
                    }"
                      [src]="item.sport_id !== defaults.sport_id ? item.icon_unselected : item.icon_selected"
                      (click)="selectSport(item)">
                  </span>
                  <p style="text-align: center;">{{ item.name }}</p>
                </div>
              </div>
            </div>

            <div style="margin: 2% 0 0 2%;width: 48%;float: left;"
              *ngIf="defaults.sport_id">

              <div style="width: 100%;float:left">
                <mat-card class="custom-card"
                  [class.selected-collectif]="defaults.course_type === 1"
                  (click)="setCourseType('collectif', 1)">
                  <mat-card-content>
                    <p>{{'course_colective' |translate }}</p>
                  </mat-card-content>
                </mat-card>
                <mat-checkbox [checked]="false"
                  style="margin: 10px 0 0 0;float: left;"
                  [disabled]="defaults.course_type === null || defaults.course_type !== 1"
                  (click)="setFlexibility($event)">
                  {{'flexidates' | translate}}

                </mat-checkbox>
                <div style="float: left; margin: 17px">
                  <mat-icon svgIcon="mat:info"></mat-icon>
                </div>
              </div>

              <div style="width: 100%;float:left">
                <mat-card class="custom-card"
                  [class.selected-prive]="defaults.course_type === 2"
                  (click)="setCourseType('privee', 2)">
                  <mat-card-content>
                    <p>{{'course_private' |translate }}</p>
                  </mat-card-content>
                </mat-card>
                <mat-checkbox [checked]="false"
                  style="margin: 10px 0 0 0;float: left;"
                  [disabled]="defaults.course_type === null || defaults.course_type !== 2"
                  (click)="setFlexibility($event)">
                  {{'flexidates' | translate}}
                </mat-checkbox>
                <div style="float: left; margin: 17px">
                  <mat-icon svgIcon="mat:info"></mat-icon>
                </div>
              </div>
              <div style="width: 100%;float:left">
                <mat-card class="custom-card"
                  [class.selected-activity]="defaults.course_type === 3"
                  (click)="setCourseType('activity', 3)">
                  <mat-card-content>
                    <p>{{'activity' |translate }}</p>
                  </mat-card-content>
                </mat-card>
                <div style="float: left; margin: 17px">
                  <mat-icon svgIcon="mat:info"></mat-icon>
                </div>
              </div>
            </div>

          </div>
          <div class="actions flex items-center justify-end gap-2"
            style="width: 100%">
            <button (click)="stepper.reset()"
              [disabled]="courseTypeFormGroup.pristine" color="primary"
              mat-button type="button">Reset</button>
            <button [disabled]="courseTypeFormGroup.invalid" color="primary"
              mat-raised-button matStepperNext>
              {{'next' | translate}}
            </button>
          </div>
        </mat-step>

        <mat-step [stepControl]="courseInfoFormGroup">
          <ng-template matStepLabel>{{'general_data' | translate}}</ng-template>

          <div class="px-6 py-4 flex flex-col"
            [formGroup]="courseInfoFormGroup">

            <div class="flex flex-col sm:flex-row gap-2 sm:gap-6"
              style="margin: 50px 0 0 0;">

              <mat-tab-group style="margin-top:-50px"
                [(selectedIndex)]="selectedTabNameIndex"
                (selectedTabChange)="onTabNameChanged($event);">
                <mat-tab label="FR">
                  <div class="flex-auto" style="width: 100%"
                    *ngIf="selectedTabNameIndex === 0">
                    <label for="courseName">{{'courses.coursename' | translate}}
                      <span style="color:red">(*)</span></label>
                    <mat-form-field appearance="outline" style="width: 100%">
                      <input id="courseName" formControlName="course_name"
                        matInput required type="text"
                        [(ngModel)]="defaults.translations.fr.name">
                      <mat-error
                        *ngIf="courseInfoFormGroup.controls?.course_name?.errors?.['required']">
                        {{'courses.errors.coursename' | translate}}
                      </mat-error>
                    </mat-form-field>
                  </div>

                </mat-tab>
                <mat-tab label="EN">
                  <div class="flex-auto" style="width: 100%"
                    *ngIf="selectedTabNameIndex === 1">
                    <label for="courseName">{{'courses.coursename' | translate}}
                      <span style="color:red">(*)</span></label>
                    <mat-form-field appearance="outline" style="width: 100%">
                      <input id="courseName" formControlName="course_name_en"
                        matInput required type="text"
                        [(ngModel)]="defaults.translations.en.name">
                    </mat-form-field>
                  </div>

                </mat-tab>
                <mat-tab label="DE">
                  <div class="flex-auto" style="width: 100%"
                    *ngIf="selectedTabNameIndex === 2">
                    <label for="courseName">{{'courses.coursename' | translate}}
                      <span style="color:red">(*)</span></label>
                    <mat-form-field appearance="outline" style="width: 100%">
                      <input id="courseName" formControlName="course_name_de"
                        matInput required type="text"
                        [(ngModel)]="defaults.translations.de.name">
                    </mat-form-field>
                  </div>

                </mat-tab>
                <mat-tab label="ES">
                  <div class="flex-auto" style="width: 100%"
                    *ngIf="selectedTabNameIndex === 3">
                    <label for="courseName">{{'courses.coursename' | translate}}
                      <span style="color:red">(*)</span></label>
                    <mat-form-field appearance="outline" style="width: 100%">
                      <input id="courseName" formControlName="course_name_es"
                        matInput required type="text"
                        [(ngModel)]="defaults.translations.es.name">
                    </mat-form-field>
                  </div>

                </mat-tab>
                <mat-tab label="IT">
                  <div class="flex-auto" style="width: 100%"
                    *ngIf="selectedTabNameIndex === 4">
                    <label for="courseName">{{'courses.coursename' | translate}}
                      <span style="color:red">(*)</span></label>
                    <mat-form-field appearance="outline" style="width: 100%">
                      <input id="courseName" formControlName="course_name_it"
                        matInput required type="text"
                        [(ngModel)]="defaults.translations.it.name">
                    </mat-form-field>
                  </div>

                </mat-tab>
              </mat-tab-group>

              <div class="flex-auto" style="width: 15%">
                <label for="courseName">{{(defaults.is_flexible ? 'min_price' :
                  'price' )|translate}} (CHF) <span
                    style="color:red">(*)</span></label>
                <mat-form-field appearance="outline" style="width: 100%">
                  <input id="courseName" formControlName="price" matInput
                    [required]="!defaults.is_flexible"
                    [type]="defaults.is_flexible ? 'text' : 'number'"
                    [(ngModel)]="defaults.price"
                    [readonly]="defaults.is_flexible"
                    [value]="defaults.is_flexible ? 'FLEXIBLE' : null">
                  <mat-error
                    *ngIf="courseInfoFormGroup.controls.price.errors?.['required'] && !defaults.is_flexible">
                    {{'courses.errors.price' | translate}}
                  </mat-error>
                </mat-form-field>
              </div>

              <div class="flex-auto" style="width: 30%">
                <label for="station">{{'station' | translate}}<span
                    style="color:red">(*)</span></label>
                <mat-form-field appearance="outline" style="width: 100%">
                  <input type="text" id="station"
                    placeholder="{{'choose_station' | translate}}" matInput
                    [formControl]="myControlStations"
                    [matAutocomplete]="autoStation"
                    [(ngModel)]="defaults.station_id">
                  <mat-autocomplete #autoStation="matAutocomplete"
                    [displayWith]="displayFnStation">
                    <mat-option *ngFor="let option of filteredStations | async"
                      [value]="option" (onSelectionChange)="setStation(option)">
                      {{option.name}}
                    </mat-option>
                  </mat-autocomplete>

                </mat-form-field>
                <mat-error
                  *ngIf="myControlStations.touched && myControlStations.value === null">
                  {{'choose_station' | translate}}
                </mat-error>
              </div>

            </div>
            <div class="flex flex-col sm:flex-row gap-2 sm:gap-6">

              <div class="flex-auto" style="width: 60%;">

                <div style="float:left; width: 100%">
                  <div class="image-container" style="float: left;width: 50%;">

                    <img
                      [src]="defaults.image !== null && defaults.image !== '' ? defaults.image : '../../../../assets/img/no-image.jpg'"
                      alt="Image Preview" width="400" height="290"
                      style="width: 400px;height: 290px;object-fit: contain;margin:0 auto">
                  </div>

                  <div class="input-container">

                    <input type="file" formControlName="image"
                      placeholder="Select an image"
                      (change)="onFileChanged($event)" id="file" />
                    <label for="file" class="btn-1"><mat-icon
                        svgIcon="mat:cloud_upload"></mat-icon></label>
                    <p style="font-size: 12px">{{'image_max' | translate}}</p>
                    <p style="font-size: 12px">{{'image_format' |
                      translate}}</p>
                    <p style="font-size: 12px">{{'image_recomendation' |
                      translate}}</p>
                  </div>
                </div>
              </div>

            </div>

            <div class="flex flex-col sm:flex-row gap-2 sm:gap-6">

              <div class="flex-auto" style="width: 40%">
                <label for="ageFrom">{{'courses.min_age' | translate}} <span
                    style="color:red">(*)</span></label>
                <mat-form-field appearance="outline" style="width: 100%">
                  <input id="ageFrom" type="number"
                    placeholder="{{'courses.min_age' | translate}}"
                    formControlName="ageFrom" aria-label="Number" matInput
                    [(ngModel)]="defaults.age_min" />
                  <mat-error
                    *ngIf="courseInfoFormGroup?.controls?.ageFrom?.errors?.['required']">
                    {{'courses.errors.min_age' | translate}}
                  </mat-error>
                </mat-form-field>
              </div>

              <div class="flex-auto" style="width: 40%">
                <label for="ageTo">{{'courses.max_age' | translate}} <span
                    style="color:red">(*)</span></label>
                <mat-form-field appearance="outline" style="width: 100%">
                  <input id="ageTo" type="number"
                    placeholder="{{'courses.max_age' | translate}}"
                    formControlName="ageTo" aria-label="Number" matInput
                    [(ngModel)]="defaults.age_max" />
                  <mat-error
                    *ngIf="courseInfoFormGroup?.controls?.ageTo?.errors?.['required']">
                    {{'courses.errors.max_age' | translate}}
                  </mat-error>
                </mat-form-field>
              </div>

            </div>
            <div class="flex flex-col sm:flex-row gap-2 sm:gap-6"
              style="margin-top: 3%">

              <mat-tab-group style="width: 100%"
                [(selectedIndex)]="selectedTabDescIndex"
                (selectedTabChange)="onTabDesChanged($event);" preserveContent>
                <mat-tab label="FR">
                  <div class="flex-auto" style="width: 100%"
                    *ngIf="isAngularHtmlEditing || selectedTabDescIndex === 0">
                    <label for="summary_fr"
                      style="font-size: 18px">{{'courses.summary' | translate}}
                      <span style="color:red">(*)</span></label>
                    <angular-editor id="summary_fr"
                      placeholder="{{'enter_text' | translate}}"
                      [(ngModel)]="defaults.translations.fr.short_description"
                      formControlName="summary"></angular-editor>
                    <mat-error
                      *ngIf="courseInfoFormGroup?.controls?.summary?.errors?.['required']">
                      {{'courses.errors.summary' | translate}}
                    </mat-error>
                  </div>

                  <div class="flex-auto" style="width: 100%"
                    *ngIf="isAngularHtmlEditing || selectedTabDescIndex === 0">
                    <label for="description_fr"
                      style="font-size: 18px">{{'courses.desc' | translate}}
                      <span style="color:red">(*)</span></label>
                    <angular-editor id="description_fr"
                      placeholder="{{'enter_text' | translate}}"
                      [(ngModel)]="defaults.translations.fr.description"
                      formControlName="description"></angular-editor>
                    <mat-error
                      *ngIf="courseInfoFormGroup?.controls?.description?.errors?.['required']">
                      {{'courses.errors.desc' | translate}}
                    </mat-error>
                  </div>
                </mat-tab>
                <mat-tab label="EN">
                  <div class="flex-auto" style="width: 100%"
                    *ngIf="isAngularHtmlEditing || selectedTabDescIndex === 1">
                    <label for="summary_en"
                      style="font-size: 18px">{{'courses.summary' | translate}}
                      <span style="color:red">(*)</span></label>
                    <angular-editor id="summary_en"
                      placeholder="{{'enter_text' | translate}}"
                      [(ngModel)]="defaults.translations.en.short_description"
                      formControlName="summary_en"></angular-editor>
                  </div>

                  <div class="flex-auto" style="width: 100%"
                    *ngIf="isAngularHtmlEditing || selectedTabDescIndex === 1">
                    <label for="description_en"
                      style="font-size: 18px">{{'courses.desc' | translate}}
                      <span style="color:red">(*)</span></label>
                    <angular-editor id="description_en"
                      placeholder="{{'enter_text' | translate}}"
                      [(ngModel)]="defaults.translations.en.description"
                      formControlName="description_en"></angular-editor>
                  </div>
                </mat-tab>
                <mat-tab label="DE">
                  <div class="flex-auto" style="width: 100%"
                    *ngIf="isAngularHtmlEditing || selectedTabDescIndex === 2">
                    <label for="summary_de"
                      style="font-size: 18px">{{'courses.summary' | translate}}
                      <span style="color:red">(*)</span></label>
                    <angular-editor id="summary_de"
                      placeholder="{{'enter_text' | translate}}"
                      [(ngModel)]="defaults.translations.de.short_description"
                      formControlName="summary_de"></angular-editor>
                  </div>

                  <div class="flex-auto" style="width: 100%"
                    *ngIf="isAngularHtmlEditing || selectedTabDescIndex === 2">
                    <label for="description_de"
                      style="font-size: 18px">{{'courses.desc' | translate}}
                      <span style="color:red">(*)</span></label>
                    <angular-editor id="description_de"
                      placeholder="{{'enter_text' | translate}}"
                      [(ngModel)]="defaults.translations.de.description"
                      formControlName="description_de"></angular-editor>
                  </div>
                </mat-tab>
                <mat-tab label="ES">
                  <div class="flex-auto" style="width: 100%"
                    *ngIf="isAngularHtmlEditing || selectedTabDescIndex === 3">
                    <label for="summary_es"
                      style="font-size: 18px">{{'courses.summary' | translate}}
                      <span style="color:red">(*)</span></label>
                    <angular-editor id="summary_es"
                      placeholder="{{'enter_text' | translate}}"
                      [(ngModel)]="defaults.translations.es.short_description"
                      formControlName="summary_es"></angular-editor>
                  </div>

                  <div class="flex-auto" style="width: 100%"
                    *ngIf="isAngularHtmlEditing || selectedTabDescIndex === 3">
                    <label for="description_es"
                      style="font-size: 18px">{{'courses.desc' | translate}}
                      <span style="color:red">(*)</span></label>
                    <angular-editor id="description_es"
                      placeholder="{{'enter_text' | translate}}"
                      [(ngModel)]="defaults.translations.es.description"
                      formControlName="description_es"></angular-editor>
                  </div>
                </mat-tab>
                <mat-tab label="IT">
                  <div class="flex-auto" style="width: 100%"
                    *ngIf="isAngularHtmlEditing || selectedTabDescIndex === 4">
                    <label for="summary_it"
                      style="font-size: 18px">{{'courses.summary' | translate}}
                      <span style="color:red">(*)</span></label>
                    <angular-editor id="summary_it"
                      placeholder="{{'enter_text' | translate}}"
                      [(ngModel)]="defaults.translations.it.short_description"
                      formControlName="summary_it"></angular-editor>
                  </div>

                  <div class="flex-auto" style="width: 100%"
                    *ngIf="isAngularHtmlEditing || selectedTabDescIndex === 4">
                    <label for="description_it"
                      style="font-size: 18px">{{'courses.desc' | translate}}
                      <span style="color:red">(*)</span></label>
                    <angular-editor id="description_it"
                      placeholder="{{'enter_text' | translate}}"
                      [(ngModel)]="defaults.translations.it.description"
                      formControlName="description_it"></angular-editor>
                  </div>
                </mat-tab>
              </mat-tab-group>

            </div>
          </div>
          <div class="actions flex items-center justify-between gap-2"
            style="width: 100%">
            <!-- Botón de traducción a la izquierda -->
            <button mat-raised-button color="primary"
              (click)="translateCurrentTabToOthers()">
              {{ 'translate_ia' | translate }}
            </button>
            <!-- Contenedor para alinear los botones restantes a la derecha -->
            <div class="flex items-center gap-2">
              <button (click)="stepper.reset()"
                [disabled]="courseInfoPriveFormGroup.pristine" color="primary"
                mat-button type="button">
                Reset
              </button>
              <button color="primary" (click)="checkStep2PrivateNoFlex(stepper)"
                mat-raised-button>
                {{'next' | translate}}
              </button>
            </div>
          </div>
        </mat-step>

        <mat-step [stepControl]="courseInfoPriveFormGroup" [completed]="false"
          [editable]="true">
          <ng-template matStepLabel>{{'course_info' | translate}}</ng-template>

          <mat-spinner *ngIf="loadingTable"
            style="margin: 0 auto;"></mat-spinner>
          <div class="px-6 py-4 flex flex-col"
            [formGroup]="courseInfoPriveFormGroup" *ngIf="!loadingTable">

            <div class="flex flex-col sm:flex-row gap-2 sm:gap-6">
              <div class="flex-auto" style="width: 50%;">

                <label for="dateFromPrivate"
                  *ngIf="defaults.is_flexible">{{'courses.date_reservable' |
                  translate}} <span style="color:red">(*)</span></label>
                <label for="dateFromPrivate"
                  *ngIf="!defaults.is_flexible">{{'from' | translate}} <span
                    style="color:red">(*)</span></label>
                <mat-form-field appearance="outline" style="width: 100%">

                  <input matInput id="dateFromPrivate"
                    [matDatepicker]="pickerFrom"
                    [matDatepickerFilter]="myHolidayFilter"
                    formControlName="fromDate"
                    [min]="mode !== 'update' ? minDate : ''" [max]="maxDate"
                    [(ngModel)]="defaults.date_start_res">
                  <mat-datepicker-toggle matSuffix
                    [for]="pickerFrom"></mat-datepicker-toggle>
                  <mat-datepicker #pickerFrom
                    [startAt]="minDate"></mat-datepicker>

                  <mat-error
                    *ngIf="courseInfoPriveFormGroup.controls.fromDate.errors?.['required']">
                    <span *ngIf="defaults.is_flexible">
                      {{'courses.errors.date_reservable' | translate}}
                    </span>
                    <span *ngIf="!defaults.is_flexible">
                      {{'courses.errors.from' | translate}}
                    </span>
                  </mat-error>
                </mat-form-field>
              </div>
              <div class="flex-auto" style="width: 50%;">

                <label for="dateToPrivate"
                  *ngIf="defaults.is_flexible">{{'courses.date_reservable_to' |
                  translate}} <span style="color:red">(*)</span></label>
                <label for="dateToPrivate" *ngIf="!defaults.is_flexible">{{'to'
                  | translate}} <span style="color:red">(*)</span></label>
                <mat-form-field appearance="outline" style="width: 100%">

                  <input matInput id="dateToPrivate" [matDatepicker]="pickerTo"
                    formControlName="toDate"
                    [matDatepickerFilter]="myHolidayFilter"
                    [min]="courseInfoPriveFormGroup.value.fromDate"
                    [max]="maxDate"
                    [(ngModel)]="defaults.date_end_res"
                    [disabled]="courseInfoPriveFormGroup.value.fromDate === null">
                  <mat-datepicker-toggle matSuffix
                    [for]="pickerTo"></mat-datepicker-toggle>
                  <mat-datepicker #pickerTo
                    [startAt]="courseInfoPriveFormGroup.value.fromDate"></mat-datepicker>

                  <mat-error
                    *ngIf="courseInfoPriveFormGroup.controls.toDate.errors?.['required']">
                    <span *ngIf="defaults.is_flexible">
                      {{'courses.errors.date_reservable_to' | translate}}
                    </span>
                    <span *ngIf="!defaults.is_flexible">
                      {{'courses.errors.to' | translate}}
                    </span>
                  </mat-error>
                </mat-form-field>
              </div>

            </div>

            <div class="flex flex-col sm:flex-row gap-2 sm:gap-6">
              <div class="flex-auto" style="width: 50%;">

                <label for="durationPrivate">{{'courses.dur_min' | translate}}
                  <span style="color:red">(*)</span></label>
                <mat-form-field appearance="outline" class="flex-auto"
                  style="width: 100%">
                  <input type="text" id="durationPrivate"
                    formControlName="duration"
                    placeholder="{{'courses.dur_min' | translate}}" matInput
                    [matAutocomplete]="autoTimesPrivate"
                    [(ngModel)]="defaults.duration">
                  <mat-autocomplete #autoTimesPrivate="matAutocomplete">
                    <mat-option *ngFor="let duration of durations"
                      [value]="duration.text">
                      {{duration.text}}
                    </mat-option>
                  </mat-autocomplete>
                </mat-form-field>
              </div>
              <div class="flex-auto" style="width: 50%;">

                <label for="participants">{{'max_pax' | translate}} <span
                    style="color:red">(*)</span></label>
                <mat-form-field appearance="outline" class="flex-auto"
                  style="width: 100%">
                  <mat-label>{{'max_pax' | translate}}</mat-label>
                  <input id="participants" formControlName="participants"
                    matInput required type="number"
                    [(ngModel)]="defaults.max_participants">
                  <mat-error
                    *ngIf="courseInfoPriveFormGroup.controls.participants.errors?.['required']">
                    {{'courses.errors.max_pax' | translate}}
                  </mat-error>
                </mat-form-field>
              </div>

            </div>

            <div class="flex flex-col sm:flex-row gap-2 sm:gap-6"
              *ngIf="!defaults.is_flexible">
              <div class="flex-auto">

                <label for="fromHour">{{'start_hour' | translate}} <span
                    style="color:red">(*)</span></label>
                <mat-form-field appearance="outline" class="flex-auto"
                  style="width: 100%">
                  <input type="text" id="fromHour" formControlName="fromHour"
                    placeholder="{{'start_hour' | translate}}" matInput
                    [matAutocomplete]="autoHourFrom"
                    [(ngModel)]="defaults.hour_min">
                  <mat-autocomplete #autoHourFrom="matAutocomplete">
                    <mat-option *ngFor="let hour of hours" [value]="hour">
                      {{hour}}
                    </mat-option>
                  </mat-autocomplete>

                  <mat-error
                    *ngIf="courseInfoPriveFormGroup.controls.fromHour.errors?.['required']">
                    {{'courses.errors.start_hour' | translate}}
                  </mat-error>
                </mat-form-field>
              </div>
              <div class="flex-auto">

                <label for="maxDuration">{{'end_hour' | translate}} <span
                    style="color:red">(*)</span></label>
                <mat-form-field appearance="outline" class="flex-auto"
                  style="width: 100%">
                  <input type="text" id="toHour" formControlName="maxDuration"
                    placeholder="{{'end_hour' | translate}}" matInput
                    [matAutocomplete]="autoHourTo"
                    [(ngModel)]="defaults.hour_max">
                  <mat-autocomplete #autoHourTo="matAutocomplete">
                    <mat-option *ngFor="let hour of filteredToHours"
                      [value]="hour">
                      {{hour}}
                    </mat-option>
                  </mat-autocomplete>
                  <mat-error
                    *ngIf="courseInfoPriveFormGroup.controls.maxDuration.errors?.['required']">
                    {{'courses.errors.end_hour' | translate}}
                  </mat-error>
                </mat-form-field>
              </div>
            </div>

            <div class="flex flex-col sm:flex-row gap-2 sm:gap-6"
              *ngIf="defaults.is_flexible">
              <div class="flex-auto">

                <label for="durationPrivate"
                  style="font-size: 20px;">{{'courses.when' |
                  translate}}</label>
              </div>
              <div class="flex-auto">

                <mat-checkbox (change)="onCheckboxChange('unique')"
                  [checked]="periodeUnique"
                  formControlName="periodeUnique">{{'courses.uniperiod' |
                  translate}}</mat-checkbox>
              </div>
              <div class="flex-auto">

                <mat-checkbox (change)="onCheckboxChange('multiple')"
                  [checked]="periodeMultiple"
                  formControlName="periodeMultiple">{{'courses.multiperiod' |
                  translate}}</mat-checkbox>
              </div>
            </div>

            <div class="flex flex-col sm:flex-row gap-2 sm:gap-6"
              *ngIf="defaults.course_type === 3 && !periodeMultiple && defaults.is_flexible">
              <div class="flex-auto" style="width:50%">

                <label for="dateFromPrivate"
                  *ngIf="defaults.is_flexible">{{'from' | translate}} <span
                    style="color:red">(*)</span></label>
                <mat-form-field appearance="outline" style="width: 100%">

                  <input matInput id="dateFromPrivate"
                    [matDatepicker]="pickerFromUnique"
                    formControlName="fromDateUnique"
                    [matDatepickerFilter]="myHolidayFilter"
                    [min]="mode !== 'update' ? minDate : ''"
                    [max]="maxDate" [(ngModel)]="defaults.date_start">
                  <mat-datepicker-toggle matSuffix
                    [for]="pickerFromUnique"></mat-datepicker-toggle>
                  <mat-datepicker #pickerFromUnique
                    [startAt]="minDate"></mat-datepicker>

                  <mat-error
                    *ngIf="courseInfoPriveFormGroup?.controls?.fromDateUnique?.errors?.['required']">
                    {{'courses.errors.from' | translate}}
                  </mat-error>
                </mat-form-field>
              </div>
              <div class="flex-auto" style="width:50%">

                <label for="dateToPrivate" *ngIf="defaults.is_flexible">{{'to' |
                  translate}} <span style="color:red">(*)</span></label>
                <mat-form-field appearance="outline" style="width: 100%">

                  <input matInput id="dateToPrivate"
                    [matDatepicker]="pickerToUnique"
                    formControlName="toDateUnique"
                    [matDatepickerFilter]="myHolidayFilter"
                    [min]="courseInfoPriveFormGroup?.value?.fromDateUnique"
                    [max]="maxDate" [(ngModel)]="defaults.date_end"
                    [disabled]="courseInfoPriveFormGroup.value.fromDate === null">
                  <mat-datepicker-toggle matSuffix
                    [for]="pickerToUnique"></mat-datepicker-toggle>
                  <mat-datepicker #pickerToUnique
                    [startAt]="courseInfoPriveFormGroup?.value?.fromDateUnique"></mat-datepicker>

                  <mat-error
                    *ngIf="courseInfoPriveFormGroup?.controls?.toDateUnique?.errors?.['required']">
                    {{'courses.errors.to' | translate}}
                  </mat-error>
                </mat-form-field>
              </div>

            </div>

            <div class="sm:flex-row gap-2 sm:gap-6" style="margin: 5% 0 0 0"
              *ngIf="defaults.course_type === 3 && periodeMultiple && defaults.is_flexible">
              <div style="width: 100%">

                <table #activityDatesTable id="activity-dates-table" mat-table
                  [dataSource]="dataSourceDatePrivate" matSort
                  style="border: 1px solid #e6e6e6">

                  <ng-container matColumnDef="dateFrom">
                    <th mat-header-cell *matHeaderCellDef mat-sort-header>
                      {{'courses.date_start' | translate }} </th>
                    <td mat-cell *matCellDef="let element"> <span
                        [ngStyle]="{'text-decoration': mode === 'update' && (element.active === 0 || !element.active) ? 'line-through' : ''}">{{element.dateFrom}}</span>
                    </td>
                  </ng-container>

                  <ng-container matColumnDef="dateTo">
                    <th mat-header-cell *matHeaderCellDef> {{'courses.date_end'
                      | translate }} </th>
                    <td mat-cell *matCellDef="let element"> <span
                        [ngStyle]="{'text-decoration': mode === 'update' && (element.active === 0 || !element.active) ? 'line-through' : ''}">{{element.dateTo}}</span>
                    </td>
                  </ng-container>

                  <ng-container matColumnDef="delete">
                    <th mat-header-cell *matHeaderCellDef> </th>
                    <td mat-cell *matCellDef="let element; let idx = index">
                      <mat-icon svgIcon="mat:delete" style="cursor:pointer"
                        *ngIf="(element.active || element.active === 1) || !element.id"
                        (click)="removePrivateDate(idx, element.main, element.period)"></mat-icon>
                    </td>
                  </ng-container>

                  <tr mat-header-row
                    *matHeaderRowDef="displayedPrivateDateColumns"></tr>
                  <tr mat-row
                    *matRowDef="let row; columns: displayedPrivateDateColumns;let i = index"
                    [hidden]="!row.main && row?.period !== selectedPeriod"
                    (click)="selectPeriod(row.mainPeriod, row.main)"
                    [style.cursor]="row.main ? 'pointer': 'default'"></tr>
                </table>
              </div>
              <div
                style="width: 100%; margin: 2% 0 0 0; float:left;border: 1px solid #e6e6e6;padding: 1%;">
                <div style="width: 5%; float:left;">

                  <button class="add-date" style="cursor:pointer" mat-fab
                    (click)="openDialogPrivateDate()">
                    <mat-icon svgIcon="mat:add" class="icon-date"></mat-icon>
                  </button>
                </div>
                <div style="width: 95%; float:left;margin: 1% 0 0 0;">
                  <p> {{'add_date' | translate }}</p>
                </div>
              </div>

            </div>

            <div class="flex flex-col sm:flex-row gap-2 sm:gap-6"
              style="margin: 3% 0 0 0">

              <div class="flex-auto">

                <label for="all-days">{{'days' | translate}}</label>
                <div style="width: 100%">

                  <mat-checkbox id="all-days"
                    [checked]="areAllTrue(defaults?.settings?.weekDays)"
                    (change)="addWeekDay($event, 'all')">Touts
                    selectionner</mat-checkbox>
                </div>
              </div>

            </div>

            <div class="flex flex-col sm:flex-row gap-2 sm:gap-6">

              <div class="flex-auto" style="padding-left: 5%">

                <div style="width: 100%">
                  <ul style="float: left;width: 25%;">
                    <li><mat-checkbox
                        [checked]="defaults?.settings?.weekDays.monday"
                        (change)="addWeekDay($event, 'monday')">{{'Lundi' |
                        translate}}</mat-checkbox></li>
                    <li><mat-checkbox
                        [checked]="defaults?.settings?.weekDays.tuesday"
                        (change)="addWeekDay($event, 'tuesday')">{{'Mardi' |
                        translate}}</mat-checkbox></li>
                  </ul>
                  <ul style="float: left;width: 25%;">
                    <li><mat-checkbox
                        [checked]="defaults?.settings?.weekDays.wednesday"
                        (change)="addWeekDay($event, 'wednesday')">{{'Mercedi' |
                        translate}}</mat-checkbox></li>
                    <li><mat-checkbox
                        [checked]="defaults?.settings?.weekDays.thursday"
                        (change)="addWeekDay($event, 'thursday')">{{'Jeudi' |
                        translate}}</mat-checkbox></li>
                  </ul>
                  <ul style="float: left;width: 25%;">
                    <li><mat-checkbox
                        [checked]="defaults?.settings?.weekDays.friday"
                        (change)="addWeekDay($event, 'friday')">{{'Vendredi' |
                        translate}}</mat-checkbox></li>
                    <li><mat-checkbox
                        [checked]="defaults?.settings?.weekDays.saturday"
                        (change)="addWeekDay($event, 'saturday')">{{'Samedi' |
                        translate}}</mat-checkbox></li>
                  </ul>
                  <ul style="float: left;width: 25%;">
                    <li><mat-checkbox
                        [checked]="defaults?.settings?.weekDays.sunday"
                        (change)="addWeekDay($event, 'sunday')">{{'Diamanche' |
                        translate}}</mat-checkbox></li>

                  </ul>
                </div>
              </div>

            </div>

            <div class="flex flex-col sm:flex-row gap-2 sm:gap-6"
              *ngIf="defaults.is_flexible">
              <div class="flex-auto">

                <label for="fromHour">{{'start_hour' | translate}} <span
                    style="color:red">(*)</span></label>
                <mat-form-field appearance="outline" class="flex-auto"
                  style="width: 100%">
                  <input type="text" id="fromHour" formControlName="fromHour"
                    placeholder="{{'start_hour' | translate}}" matInput
                    [matAutocomplete]="autoHourFrom"
                    [(ngModel)]="defaults.hour_min">
                  <mat-autocomplete #autoHourFrom="matAutocomplete">
                    <mat-option *ngFor="let hour of hours" [value]="hour">
                      {{hour}}
                    </mat-option>
                  </mat-autocomplete>
                </mat-form-field>
              </div>
              <div class="flex-auto">

                <label for="maxDuration">{{'end_hour' | translate}} <span
                    style="color:red">(*)</span></label>
                <mat-form-field appearance="outline" class="flex-auto"
                  style="width: 100%">
                  <input type="text" id="maxDuration" formControlName="toHour"
                    placeholder="{{'end_hour' | translate}}" matInput
                    [matAutocomplete]="autoHourTo"
                    [(ngModel)]="defaults.hour_max">
                  <mat-autocomplete #autoHourTo="matAutocomplete">
                    <mat-option *ngFor="let hour of filteredToHours"
                      [value]="hour">
                      {{hour}}
                    </mat-option>
                  </mat-autocomplete>
                </mat-form-field>
              </div>
            </div>
            <div
              style="width: 100%; margin: 2% 0 1% 0; float:left;border: 1px solid #e6e6e6;padding: 1%;"
              *ngIf="this.defaults.options">
              <div style="width: 5%; float:left;">

                <button class="add-date" style="cursor:pointer" mat-fab
                  (click)="addGroup()">
                  <mat-icon svgIcon="mat:add" class="icon-date"></mat-icon>
                </button>
              </div>
              <div style="width: 95%; float:left;margin: 1% 0 0 0;">
                <p> {{'add_group' | translate }}</p>
              </div>
            </div>

          </div>
          <div class="px-6 py-4 flex flex-col" *ngIf="this.defaults.options">
            <ng-container *ngFor="let group of groups; let i = index">
              <div class="flex flex-wrap gap-4 mb-4">
                <div class="flex-auto" style="flex-basis: 20%;">
                  <mat-form-field appearance="outline" class="w-full">
                    <mat-label>{{'group_name' | translate}}</mat-label>
                    <input type="text" matInput
                      [(ngModel)]="groups[i].groupName" id="groupName{{i}}"
                      name="groupName{{i}}" />
                  </mat-form-field>
                </div>
                <div class="flex-auto" style="flex-basis: 15%;">
                  <mat-form-field appearance="outline" class="w-full">
                    <mat-label>{{'age_min' | translate}}</mat-label>
                    <input type="number" placeholder="Min." aria-label="Number"
                      matInput id="ageMin{{i}}"
                      [min]="0" [(ngModel)]="groups[i].ageMin"
                      name="ageMin{{i}}" />
                  </mat-form-field>
                </div>
                <div class="flex-auto" style="flex-basis: 15%;">
                  <mat-form-field appearance="outline" class="w-full">
                    <mat-label>{{'age_max' | translate}}</mat-label>
                    <input type="number" placeholder="Max" aria-label="Number"
                      matInput
                      [min]="group.ageMin ?? 0" [(ngModel)]="groups[i].ageMax"
                      id="ageMax{{i}}" name="ageMax{{i}}" />
                  </mat-form-field>
                </div>
                <div class="flex-auto" style="flex-basis: 20%;">
                  <mat-form-field appearance="outline" class="w-full">
                    <mat-label>{{'option_name' | translate}}</mat-label>
                    <input type="text" matInput
                      [(ngModel)]="groups[i].optionName" id="optionName{{i}}"
                      name="optionName{{i}}" />
                  </mat-form-field>
                </div>
                <div class="flex-auto" style="flex-basis: 15%;">
                  <mat-form-field appearance="outline" class="w-full">
                    <mat-label>{{'option_price' | translate}}</mat-label>
                    <input type="number" placeholder="Price" aria-label="Number"
                      matInput [min]="1" [(ngModel)]="groups[i].price"
                      id="price{{i}}" name="price{{i}}" />
                  </mat-form-field>
                </div>
                <div class="flex-auto"
                  style="flex-basis: 10%; display: flex; align-items: center;">
                  <button mat-icon-button (click)="removeGroup(i)">
                    <mat-icon>delete</mat-icon>
                  </button>
                </div>
              </div>
            </ng-container>
          </div>
          <div class="actions flex items-center justify-end gap-2"
            style="width: 100%">
            <button (click)="stepper.reset()"
              [disabled]="courseInfoPriveFormGroup.pristine" color="primary"
              mat-button type="button">Reset</button>
            <button color="primary" mat-raised-button
              *ngIf="defaults.is_flexible"
              (click)="checkStep3PrivateFlex(stepper)">
              {{'next' | translate}}
            </button>
            <button color="primary" mat-raised-button matStepperNext
              (click)="save()" *ngIf="!defaults.is_flexible">
              {{'save' | translate}}
            </button>
          </div>
        </mat-step>
        <mat-step
          *ngIf="defaults.course_type === 3 && this.defaults.is_flexible">

          <div class="actions flex items-center justify-end gap-2"
            style="width: 100%">
            <button (click)="stepper.reset()"
              [disabled]="courseInfoPriveFormGroup.pristine" color="primary"
              mat-button type="button">Reset</button>
            <button color="primary" mat-raised-button (click)="save()">
              {{'save' | translate}}
            </button>
          </div>
          <ng-template matStepLabel>{{'prices' | translate}}</ng-template>
          <div class="p-6">

            <mat-form-field appearance="outline" class="flex-auto">
              <input matInput placeholder="Enter people number" type="number"
                [value]="people" [(ngModel)]="people"
                (ngModelChange)="updateTable(people, false)">
            </mat-form-field>

            <div class="table-container">
              <table mat-table [dataSource]="dataSourceFlexiblePrices"
                class="mat-elevation-z8" #scrollContainer>
                <caption>{{'price' | translate}} {{'in' | translate}}
                  CFH</caption>

                &lt;!&ndash; Intervalo Column &ndash;&gt;
                <ng-container matColumnDef="intervalo">
                  <th mat-header-cell *matHeaderCellDef> {{'interval' |
                    translate}} </th>
                  <td mat-cell *matCellDef="let row"> {{row.intervalo}} </td>
                </ng-container>

                &lt;!&ndash; Personas Columns &ndash;&gt;
                <ng-container
                  *ngFor="let col of displayedColumnsFlexiblePrices.slice(1)"
                  [matColumnDef]="col">
                  <th mat-header-cell *matHeaderCellDef> {{col}} </th>
                  <td mat-cell *matCellDef="let row">
                    <mat-form-field appearance="outline" class="flex-auto">
                      <input class="flex-auto" matInput [(ngModel)]="row[col]"
                        style="margin-top:3%">
                    </mat-form-field>
                  </td>
                </ng-container>

                <tr mat-header-row
                  *matHeaderRowDef="displayedColumnsFlexiblePrices"></tr>
                <tr mat-row
                  *matRowDef="let row; columns: displayedColumnsFlexiblePrices;"></tr>
              </table>
            </div>
          </div>

          <div class="actions flex items-center justify-end gap-2"
            style="width: 100%">
            <button (click)="stepper.reset()"
              [disabled]="courseInfoPriveFormGroup.pristine" color="primary"
              mat-button type="button">Reset</button>
            <button color="primary" mat-raised-button (click)="save()">
              {{'save' | translate}}
            </button>
          </div>
        </mat-step>
      </mat-horizontal-stepper>

>>>>>>> 53bf314b
    </div>
  </div>

</div><|MERGE_RESOLUTION|>--- conflicted
+++ resolved
@@ -1048,78 +1048,6 @@
 
     </div>
   </div>
-<<<<<<< HEAD
-  <vex-course-detail-card
-    card
-    *ngIf="!loading"
-    [step]="ModalFlux"
-    mode="create"
-    [courseFormGroup]="courseFormGroup">
-  </vex-course-detail-card>
-  <vex-course-detail-card
-    card2
-    [step]="ModalFlux"
-    *ngIf="!loading"
-    mode="create"
-    [courseFormGroup]="courseFormGroup">
-  </vex-course-detail-card>
-</vex-flux-layout>
-
-<vex-flux-modal *ngIf="confirmModal" (Close)="confirmModal=false"
-  [width]="670" title="Casi estás!">
-  <div body style="display: flex; gap: 20px; flex-wrap: wrap;">
-    <div
-      style="width: 100;
-        var(--color-dark1);
-    font-size: 14px;
-    font-weight: 400;
-    line-height: 18px;
-    word-wrap: break-word">
-      {{"El curso ha sido creado!"}} Confirma estas
-      opciones:
-    </div>
-    <div style="width: 100%">
-      <mat-slide-toggle [checked]="true">
-        <span style="
-        color: var(--color-dark1);
-        font-size: 14px;
-        font-weight: 600;
-        line-height: 18px;
-        word-wrap: break-word">
-          {{"Visible en la página de reservas" | translate}}
-        </span>
-        <br>
-        <span style="
-        color: #8B9099;
-        font-size: 12px;
-        font-weight: 400;
-        line-height: 16px;
-        word-wrap: break-word">
-          {{"El curso serà visible y online desde ahora" | translate}}
-        </span>
-      </mat-slide-toggle>
-    </div>
-    <div style="width: 100%">
-      <mat-slide-toggle [checked]="true">
-        <span style="
-        color: var(--color-dark1);
-        font-size: 14px;
-        font-weight: 600;
-        line-height: 18px;
-        word-wrap: break-word">
-          {{"Activo" | translate}}
-        </span>
-        <br>
-        <span style="
-        color: #8B9099;
-        font-size: 12px;
-        font-weight: 400;
-        line-height: 16px;
-        word-wrap: break-word">
-          {{"El curso es activo y reservable" | translate}}
-        </span>
-      </mat-slide-toggle>
-=======
 
 </div>
 
@@ -3162,7 +3090,6 @@
         </mat-step>
       </mat-horizontal-stepper>
 
->>>>>>> 53bf314b
     </div>
   </div>
 

--- conflicted
+++ resolved
@@ -290,7 +290,6 @@
       </mat-card-content>-->
 
       <mat-card-content *ngIf="detailData.course_type === 1">
-<<<<<<< HEAD
 
         <div class="holder-deporte">
           <div class="col-left">
@@ -316,8 +315,6 @@
           </div>
         </div>
 
-=======
->>>>>>> 00ef58f5
         <div class="title-grupos">
           <div class="col-left">
             <b>{{'courses.levels_and_groups' | translate }}</b>

.vex-page-layout-content {
  &.col-right {
    width: 30%;
    float: left;
    position: fixed;
    left: calc(70% - 40px);
    overflow-y: auto;
    max-height: calc(100vh - 180px);
    border-radius: 10px;
    padding: 0px;
    margin-top: 6px;
    box-shadow: 4px 4px 4px 0px rgba(0, 0, 0, 0.25);

    @media (max-width: 1280px) {
      width: 50%;
      left: calc(50% - 40px);
    }

    @media (max-width: 1020px) {
      width: 60%;
      left: calc(40% - 40px);
    }

    @media (max-width: 768px) {
      width: 90%;
      left: calc(10% - 40px);
    }

    .mat-mdc-card-subtitle {
      > div {
        display: block !important;
        width: 100% !important;
        text-align: left !important;
      }
    }
  }

  .mat-mdc-card-header {
    background-color: #2f3844;
    padding: 25px 35px !important;

    .mat-mdc-card-title {
      font-weight: 700;
      font-size: 1.5rem;
      color: #fff;
    }

    .mat-icon {
      fill: white !important;
    }
  }

  .mat-mdc-card-content {
    padding: 0px 0px 20px 0px !important;

    .dots {
      padding: 15px 35px;

      .dot {
        width: 20px;
        height: 20px;
        display: inline-block;
        vertical-align: top;
        margin-right: 5px;
        border-radius: 50%;
      }
    }

    .title-status {
      background-color: var(--color-grey4);
      padding: 15px 35px;
      margin-bottom: 8px;

      b {
        color: var(--color-dark);
        font-size: 1em;
        font-weight: 700;
      }

      .col-left {
        display: inline-block;
        width: 70px;
      }

      .col-right {
        display: inline-block;
        width: calc(100% - 70px);
        text-align: right;
        font-size: 1em;
        font-weight: 700;
      }
    }

    .title-client {
      padding: 10px 35px;
      color: var(--color-dark);
      font-size: 1.1em;
      font-weight: 700;
    }

    .holder-client {
      padding-left: 45px;

      .col-left {
        display: inline-block;
        vertical-align: middle;
      }
      .col-right {
        display: inline-block;
        vertical-align: middle;
        padding-left: 15px;

        .client-name {
          font-size: 1.3em;
          font-weight: 700;
<<<<<<< HEAD
=======
          color: var(--color-dark1);
>>>>>>> f60858b4
          margin-bottom: 2px;
        }

        .client-dates {
          font-family: "Montserrat", sans-serif;
          font-size: 0.9em;
        }
      }
    }

    .title-grupos {
      background-color: var(--color-grey4);
      padding: 15px 35px;
      margin-bottom: 8px;

      b {
        color: var(--color-dark);
        font-size: 1em;
        font-weight: 700;
      }

      .col-left {
        display: inline-block;
        width: 50%;
      }

      .col-right {
        display: inline-block;
        width: 50%;
        text-align: right;
        font-size: 1em;
        font-weight: 700;
      }
    }

    .holder-deporte {
      padding-left: 35px;
      margin-bottom: 20px;

      .col-left {
        display: inline-block;
        vertical-align: middle;
      }
      .col-right {
        display: inline-block;
        vertical-align: middle;
        padding-left: 12px;

        .client-name {
          font-size: 1.3em;
          font-weight: 700;
<<<<<<< HEAD
=======
          color: var(--color-dark1);
>>>>>>> f60858b4
          margin-bottom: 2px;
        }

        .client-dates {
          font-family: "Montserrat", sans-serif;
          font-size: 1em;
        }

        .client-ubicacion {
          font-family: "Montserrat", sans-serif;
          font-size: 1em;
        }
      }
    }

    .grupo-holder {
      display: flex;
      grid-gap: 6px;
      padding: 10px 35px;

      .item {
        cursor: pointer;
        width: 100%;
        height: 130px;
        display: inline-flex;
        vertical-align: top;
        align-items: center;
        justify-content: center;
        text-align: center;
        flex-direction: column;
        border-radius: 6px;
        padding: 2%;
        color: var(--color-dark1);
        background: #e6e6e6;
        text-align: center;
        font-size: 12px;
        font-family: "Montserrat", sans-serif;

        img {
          display: inline-block;
          width: 24px;
          height: 24px;
          margin-bottom: 10px;
        }
      }
    }

    .grupo-bottom-holder {
      .item {
        width: 100%;

        .holder {
          padding: 10px 35px;
        }
      }
    }
  }
}

.list-holder {
  padding: 0px 35px;
  font-size: 1em;
  font-weight: 400;
  color: var(--color-dark1);
  margin-bottom: 5px;
  font-family: "Montserrat", sans-serif;

  .col-left {
    width: 70%;
    display: inline-block;
    vertical-align: middle;

    .col-l {
      width: 50%;
      display: inline-block;
      vertical-align: middle;
    }
    .col-r {
      width: 50%;
      display: inline-block;
      vertical-align: middle;
      text-align: right;

      span {
        color: #fa9917;
      }
    }
  }
  .col-right {
    width: 30%;
    display: inline-block;
    vertical-align: middle;
    text-align: right;
  }
}

.title-actividad {
  background-color: var(--color-grey4);
  padding: 15px 35px;
  margin-top: 20px;
  margin-bottom: 10px;

  .title {
    font-size: 1.2em;
    font-weight: 700;
    color: var(--color-dark);
  }

  b {
    font-weight: 700;
  }

  .col-left {
    display: inline-block;
    vertical-align: middle;
    width: 50%;
  }

  .col-right {
    display: inline-block;
    vertical-align: middle;
    width: 50%;
    text-align: right;

    b {
      color: var(--color-dark);
      font-size: 1.4em;
      font-weight: 600;
    }
  }
}<|MERGE_RESOLUTION|>--- conflicted
+++ resolved
@@ -37,6 +37,7 @@
 
   .mat-mdc-card-header {
     background-color: #2f3844;
+    background-color: #2f3844;
     padding: 25px 35px !important;
 
     .mat-mdc-card-title {
@@ -113,10 +114,6 @@
         .client-name {
           font-size: 1.3em;
           font-weight: 700;
-<<<<<<< HEAD
-=======
-          color: var(--color-dark1);
->>>>>>> f60858b4
           margin-bottom: 2px;
         }
 
@@ -168,10 +165,6 @@
         .client-name {
           font-size: 1.3em;
           font-weight: 700;
-<<<<<<< HEAD
-=======
-          color: var(--color-dark1);
->>>>>>> f60858b4
           margin-bottom: 2px;
         }
 

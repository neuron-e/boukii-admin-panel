--- conflicted
+++ resolved
@@ -6,61 +6,6 @@
   ]" class="flex-auto"></vex-breadcrumbs>
 </vex-secondary-toolbar>
 
-<<<<<<< HEAD
-<div class="flex flex-col sm:flex-row gap-4"
-  style="width: 100%; float: left;">
-  <div class="card flex-auto">
-    <mat-tab-group class="tabsWrapper">
-      <mat-tab label="{{'course' | translate}}">
-        <mat-spinner *ngIf="loading" style="margin: 0 auto"></mat-spinner>
-        <mat-card *ngIf="!loading">
-          <mat-card-content style="display: flex;padding: 0;">
-            <div class="contents" style="border: 1px solid #dee6ea;"
-              [style.width]="count(courseFormGroup.controls['levelGrop'].value,'active')?'':'100%'">
-              <div style="border-bottom: 1px solid #dee6ea;">
-                <div style="width: max-content;">
-                  <mat-slide-toggle [checked]="true">
-                    <span style="
-                      color: var(--color-dark1);
-                      font-size: 14px;
-                      font-weight: 600;
-                      line-height: 18px;
-                      word-wrap: break-word">
-                      {{"Visible en la página de reservas" | translate}}
-                    </span>
-                    <br>
-                    <span style="
-                      color: #8B9099;
-                      font-size: 12px;
-                      font-weight: 400;
-                      line-height: 16px;
-                      word-wrap: break-word">
-                      {{"El curso serà visible y online desde ahora" |
-                      translate}}
-                    </span>
-                  </mat-slide-toggle>
-                </div>
-                <div style="width: max-content;">
-                  <mat-slide-toggle [checked]="true">
-                    <span style="
-                      color: var(--color-dark1);
-                      font-size: 14px;
-                      font-weight: 600;
-                      line-height: 18px;
-                      word-wrap: break-word">
-                      {{"Activo" | translate}}
-                    </span>
-                    <br>
-                    <span style="
-                      color: #8B9099;
-                      font-size: 12px;
-                      font-weight: 400;
-                      line-height: 16px;
-                      word-wrap: break-word">
-                      {{"El curso es activo y reservable" | translate}}
-                    </span>
-                  </mat-slide-toggle>
-=======
 <div [@stagger]="true" class="p-gutter container" style="max-width: none;">
   <div class="flex flex-col sm:flex-row gap-4" style="width: 100%; float: left; padding: 2%">
     <div @fadeInUp class="card flex-auto">
@@ -96,7 +41,6 @@
                       <mat-slide-toggle [checked]="course?.active" [disabled]="true">{{'status' | translate}}</mat-slide-toggle>
                     </div>
                   </div>
->>>>>>> 53bf314b
                 </div>
               </div>
             </mat-card-header>
@@ -164,57 +108,6 @@
                     </mat-form-field>
                   </div>
                 </div>
-<<<<<<< HEAD
-              </div>
-              <div
-                *ngIf="!count(courseFormGroup.controls['levelGrop'].value,'active')">
-                <div class="cardgroup">
-                  <div
-                    style="width: 100%;display: flex;gap: 18px;flex-wrap: wrap;">
-                    <div style="width: 100%;">
-                      <p> {{'EXTRAS' | translate }}
-                        <img src="assets/icons/icon/edit2.png" alt
-                          (click)="editModal=4"
-                          class="editbutton icon24">
-                      </p>
-                    </div>
-                    <ng-container
-                      *ngFor="let item of courseFormGroup.controls['extras'].value">
-                      <div style="width: 100%; display: flex;">
-                        <span style="
-                            color: var(--color-dark1);
-                            font-size: 14px;
-                            font-weight: 600;
-                            line-height: 18px;
-                            word-wrap: break-word">
-                          {{item.name.slice(0,20)}}
-                        </span>
-                        <span style="
-                            color: var(--color-dark1);
-                            font-size: 14px;
-                            font-weight: 300;
-                            line-height: 18px;
-                            word-wrap: break-word;
-                            margin-left: auto;">
-                          {{item.price || 0}} CHF/día
-                        </span>
-                      </div>
-                    </ng-container>
-                    <ng-container
-                      *ngIf="courseFormGroup.controls['extras'].value.length===0">
-                      <div>
-                        <button
-                          style="margin-top: 0px !important;"
-                          color="primary"
-                          mat-button
-                          type="button"
-                          class="client-button">
-                          <mat-icon>add</mat-icon>
-                          {{'Añadir extra' | translate }}
-                        </button>
-                      </div>
-                    </ng-container>
-=======
                 <div class="flex flex-col sm:flex-row gap-2 sm:gap-6">
                   <div class="flex-auto" style="width: 50%; float: left;">
                     <label for="duration">{{'duration' | translate}}</label>
@@ -228,7 +121,6 @@
                       <mat-label>{{'max_pax' | translate}}</mat-label>
                       <input id="participants" matInput required type="number" [value]="course.max_participants" [readonly]="true">
                     </mat-form-field>
->>>>>>> 53bf314b
                   </div>
                 </div>
               </div>

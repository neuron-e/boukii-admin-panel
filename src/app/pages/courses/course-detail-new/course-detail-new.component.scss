--- conflicted
+++ resolved
@@ -1,94 +1,90 @@
-<<<<<<< HEAD
-=======
-.tabsWrapper {
-  ::ng-deep {
-    .mat-mdc-tab {
-      background-color: var(--color-grey5);
-      font-family: var(--font-dm);
-      font-size: 0.85rem;
-      font-weight: 400;
-      line-height: 1.15rem;
-      border-bottom: 1px solid var(--color-grey3);
-    }
-
-    .mdc-tab-indicator--active {
-      background-color: var(--color-white);
-      font-family: var(--font-dm);
-      font-size: 0.85rem;
-      font-weight: 600;
-      line-height: 1.15rem;
-      border-bottom: none;
-    }
-
-    .mat-mdc-tab .mdc-tab__text-label {
-      color: var(--color-dark2);
-    }
-
-    .mat-mdc-tab.mdc-tab--active .mdc-tab__text-label {
-      color: var(--color-dark1);
-    }
-
-    .mat-mdc-tab .mdc-tab-indicator__content--underline {
-      border-top-width: 3px;
-      align-self: flex-start;
-      border-color: var(--color-primary-red);
-    }
-  }
-}
-
-.mat-mdc-card-content:last-child {
-  @media only screen and (max-width: 834px) {
-    flex-wrap: wrap;
-  }
-}
-.contents {
-  display: flex;
-  flex-wrap: nowrap;
-  flex-direction: column;
-  width: 50%;
-  @media only screen and (max-width: 834px) {
-    width: 100%;
-  }
-  > div {
-    display: flex;
-    flex-wrap: wrap;
-    padding: 20px;
-    gap: 20px;
-    height: max-content;
-    > div {
-      width: 100%;
-    }
-  }
-}
-.editbutton {
-  cursor: pointer;
-  float: right;
-}
-
-.cardp {
-  background-color: #ffffff;
-  border: 1px solid #8b9099;
-  .emptyText {
-    background-color: #dee6ea;
-    border-radius: 10px;
-    width: 100%;
-  }
-  .Img1 {
-    border-radius: 5px;
-  }
-  .emptyImg1 {
-    background-color: #dee6ea;
-  }
-  p {
-    font-size: 12px;
-    color: #8b9099;
-    font-weight: 400;
-    min-height: 8px;
-  }
-}
-
-button {
-  border-radius: 3px !important;
-}
-
->>>>>>> 61eb3462
+.tabsWrapper {
+  ::ng-deep {
+    .mat-mdc-tab {
+      background-color: var(--color-grey5);
+      font-family: var(--font-dm);
+      font-size: 0.85rem;
+      font-weight: 400;
+      line-height: 1.15rem;
+      border-bottom: 1px solid var(--color-grey3);
+    }
+
+    .mdc-tab-indicator--active {
+      background-color: var(--color-white);
+      font-family: var(--font-dm);
+      font-size: 0.85rem;
+      font-weight: 600;
+      line-height: 1.15rem;
+      border-bottom: none;
+    }
+
+    .mat-mdc-tab .mdc-tab__text-label {
+      color: var(--color-dark2);
+    }
+
+    .mat-mdc-tab.mdc-tab--active .mdc-tab__text-label {
+      color: var(--color-dark1);
+    }
+
+    .mat-mdc-tab .mdc-tab-indicator__content--underline {
+      border-top-width: 3px;
+      align-self: flex-start;
+      border-color: var(--color-primary-red);
+    }
+  }
+}
+
+.mat-mdc-card-content:last-child {
+  @media only screen and (max-width: 834px) {
+    flex-wrap: wrap;
+  }
+}
+.contents {
+  display: flex;
+  flex-wrap: nowrap;
+  flex-direction: column;
+  width: 50%;
+  @media only screen and (max-width: 834px) {
+    width: 100%;
+  }
+  > div {
+    display: flex;
+    flex-wrap: wrap;
+    padding: 20px;
+    gap: 20px;
+    height: max-content;
+    > div {
+      width: 100%;
+    }
+  }
+}
+.editbutton {
+  cursor: pointer;
+  float: right;
+}
+
+.cardp {
+  background-color: #ffffff;
+  border: 1px solid #8b9099;
+  .emptyText {
+    background-color: #dee6ea;
+    border-radius: 10px;
+    width: 100%;
+  }
+  .Img1 {
+    border-radius: 5px;
+  }
+  .emptyImg1 {
+    background-color: #dee6ea;
+  }
+  p {
+    font-size: 12px;
+    color: #8b9099;
+    font-weight: 400;
+    min-height: 8px;
+  }
+}
+
+button {
+  border-radius: 3px !important;
+}
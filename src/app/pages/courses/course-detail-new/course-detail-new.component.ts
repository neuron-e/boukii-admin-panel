import {Component, OnInit} from '@angular/core';
import {UntypedFormBuilder, Validators} from '@angular/forms';
import {ApiCrudService} from '../../../../service/crud.service';
import {ActivatedRoute, Router} from '@angular/router';
import {MatDialog} from '@angular/material/dialog';
import {MatSnackBar} from '@angular/material/snack-bar';
import {TranslateService} from '@ngx-translate/core';
import moment from 'moment/moment';
import {CoursesService} from '../../../../service/courses.service';

@Component({
  selector: 'vex-course-detail-new',
  templateUrl: './course-detail-new.component.html',
  styleUrls: ['./course-detail-new.component.scss']
})
export class CourseDetailNewComponent implements OnInit{

  user: any;
  settings: any;
  id: number;
  course: any;
  loading: boolean = true;
  shortDescription: string = '';
  courseName: string = '';
  firstCombinationValue: number | null = null;
  description: string = '';
  ageRange: { age_min: number, age_max: number } = { age_min: 0, age_max: 0 };
  shortestDuration: string | null = null;
<<<<<<< HEAD
=======
  sendEmailModal: boolean = false
  editorConfig: AngularEditorConfig = {
    editable: true,
    spellcheck: true,
    minHeight: '0',
    maxHeight: 'auto',
    width: 'auto',
    minWidth: '0',
    translate: 'yes',
    enableToolbar: true,
    showToolbar: true,
    defaultParagraphSeparator: '',
    defaultFontName: '',
    sanitize: false,
    toolbarPosition: 'bottom',
    outline: true,
    toolbarHiddenButtons: [['justifyLeft', 'justifyCenter', 'justifyRight', 'justifyFull', 'indent', 'outdent', 'insertUnorderedList', 'insertOrderedList', 'heading']],
  }
  editor1Config: AngularEditorConfig = { ...this.editorConfig, height: '56px', }
  editor2Config: AngularEditorConfig = { ...this.editorConfig, height: '112px', }
  editModal: number = 0
>>>>>>> 61eb3462

  constructor(private fb: UntypedFormBuilder, private crudService: ApiCrudService,
              private activatedRoute: ActivatedRoute, private router: Router,
              private dialog: MatDialog, private courseService: CoursesService,
              private snackbar: MatSnackBar, private translateService: TranslateService) {
    this.user = JSON.parse(localStorage.getItem('boukiiUser'));
    this.settings = JSON.parse(this.user.schools[0].settings);
    this.id = this.activatedRoute.snapshot.params.id;

  }
<<<<<<< HEAD

=======
  extras: any = []
  courseFormGroup!: UntypedFormGroup;
  detailData: any
>>>>>>> 61eb3462
  ngOnInit(): void {
    const extras = JSON.parse(JSON.parse(localStorage.getItem("boukiiUser")).schools[0].settings).extras
    this.extras = [...extras.food, ...extras.forfait, ...extras.transport]
    this.getCourseData();
  }

  getCourseData() {
<<<<<<< HEAD
    this.crudService.get('/admin/courses/'+this.id,
      ['courseGroups.degree', 'courseGroups.courseDates.courseSubgroups.bookingUsers.client'])
      .subscribe((data) => {
        this.course = data.data;
        this.shortDescription = this.courseService.getShortDescription(this.course);
        this.courseName = this.courseService.getCourseName(this.course);
        this.firstCombinationValue = this.courseService.findFirstCombinationWithValues(this.course.price_range);
        this.description = this.courseService.getDescription(this.course);
        this.ageRange = this.courseService.getAgeRange(this.course.course_dates[0].course_groups);
        this.shortestDuration = this.courseService.getShortestDuration(this.course.course_dates);
        this.loading = false;
      })
  }

  goTo(route: string) {
    this.router.navigate([route]);
  }

  parseDateToDay(date: string, fromFormat: string, toFormat: string): string {
    return this.courseService.parseDateToDay(date, fromFormat, toFormat);
  }

=======
    this.crudService.get('/admin/courses/' + this.id,
      ['courseGroups.degree', 'courseGroups.courseDates.courseSubgroups.bookingUsers.client', 'sport'])
      .subscribe((data: any) => {
        this.detailData = data.data
        this.crudService.list('/degrees', 1, 10000, 'asc', 'degree_order', '&school_id=' + this.detailData.school_id + '&sport_id=' + this.detailData.sport_id)
          .subscribe((data) => {
            this.detailData.degrees = [];
            data.data.forEach(element => {
              if (element.active) this.detailData.degrees.push({ ...element, Subgrupo: this.getSubGroups(element.id) });
            });
            this.detailData.degrees.forEach(level => {
              level.active = false;
              this.detailData.course_dates.forEach(cs => {
                cs.course_groups.forEach(group => {
                  if (group.degree_id === level.id) {
                    level.active = true;
                    level.old = true;
                  } level.visible = false;
                });
              });
            });
            this.crudService.list('/stations', 1, 10000, 'desc', 'id', '&school_id=' + this.detailData.school_id)
              .subscribe((st) => {
                st.data.forEach(element => {
                  if (element.id === this.detailData.station_id) this.detailData.station = element
                });
                this.crudService.list('/booking-users', 1, 10000, 'desc', 'id', '&school_id=' + this.detailData.school_id + '&course_id=' + this.detailData.id)
                  .subscribe((bookingUser) => {
                    this.detailData.users = [];
                    this.detailData.users = bookingUser.data;
                    console.log(this.detailData)
                    this.courseFormGroup = this.fb.group({
                      id: [this.detailData.id, Validators.required], //Solo listado
                      user: [this.detailData.user, Validators.required], //Solo listado
                      created_at: [this.detailData.created_at, Validators.required], //Solo listado
                      active: [this.detailData.active, Validators.required], //Solo listado
                      online: [this.detailData.online, Validators.required], //Solo listado
                      sport_id: [this.detailData.sport_id, Validators.required],
                      course_type: [this.detailData.course_type, Validators.required],
                      course_name: [this.detailData.name, Validators.required],
                      summary: [this.detailData.short_description, Validators.required],
                      description: [this.detailData.description, Validators.required],
                      course_name_es: ["", Validators.required],
                      summary_es: ["", Validators.required],
                      description_es: ["", Validators.required],
                      course_name_fr: ["", Validators.required],
                      summary_fr: ["", Validators.required],
                      description_fr: ["", Validators.required],
                      course_name_en: ["", Validators.required],
                      summary_en: ["", Validators.required],
                      description_en: ["", Validators.required],
                      course_name_de: ["", Validators.required],
                      summary_de: ["", Validators.required],
                      description_de: ["", Validators.required],
                      course_name_it: ["", Validators.required],
                      summary_it: ["", Validators.required],
                      description_it: ["", Validators.required],
                      price: [this.detailData.price, Validators.required],
                      participants: [this.detailData.max_participants, Validators.required],
                      img: [this.detailData.image, Validators.required],
                      icon: [this.detailData.sport.icon_unselected, Validators.required],
                      age_max: [this.detailData.age_max, Validators.required],
                      age_min: [this.detailData.age_min, Validators.required],
                      reserve_from: [this.detailData.date_start, Validators.required],
                      reserve_to: [this.detailData.date_end, Validators.required],
                      duration_min: [this.detailData.duration, Validators.required],
                      reserve_date: [this.detailData.course_dates, Validators.required],
                      discount: [[], Validators.required],
                      extras: [[], Validators.required],
                      levelGrop: [this.detailData.degrees, Validators.required],
                      settings: [JSON.parse(this.detailData.settings), Validators.required],
                    });
                    this.getDegrees()
                    setTimeout(() => this.loading = false, 0);
                  })
              })
          });
      })
  }

  parseDateToDay(date: string, fromFormat: string, toFormat: string): string {
    return this.courseService.parseDateToDay(date, fromFormat, toFormat);
  }
  getSubGroups(levelId: any) {
    let ret = 0;

    this.detailData.course_dates.forEach(courseDate => {
      let find = false;
      courseDate.course_groups.forEach(group => {
        if (group.degree_id === levelId && !find) {
          ret = group.course_subgroups[0]?.max_participants;
          find = true;
        }
      });

    });

    return ret;
  }
  DateDiff = (value1: string, value2: string): number => Math.round((new Date(value2).getTime() - new Date(value1).getTime()) / 1000 / 60 / 60 / 24)
  count = (array: any[], key: string) => Boolean(array.map((a: any) => a[key]).find((a: any) => a))
  levels: any = []
  getDegrees = () => this.crudService.list('/degrees', 1, 10000, 'asc', 'degree_order', '&school_id=' + this.user.schools[0].id + '&sport_id=' + this.courseFormGroup.controls['sport_id'].value).subscribe((data) => {
    this.levels = []
    data.data.forEach(element => element.active ? this.levels.push(element) : null);
    this.levels.forEach(level => level.active = false)
  });
>>>>>>> 61eb3462
}<|MERGE_RESOLUTION|>--- conflicted
+++ resolved
@@ -26,8 +26,6 @@
   description: string = '';
   ageRange: { age_min: number, age_max: number } = { age_min: 0, age_max: 0 };
   shortestDuration: string | null = null;
-<<<<<<< HEAD
-=======
   sendEmailModal: boolean = false
   editorConfig: AngularEditorConfig = {
     editable: true,
@@ -49,7 +47,6 @@
   editor1Config: AngularEditorConfig = { ...this.editorConfig, height: '56px', }
   editor2Config: AngularEditorConfig = { ...this.editorConfig, height: '112px', }
   editModal: number = 0
->>>>>>> 61eb3462
 
   constructor(private fb: UntypedFormBuilder, private crudService: ApiCrudService,
               private activatedRoute: ActivatedRoute, private router: Router,
@@ -60,13 +57,9 @@
     this.id = this.activatedRoute.snapshot.params.id;
 
   }
-<<<<<<< HEAD
-
-=======
   extras: any = []
   courseFormGroup!: UntypedFormGroup;
   detailData: any
->>>>>>> 61eb3462
   ngOnInit(): void {
     const extras = JSON.parse(JSON.parse(localStorage.getItem("boukiiUser")).schools[0].settings).extras
     this.extras = [...extras.food, ...extras.forfait, ...extras.transport]
@@ -74,30 +67,6 @@
   }
 
   getCourseData() {
-<<<<<<< HEAD
-    this.crudService.get('/admin/courses/'+this.id,
-      ['courseGroups.degree', 'courseGroups.courseDates.courseSubgroups.bookingUsers.client'])
-      .subscribe((data) => {
-        this.course = data.data;
-        this.shortDescription = this.courseService.getShortDescription(this.course);
-        this.courseName = this.courseService.getCourseName(this.course);
-        this.firstCombinationValue = this.courseService.findFirstCombinationWithValues(this.course.price_range);
-        this.description = this.courseService.getDescription(this.course);
-        this.ageRange = this.courseService.getAgeRange(this.course.course_dates[0].course_groups);
-        this.shortestDuration = this.courseService.getShortestDuration(this.course.course_dates);
-        this.loading = false;
-      })
-  }
-
-  goTo(route: string) {
-    this.router.navigate([route]);
-  }
-
-  parseDateToDay(date: string, fromFormat: string, toFormat: string): string {
-    return this.courseService.parseDateToDay(date, fromFormat, toFormat);
-  }
-
-=======
     this.crudService.get('/admin/courses/' + this.id,
       ['courseGroups.degree', 'courseGroups.courseDates.courseSubgroups.bookingUsers.client', 'sport'])
       .subscribe((data: any) => {
@@ -181,29 +150,10 @@
   parseDateToDay(date: string, fromFormat: string, toFormat: string): string {
     return this.courseService.parseDateToDay(date, fromFormat, toFormat);
   }
-  getSubGroups(levelId: any) {
-    let ret = 0;
-
-    this.detailData.course_dates.forEach(courseDate => {
-      let find = false;
-      courseDate.course_groups.forEach(group => {
-        if (group.degree_id === levelId && !find) {
-          ret = group.course_subgroups[0]?.max_participants;
-          find = true;
-        }
-      });
-
-    });
-
-    return ret;
-  }
-  DateDiff = (value1: string, value2: string): number => Math.round((new Date(value2).getTime() - new Date(value1).getTime()) / 1000 / 60 / 60 / 24)
-  count = (array: any[], key: string) => Boolean(array.map((a: any) => a[key]).find((a: any) => a))
   levels: any = []
   getDegrees = () => this.crudService.list('/degrees', 1, 10000, 'asc', 'degree_order', '&school_id=' + this.user.schools[0].id + '&sport_id=' + this.courseFormGroup.controls['sport_id'].value).subscribe((data) => {
     this.levels = []
     data.data.forEach(element => element.active ? this.levels.push(element) : null);
     this.levels.forEach(level => level.active = false)
   });
->>>>>>> 61eb3462
 }
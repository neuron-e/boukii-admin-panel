.flex-circle {
    display: flex;flex-direction: column;justify-content: center;align-items: center;
}
.circle-container {
    position: relative;
}
.circle-container svg {
    z-index: 2;position: relative;
}
.level-image {
<<<<<<< HEAD
    position: absolute;top: 50%;left: 50%;transform: translate(-50%,-50%);z-index: 1;border-radius:100%;object-fit: contain;
=======
    position: absolute;top: 50%;left: 50%;transform: translate(-50%,-50%);z-index: 1;border-radius:100%;
    /*margin-top: -2px;
    width: 100%!important;
    height: 100%!important;*/
>>>>>>> d9f6998f
}<|MERGE_RESOLUTION|>--- conflicted
+++ resolved
@@ -8,12 +8,8 @@
     z-index: 2;position: relative;
 }
 .level-image {
-<<<<<<< HEAD
-    position: absolute;top: 50%;left: 50%;transform: translate(-50%,-50%);z-index: 1;border-radius:100%;object-fit: contain;
-=======
     position: absolute;top: 50%;left: 50%;transform: translate(-50%,-50%);z-index: 1;border-radius:100%;
     /*margin-top: -2px;
     width: 100%!important;
     height: 100%!important;*/
->>>>>>> d9f6998f
 }
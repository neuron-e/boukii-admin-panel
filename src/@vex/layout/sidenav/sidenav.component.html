<div (mouseenter)="collapseOpenSidenav()"
     (mouseleave)="collapseCloseSidenav()"
     [class.collapsed]="collapsed"
     [class.open]="collapsed && collapsedOpen$ | async"
     class="sidenav flex flex-col">
  <div class="vex-sidenav-toolbar__container">
    <div class="sidenav-toolbar flex-none flex items-center" [class.collapsed-logo]="collapsed" [class.normal-logo]="!collapsed">
      <img [src]="imageUrl$ | async" alt="Logo"/>
      <p style="margin: 0 0 0 10px;" *ngIf="!collapsed">{{ title$ | async }}</p>
      <p style="margin: 0 0 0 10px;" *ngIf="collapsed && collapsedOpen$ | async">{{ title$ | async }}</p>
      <button (click)="toggleCollapse()"
              *ngIf="showCollapsePin$ | async"
              class="-mr-4 leading-none flex-none hidden lg:block"
              mat-icon-button
              type="button">
        <mat-icon *ngIf="!collapsed"
                  class="icon-xs"
                  svgIcon="mat:radio_button_checked"></mat-icon>
        <mat-icon *ngIf="collapsed"
                  class="icon-xs"
                  svgIcon="mat:radio_button_unchecked"></mat-icon>
      </button>
    </div>

    <!--<div *ngIf="searchVisible$ | async" class="vex-sidenav-search__container">
      <div class="vex-sidenav-search relative"
           (click)="openSearch()"
           matRipple
           matRippleColor="var(--sidenav-item-ripple-color)">
        <mat-icon class="flex-none vex-sidenav-search__icon" svgIcon="mat:search"></mat-icon>
        <div class="flex-auto vex-sidenav-search__placeholder">Quick Search</div>
        <div class="flex-none vex-sidenav-search__keybind">Ctrl K</div>
      </div>
    </div>-->

    <div class="vex-sidenav-toolbar__divider"></div>
  </div>

  <vex-scrollbar class="flex-1 flex flex-col">
    <div class="pt-6 flex-1">
      <vex-sidenav-item *ngFor="let item of items; trackBy: trackByRoute; let i = index"
                        [item]="item"
                        [level]="0"></vex-sidenav-item>
    </div>


  </vex-scrollbar>
<<<<<<< HEAD
  <div
    class="vex-sidenav-footer flex items-center justify-center px-6 py-6 select-none flex-none"
    style="height: 35px">
    <img *ngIf="layoutService.DarkMode==='dark'"
      src="../../../assets/img/login-logo-head2.png" style="width:75%" />
    <img *ngIf="layoutService.DarkMode==='light'"
      src="../../../assets/img/logo-login-head.png" style="width:75%" />
=======
  <div class="vex-sidenav-footer flex items-center justify-center px-6 py-6 select-none flex-none" style="height: 35px">
    <img src="../../../assets/img/logo-login-head.png" style="width:75%"/>
>>>>>>> 53bf314b
  </div>
  <div *ngIf="userVisible$ | async"
       class="vex-sidenav-user__container flex-none">
    <div #userProfileMenuOriginRef
         (click)="openProfileMenu(userProfileMenuOriginRef)"
         [class.vex-sidenav-user--open]="userMenuOpen$ | async"
         class="vex-sidenav-user flex items-center"
         matRipple
         matRippleColor="var(--sidenav-item-ripple-color)">
      <img alt="User Avatar" class="vex-sidenav-user__image flex-none" src="assets/img/avatar.png"/>
      <div class="vex-sidenav-user__content flex-auto" *ngIf="user !== null">
        <div class="vex-sidenav-user__title">{{ user.first_name }} {{ user.last_name }}</div>
        <!--<div class="vex-sidenav-user__subtitle">{{ user.type }}</div>-->
      </div>
      <mat-icon class="vex-sidenav-user__dropdown-icon flex-none" svgIcon="mat:arrow_drop_down"></mat-icon>
    </div>
  </div>
</div><|MERGE_RESOLUTION|>--- conflicted
+++ resolved
@@ -45,18 +45,11 @@
 
 
   </vex-scrollbar>
-<<<<<<< HEAD
-  <div
-    class="vex-sidenav-footer flex items-center justify-center px-6 py-6 select-none flex-none"
-    style="height: 35px">
+  <div class="vex-sidenav-footer flex items-center justify-center px-6 py-6 select-none flex-none" style="height: 35px">
     <img *ngIf="layoutService.DarkMode==='dark'"
       src="../../../assets/img/login-logo-head2.png" style="width:75%" />
     <img *ngIf="layoutService.DarkMode==='light'"
-      src="../../../assets/img/logo-login-head.png" style="width:75%" />
-=======
-  <div class="vex-sidenav-footer flex items-center justify-center px-6 py-6 select-none flex-none" style="height: 35px">
-    <img src="../../../assets/img/logo-login-head.png" style="width:75%"/>
->>>>>>> 53bf314b
+      src="../../../assets/img/logo-login-head.png" style="width:75%"/>
   </div>
   <div *ngIf="userVisible$ | async"
        class="vex-sidenav-user__container flex-none">

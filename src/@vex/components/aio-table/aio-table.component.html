<vex-page-layout>

  <vex-page-layout-header *ngIf="withHeader"
<<<<<<< HEAD
                          class="pb-16 flex flex-col items-start justify-center"
                          style="background-color: rgba(var(--background-foreground-rgb), var(--tw-bg-opacity));height: 30px;">
=======
    class="pb-16 flex flex-col items-start justify-center"
    style="height: 0;">
>>>>>>> 00ecbada
    <!--<div
         class="w-full flex flex-col sm:flex-row justify-between fullwidth">
      <div>
        <img style="float: left;font-size: 30px;margin: 0 10px 0 0;color: #f53d7c;" [src]="sectionIcon">
        <h1 class="title mt-0 mb-1" style="float: left;font-size: 24px;">{{ title | translate | uppercase}}</h1>
      </div>
    </div>-->
  </vex-page-layout-header>

  <vex-page-layout-content class="-mt-6 fullwidth">

    <div class="card overflow-auto">

      <div
        style="float:left; width: 100%; padding:2%;"
        *ngIf="openFilters">

        <div style="float:left; width: 30%" *ngIf="entity.includes('bookings')">
          <span style="float:left; width: 100%; font-size:16px">{{
              'table.filter.booking' | translate}}</span>
          <mat-checkbox color="primary" [checked]="reservationTypeSingle"
                        (change)="reservationTypeSingle = !reservationTypeSingle; filterData()">{{'table.filter.single'
            | translate}}</mat-checkbox>
          <mat-checkbox color="primary" [checked]="reservationTypeMultiple"
                        (change)="reservationTypeMultiple = !reservationTypeMultiple; filterData()">{{'table.filter.multiple'
            | translate}}</mat-checkbox>
        </div>

        <div style="float:left; width: 30%"
             *ngIf="(entity.includes('bookings') || entity.includes('courses'))">
          <span style="float:left; width: 100%; font-size:16px">{{
              'table.filter.course' | translate}}</span>
          <mat-checkbox color="primary" [checked]="courseColective"
                        (change)="courseColective = !courseColective; filterData()"><span
            style="color:#fac710">{{'course_colective' | translate
            }}</span></mat-checkbox>
          <mat-checkbox color="primary" [checked]="coursePrivate"
                        (change)="coursePrivate = !coursePrivate;filterData()"><span
            style="color:#2fca45">{{'course_private' | translate
            }}</span></mat-checkbox>
          <mat-checkbox color="primary" [checked]="courseActivity"
                        (change)="courseActivity = !courseActivity;filterData()"><span
            style="color:#00BEFFFF">{{'activity' | translate
            }}</span></mat-checkbox>
        </div>

        <div style="float:left; width: 30%" *ngIf="entity.includes('bookings')">
          <span style="float:left; width: 100%; font-size:16px">{{
              'table.filter.booking' | translate}}</span>
          <mat-checkbox color="primary" [checked]="bookingPayed"
                        (change)="bookingPayed = !bookingPayed; filterData()">Paye</mat-checkbox>
          <mat-checkbox color="primary" [checked]="bookingNoPayed"
                        (change)="bookingNoPayed = !bookingNoPayed;filterData()">Non
            Paye</mat-checkbox>
        </div>

        <div style="float:left; width: 70%"
             *ngIf="entity.includes('courses') || entity.includes('monitors')">
          <span style="float:left; width: 100%; font-size:16px">{{ 'sport' |
            translate}}</span>
          <mat-form-field appearance="outline" style="float:left; width: 100%;"
                          class="flex-auto">

            <mat-select [formControl]="sportsControl" multiple
                        (selectionChange)="filterData()">

              <mat-select-trigger>
                <div
                  *ngIf="sportsControl.value?.length > 0 && sportsControl.value?.length !== sports.length;">
                  {{ getSelectedSportsNames() }}
                </div>
                <div
                  *ngIf="sportsControl.value?.length === sports.length || !sportsControl.value?.length;">
                  {{ 'ALL' }}
                </div>
              </mat-select-trigger>

              <mat-option *ngFor="let sport of filteredSports | async"
                          [value]="sport" (onSelectionChange)="toggleSelection(sport);">
                {{sport.name}}
              </mat-option>
            </mat-select>
          </mat-form-field>
        </div>

      </div>

      <div
        class="bg-app-bar px-6 h-16 border-b sticky left-0 flex items-center" style="background-color: var(--is-light-theme, #eff2f5) var(--is-dark-theme, #2f3844);">

        <div *ngIf="selection.hasValue()" class="mr-4 pr-4 border-r flex-none">
          <button (click)="deleteMultiple(selection.selected)"
                  color="primary"
                  mat-icon-button
                  matTooltip="Delete selected"
                  type="button">
            <mat-icon svgIcon="mat:delete"></mat-icon>
          </button>

          <button color="primary" mat-icon-button matTooltip="Another action"
                  type="button">
            <mat-icon svgIcon="mat:folder"></mat-icon>
          </button>
        </div>

        <div
          class="bg-foreground rounded-full border px-4 max-w-[300px] flex-auto flex items-center border border-gray-300">
          <mat-icon class="icon-sm text-secondary"
                    svgIcon="mat:search"></mat-icon>
          <input [formControl]="searchCtrl"
                 class="px-4 py-2 border-0 outline-none w-full bg-transparent"
                 placeholder="{{'search' | translate}}..."
                 type="search"
                 (input)="getFilteredData(pageIndex, pageSize, filter)">
        </div>

        <!--Bonuses fake -->
        <ng-container *ngIf="entity.includes('vouchers')">
          <div>
            <button class="ml-4 flex-none" mat-button type="button"
                    (click)="gift = 0; filterData(true)">
              <span
                [ngStyle]="{'color': !gift ? '#fe3085' : 'var(--color-dark1)'}">{{'vouchers'
                | translate}}</span>
            </button>
          </div>
          <div>
            <button class="ml-4 flex-none" mat-button type="button"
                    (click)="gift = 1; filterData()">
              <span
                [ngStyle]="{'color': gift ? '#fe3085' : 'var(--color-dark1)'}">{{'gift_vouchers'
                | translate}}</span>
            </button>
          </div>
          <div>
            <button class="ml-4 flex-none" mat-button type="button"
                    (click)="router.navigate(['./discount-codes'])">
              <span
                [ngStyle]="{'color': activeCourse ? '#fe3085' : 'var(--color-dark1)'}">{{'discount_code'
                | translate}}</span>
            </button>
          </div>
        </ng-container>

        <ng-container *ngIf="entity.includes('discount')">
          <div>
            <button class="ml-4 flex-none" mat-button type="button"
                    (click)="navigateWithParam('./vouchers', '0')">
              <span
                [ngStyle]="{'color': activeCourse ? '#fe3085' : 'var(--color-dark1)'}">{{'vouchers'
                | translate}}</span>
            </button>
          </div>
          <div>
            <button class="ml-4 flex-none" mat-button type="button"
                    (click)="navigateWithParam('./vouchers', '1')">
              <span
                [ngStyle]="{'color': finishedCourse ? '#fe3085' : 'var(--color-dark1)'}">{{'gift_vouchers'
                | translate}}</span>
            </button>
          </div>
          <div>
            <button class="ml-4 flex-none" mat-button type="button">
              <span
                [ngStyle]="{'color': allCourse ? '#fe3085' : 'var(--color-dark1)'}">{{'discount_code'
                | translate}}</span>
            </button>
          </div>
        </ng-container>

        <!--Bonuses fake close-->
        <ng-container *ngIf="entity.includes('courses')">
          <div>
            <button class="ml-4 flex-none" mat-button type="button"
                    (click)="activeCourse = true;inActiveCourse=false;finishedCourse = false; allCourse = false;filterData()">
              <span
                [ngStyle]="{'color': activeCourse ? '#fe3085' : 'var(--color-dark1)'}">{{'active'
                | translate}}</span>
            </button>
          </div>
          <!--<div *ngIf="entity.includes('courses')">
          <button class="ml-4 flex-none" mat-button type="button" (click)="inActiveCourse = true;activeCourse=false;finishedCourse = false; allCourse = false;filterData()">
            <span [ngStyle]="{'color': inActiveCourse ? '#fe3085' : 'var(--color-dark1)'}">{{'inactive' | translate}}</span>
          </button>
        </div>-->
          <div>
            <button class="ml-4 flex-none" mat-button type="button"
                    (click)="finishedCourse = true;activeCourse=false;inActiveCourse = false; allCourse = false;filterData()">
              <span
                [style.color]="finishedCourse ? '#fe3085' : 'var(--color-dark1)'">{{'finished'
                | translate}}</span>
            </button>
          </div>
          <div>
            <button class="ml-4 flex-none" mat-button type="button"
                    (click)="finishedCourse = false;activeCourse=false;inActiveCourse = true; allCourse = false;filterData()">
              <span
                [ngStyle]="{'color': inActiveCourse ? '#fe3085' : 'var(--color-dark1)'}">{{'current'
                | translate}}</span>
            </button>
          </div>
          <div>
            <button class="ml-4 flex-none" mat-button type="button"
                    (click)="allCourse = true;activeCourse=false;inActiveCourse = false; finishedCourse = false; filterData(true)">
              <span
                [ngStyle]="{'color': allCourse ? '#fe3085' : 'var(--color-dark1)'}">{{'all'
                |
                translate}}</span>
            </button>
          </div>
        </ng-container>
        <div
          *ngIf="entity.includes('bookings') && !entity.includes('statistics')">
          <button class="ml-4 flex-none" mat-button type="button"
                  (click)="activeBooking = true; finishedBooking=false; allBookings=false;finishedBooking=false;filterData()">
            <span
              [ngStyle]="{'color': activeBooking ? '#fe3085' : 'var(--color-dark1)'}">{{'active'
              | translate}}</span>
          </button>
        </div>

        <div
          *ngIf="entity.includes('bookings') && !entity.includes('statistics')">
          <button class="ml-4 flex-none" mat-button type="button"
                  (click)="finishedBooking = true; activeBooking=false; allBookings=false; filterData()">
            <span
              [ngStyle]="{'color': finishedBooking ? '#fe3085' : 'var(--color-dark1)'}">{{'finished'
              | translate}}</span>
          </button>
        </div>
        <div
          *ngIf="entity.includes('bookings') && !entity.includes('statistics')">
          <button class="ml-4 flex-none" mat-button type="button"
                  (click)="finishedBooking = false; activeBooking=false; allBookings=false; filterData()">
            <span
              [ngStyle]="{'color': !allBookings && !finishedBooking && !activeBooking ? '#fe3085' : 'var(--color-dark1)'}">{{'current'
              | translate}}</span>
          </button>
        </div>
        <div
          *ngIf="entity.includes('bookings') && !entity.includes('statistics')">
          <button class="ml-4 flex-none" mat-button type="button"
                  (click)="allBookings = true; activeBooking=false; finishedBooking=false; filterData()">
            <span
              [ngStyle]="{'color': allBookings && !finishedBooking ? '#fe3085' : 'var(--color-dark1)'}">{{'all'
              | translate}}</span>
          </button>
        </div>

        <div
          *ngIf="entity.includes('monitor') && !entity.includes('statistics')">
          <button class="ml-4 flex-none" mat-button type="button"
                  (click)="activeMonitor = true; inactiveMonitor=false; allMonitors=false; filterData()">
            <span
              [ngStyle]="{'color': activeMonitor ? '#fe3085' : 'var(--color-dark1)'}">{{'active'
              | translate}}</span>
          </button>
        </div>
        <div
          *ngIf="entity.includes('monitor') && !entity.includes('statistics')">
          <button class="ml-4 flex-none" mat-button type="button"
                  (click)="inactiveMonitor = true; activeMonitor=false; allMonitors=false; filterData()">
            <span
              [ngStyle]="{'color': inactiveMonitor ? '#fe3085' : 'var(--color-dark1)'}">{{'inactive'
              | translate}}</span>
          </button>
        </div>
        <div
          *ngIf="entity.includes('monitor') && !entity.includes('statistics')">
          <button class="ml-4 flex-none" mat-button type="button"
                  (click)="allMonitors = true; activeMonitor=false; inactiveMonitor=false; filterData()">
            <span
              [ngStyle]="{'color': allMonitors ? '#fe3085' : 'var(--color-dark1)'}">{{'all'
              |
              translate}}</span>
          </button>
        </div>

        <span class="flex-1"></span>

        <button class="ml-4 flex-none" (click)="exportTableToExcel()"
                *ngIf="entity.includes('statistics')"
                mat-icon-button
                matTooltip="Filter Data"
                type="button">
          <mat-icon svgIcon="mat:file_download"></mat-icon>
        </button>

        <button class="ml-4 flex-none" (click)="openFilters = !openFilters"
                *ngIf="!entity.includes('statistics') && !entity.includes('vouchers') &&
                !entity.includes('users') && !entity.includes('clients')"
                mat-icon-button
                matTooltip="Filter Data"
                type="button">
          <mat-icon svgIcon="mat:youtube_searched_for"></mat-icon>
        </button>

        <button [matMenuTriggerFor]="columnFilterMenu"
                class="ml-4 flex-none"
                mat-icon-button
                matTooltip="Filter Columns"
                type="button">
          <mat-icon svgIcon="mat:filter_list"></mat-icon>
        </button>

        <button (click)="create()" *ngIf="!entity.includes('statistics')"
                class="ml-4 flex-none"
                color="primary"
                mat-mini-fab
                matTooltip="Add"
                type="button">
          <mat-icon svgIcon="mat:add"></mat-icon>
        </button>
      </div>

      <table (matSortChange)="sortData($event)" @stagger #dataTable
             [dataSource]="dataSource" class="w-full" mat-table matSort
             *ngIf="!loading">

        <!--- Note that these columns can be defined in any order.
              The actual rendered columns are set as a property on the row definition" -->

        <!-- Checkbox Column -->
        <ng-container matColumnDef="checkbox">
          <th *matHeaderCellDef mat-header-cell>
            <mat-checkbox (change)="$event ? masterToggle() : null"
                          [checked]="selection.hasValue() && isAllSelected()"
                          [indeterminate]="selection.hasValue() && !isAllSelected()"
                          color="primary">
            </mat-checkbox>
          </th>
          <td *matCellDef="let row" class="w-4" mat-cell>
            <mat-checkbox (change)="$event ? selection.toggle(row) : null"
                          (click)="$event.stopPropagation()"
                          [checked]="selection.isSelected(row)"
                          color="primary">
            </mat-checkbox>
          </td>
        </ng-container>

        <!-- Text Columns -->
        <ng-container *ngFor="let column of columns; trackBy: trackByProperty">
          <ng-container *ngIf="column.type === 'text'"
                        [matColumnDef]="column.property">
            <th *matHeaderCellDef class="uppercase" mat-header-cell
                mat-sort-header> {{ column.label | translate }}</th>
            <td *matCellDef="let row" [ngClass]="column.cssClasses" mat-cell
                style="text-wrap: balance;">{{ row[column.property] }}</td>
          </ng-container>
        </ng-container>

        <!-- Trads Columns -->
        <ng-container *ngFor="let column of columns; trackBy: trackByProperty">
          <ng-container *ngIf="column.type === 'trads'"
                        [matColumnDef]="column.property">
            <th *matHeaderCellDef class="uppercase" mat-header-cell
                mat-sort-header> {{ column.label | translate }}</th>
            <td *matCellDef="let row; let i = index"
                [ngClass]="column.cssClasses" mat-cell
                style="text-wrap: balance;">{{ getTrad(data[i].translations,
              data[i].name) }}</td>
          </ng-container>
        </ng-container>

        <!-- id Columns -->
        <ng-container *ngFor="let column of columns; trackBy: trackByProperty">
          <ng-container *ngIf="column.type === 'id'"
                        [matColumnDef]="column.property">
            <th *matHeaderCellDef class="uppercase" mat-header-cell
                mat-sort-header> {{ column.label | translate }}</th>
            <td *matCellDef="let row; let i = index"
                [ngClass]="column.cssClasses" mat-cell
                style="text-wrap: balance;">
              <span *ngIf="data[i].color !== ''" class="dot"
                    [ngStyle]="{'background': data[i].color}"></span>
              <span style="float: right;width: 50%;">{{ row[column.property]
                }}</span>
            </td>
          </ng-container>
        </ng-container>

        <!-- QR Columns -->
        <ng-container *ngFor="let column of columns; trackBy: trackByProperty">
          <ng-container *ngIf="column.type === 'qr'"
                        [matColumnDef]="column.property">
            <th *matHeaderCellDef class="uppercase" mat-header-cell
                mat-sort-header> {{ column.label | translate }}</th>
            <td *matCellDef="let row; let i = index"
                [ngClass]="column.cssClasses" mat-cell
                style="text-wrap: balance;">
              <mat-icon svgIcon="mat:cloud_download" style="cursor: pointer"
                        (click)="exportQR(data[i].id)"></mat-icon>
            </td>
          </ng-container>
        </ng-container>

        <!-- Paiment method Columns -->
        <ng-container *ngFor="let column of columns; trackBy: trackByProperty">
          <ng-container *ngIf="column.type === 'payment_method_id'"
                        [matColumnDef]="column.property">
            <th *matHeaderCellDef class="uppercase" mat-header-cell
                mat-sort-header> {{ column.label | translate }}</th>
            <td *matCellDef="let row" [ngClass]="column.cssClasses" mat-cell>
              {{ getPaymentMethod(row[column.property]) | translate }}
            </td>
          </ng-container>
        </ng-container>

        <!-- Paiment method Columns -->
        <ng-container *ngFor="let column of columns; trackBy: trackByProperty">
          <ng-container *ngIf="column.type === 'payment_method'"
                        [matColumnDef]="column.property">
            <th *matHeaderCellDef class="uppercase" mat-header-cell
                mat-sort-header> {{ column.label | translate }}</th>
            <td *matCellDef="let row" [ngClass]="column.cssClasses" mat-cell>
              {{ getPaymentMethod(row[column.property]) | translate }}
            </td>
          </ng-container>
        </ng-container>

        <!-- Count Columns -->

        <ng-container *ngFor="let column of columns; trackBy: trackByProperty">
          <ng-container *ngIf="column.type === 'count'"
                        [matColumnDef]="column.property">
            <th *matHeaderCellDef class="uppercase" mat-header-cell
                mat-sort-header> {{ column.label | translate }}</th>
            <td *matCellDef="let row" [ngClass]="column.cssClasses" mat-cell
                style="text-align: center;">{{ row[column.property].length + 1
              }}</td>
          </ng-container>
        </ng-container>

        <!-- Booking users Columns -->

        <ng-container *ngFor="let column of columns; trackBy: trackByProperty">
          <ng-container *ngIf="column.type === 'booking_users'"
                        [matColumnDef]="column.property">
            <th *matHeaderCellDef class="uppercase" mat-header-cell
                mat-sort-header> {{ column.label | translate }}</th>
            <td *matCellDef="let row" [ngClass]="column.cssClasses" mat-cell>{{
                getBookingCourse(row[column.property]) }}</td>
          </ng-container>
        </ng-container>

        <!-- Course type array monitor/client Columns -->

        <ng-container *ngFor="let column of columns; trackBy: trackByProperty">
          <ng-container *ngIf="column.type === 'course_type_data'"
                        [matColumnDef]="column.property">
            <th *matHeaderCellDef class="uppercase" mat-header-cell
                mat-sort-header> {{ column.label | translate }}</th>
            <td *matCellDef="let row; let i = index"
                [ngClass]="column.cssClasses" mat-cell>{{ data[i].course.name
              }}</td>
          </ng-container>
        </ng-container>

        <!-- Course image Columns -->

        <ng-container *ngFor="let column of columns; trackBy: trackByProperty">
          <ng-container *ngIf="column.type === 'course_image'"
                        [matColumnDef]="column.property">
            <th *matHeaderCellDef class="uppercase" mat-header-cell
                mat-sort-header> {{ column.label | translate }}</th>
            <td *matCellDef="let row; let i = index"
                [ngClass]="column.cssClasses" mat-cell>
              <img
                [src]="getCourseType(data[i]) === 'prive' ? data[i].sport.icon_prive : data[i].sport.icon_collective"
                class="avatar h-8 w-8 align-middle"
                style="border-radius: 5px;min-width: 48px;min-height: 48px;">
              <!--<ng-container *ngIf="data[i].booking_users > 1" >
                <td *matCellDef="let row" [ngClass]="column.cssClasses" mat-cell>{{ 'MULTIPLE'}}</td>
              </ng-container>-->
            </td>
          </ng-container>
        </ng-container>

        <!-- Booking users image Columns -->

        <ng-container *ngFor="let column of columns; trackBy: trackByProperty">
          <ng-container *ngIf="column.type === 'booking_users_image'"
                        [matColumnDef]="column.property">
            <th *matHeaderCellDef class="uppercase" mat-header-cell
                mat-sort-header> {{ column.label | translate }}</th>
            <td *matCellDef="let row; let i = index"
                [ngClass]="column.cssClasses" mat-cell>
              <img *ngIf="row[column.property] != 'multiple'"
<<<<<<< HEAD
                   [src]="row[column.property]" class="avatar h-8 w-8 align-middle"
                   style="border-radius: 5px;min-width: 48px;min-height: 48px; width: 100%;">
=======
                [src]="row[column.property]" class="avatar h-8 w-8 align-middle"
                style="border-radius: 5px;min-width: 48px;min-height: 48px;">
>>>>>>> 00ecbada
              <!--<ng-container *ngIf="data[i].booking_users > 1" >
                <td *matCellDef="let row" [ngClass]="column.cssClasses" mat-cell>{{ 'MULTIPLE'}}</td>
              </ng-container>-->
            </td>
          </ng-container>
        </ng-container>

        <!-- Booking users image Columns Monitors -->

        <ng-container *ngFor="let column of columns; trackBy: trackByProperty">
          <ng-container *ngIf="column.type === 'booking_users_image_monitors'"
                        [matColumnDef]="column.property">
            <th *matHeaderCellDef class="uppercase" mat-header-cell
                mat-sort-header> {{ column.label | translate }}</th>
            <td *matCellDef="let row; let i = index"
                [ngClass]="column.cssClasses" mat-cell>
              <img [src]="row[column.property]?.sport"
<<<<<<< HEAD
                   class="avatar h-8 w-8 align-middle"
                   style="border-radius: 5px;min-width: 48px;min-height: 48px; width: 100%;">
=======
                class="avatar h-8 w-8 align-middle"
                style="border-radius: 5px;min-width: 48px;min-height: 48px;">
>>>>>>> 00ecbada
              <!--<ng-container *ngIf="data[i].booking_users > 1" >
                <td *matCellDef="let row" [ngClass]="column.cssClasses" mat-cell>{{ 'MULTIPLE'}}</td>
              </ng-container>-->
            </td>
          </ng-container>
        </ng-container>

        <!-- Booking users dates Columns -->

        <ng-container *ngFor="let column of columns; trackBy: trackByProperty">
          <ng-container *ngIf="column.type === 'booking_dates'"
                        [matColumnDef]="column.property">
            <th *matHeaderCellDef class="uppercase" mat-header-cell
                mat-sort-header> {{ column.label | translate }}</th>
            <td *matCellDef="let row;let i = index"
                [ngClass]="column.cssClasses" mat-cell>
              <!--Jours {{ getMinMaxDates(data[i].booking_users).days}}<br>-->
              <strong>{{ getMinMaxDates(data[i].booking_users).minDate | date:
                'dd/MM/YYYY'}}<br>{{
                  getMinMaxDates(data[i].booking_users).maxDate| date:
                    'dd/MM/YYYY' }}</strong><br>
              {{getMinMaxHours(data[i].booking_users).minHour }}h -
              {{getMinMaxHours(data[i].booking_users).maxHour}}h
            </td>
          </ng-container>
        </ng-container>

        <!-- Sports Columns -->

        <ng-container *ngFor="let column of columns; trackBy: trackByProperty">
          <ng-container *ngIf="column.type === 'sports'"
                        [matColumnDef]="column.property">
            <th *matHeaderCellDef class="uppercase" mat-header-cell
                mat-sort-header> {{ column.label | translate }}</th>
            <td *matCellDef="let row" [ngClass]="column.cssClasses" mat-cell>
              <span *ngIf="row[column.property].length === 1">{{
                  getSportName(row[column.property][0]?.sport_id)?.name }}</span>
              <span *ngIf="row[column.property].length === 2">{{
                  getSportName(row[column.property][0]?.sport_id)?.name }} -
                {{getSportName(row[column.property][1]?.sport_id)?.name}}</span>
              <span *ngIf="row[column.property].length > 2">{{
                  getSportName(row[column.property][0]?.sport_id)?.name }} -
                {{getSportName(row[column.property][1]?.sport_id)?.name}}
                (+{{row[column.property].length - 2}})</span>
            </td>

          </ng-container>
        </ng-container>

        <!-- Sports Monitor Columns -->

        <ng-container *ngFor="let column of columns; trackBy: trackByProperty">
          <ng-container *ngIf="column.type === 'sports_monitor'"
                        [matColumnDef]="column.property">
            <th *matHeaderCellDef class="uppercase" mat-header-cell
                mat-sort-header> {{ column.label | translate }}</th>
            <td *matCellDef="let row" [ngClass]="column.cssClasses" mat-cell>
              <span *ngIf="row[column.property].length === 1">{{
                  row[column.property][0].name }}</span>
              <span *ngIf="row[column.property].length === 2">{{
                  row[column.property][0].name }} -
                {{row[column.property][1].name}}</span>
              <span *ngIf="row[column.property].length > 2">{{
                  row[column.property][0].name }} -
                {{row[column.property][1].name}} (+{{row[column.property].length
                - 2}})</span>
            </td>
          </ng-container>
        </ng-container>

        <!-- Birth Columns -->
        <ng-container *ngFor="let column of columns; trackBy: trackByProperty">
          <ng-container *ngIf="column.type === 'birth'"
                        [matColumnDef]="column.property">
            <th *matHeaderCellDef class="uppercase" mat-header-cell
                mat-sort-header> {{ column.label | translate }}</th>
            <td *matCellDef="let row" [ngClass]="column.cssClasses" mat-cell>{{
                calculateAge(row[column.property]) }}</td>
          </ng-container>
        </ng-container>

        <!-- Bookings Columns -->
        <ng-container *ngFor="let column of columns; trackBy: trackByProperty">
          <ng-container *ngIf="column.type === 'bookings'"
                        [matColumnDef]="column.property">
            <th *matHeaderCellDef class="uppercase" mat-header-cell
                mat-sort-header> {{ column.label | translate }}</th>
            <td *matCellDef="let row; let i = index"
<<<<<<< HEAD
                [ngClass]="column.cssClasses" mat-cell>
              <strong>
                <span
                  style="color:#2D9BF0">{{data[i].total_reservations}}
                </span><span *ngIf="data[i].total_available_places">/ {{data[i].total_available_places.toFixed(0)}}</span>
              </strong>
=======
              [ngClass]="column.cssClasses" mat-cell>
              <strong><span
                  style="color:#2D9BF0">{{data[i].total_reservations}}</span>/{{data[i].total_available_places}}</strong>
>>>>>>> 00ecbada
            </td>
          </ng-container>
        </ng-container>

        <!-- Price Columns -->
        <ng-container *ngFor="let column of columns; trackBy: trackByProperty">
          <ng-container *ngIf="column.type === 'price'"
                        [matColumnDef]="column.property">
            <th *matHeaderCellDef class="uppercase" mat-header-cell
                mat-sort-header> {{ column.label | translate }}</th>
            <td *matCellDef="let row; let i = index"
                [ngClass]="column.cssClasses" mat-cell>
              <strong *ngIf="!data[i].is_flexible">{{
                  row[column.property] }} {{
                  data[i].currency }}</strong>
              <strong
                *ngIf="data[i].is_flexible && data[i].course_type === 1">{{'from'
                | translate }} {{ row[column.property] }}
                {{data[i].currency}}</strong>
              <strong
                *ngIf="data[i].is_flexible && (data[i].course_type === 2 || data[i].course_type === 3) && data[i].price_range !== null">{{'from'
                | translate }} {{
                  encontrarPrimeraClaveConValor(encontrarPrimeraCombinacionConValores(data[i].price_range,data[i]))
                }} {{data[i].currency}}</strong>
              <strong
                *ngIf="data[i].is_flexible && data[i].course_type === 2 && data[i].price_range === null">
                {{"NO PRICE RANGE SET" | translate}}</strong>
            </td>
          </ng-container>
        </ng-container>

        <!-- Price Columns -->
        <ng-container *ngFor="let column of columns; trackBy: trackByProperty">
          <ng-container *ngIf="column.type === 'payment_status'"
                        [matColumnDef]="column.property">
            <th *matHeaderCellDef class="uppercase" mat-header-cell
                mat-sort-header> {{ column.label | translate }}</th>
            <td *matCellDef="let row" [ngClass]="column.cssClasses" mat-cell
                [style.color]=" row[column.property] ? '#CEE741' : 'red'">
              {{ (row[column.property] ? 'yes' : 'no')| translate | uppercase }}
            </td>
          </ng-container>
        </ng-container>

        <!-- Client status Columns -->
        <ng-container *ngFor="let column of columns; trackBy: trackByProperty">
          <ng-container *ngIf="column.type === 'clients_schools'"
                        [matColumnDef]="column.property">
            <th *matHeaderCellDef class="uppercase" mat-header-cell
                mat-sort-header> {{ column.label | translate }}</th>
            <td *matCellDef="let row" [ngClass]="column.cssClasses" mat-cell
                [style.color]="checkClientStatus(row[column.property]) ? '#CEE741' : 'red'">
              {{ (checkClientStatus(row[column.property]) ? 'active' :
              'inactive')| translate | uppercase }}
            </td>
          </ng-container>
        </ng-container>

        <!-- payment_status_data Columns -->
        <ng-container *ngFor="let column of columns; trackBy: trackByProperty">
          <ng-container *ngIf="column.type === 'payment_status_data'"
                        [matColumnDef]="column.property">
            <th *matHeaderCellDef class="uppercase" mat-header-cell
                mat-sort-header> {{ column.label | translate }}</th>
            <td *matCellDef="let row;let i = index"
                [ngClass]="column.cssClasses" mat-cell
                [style.color]=" row[column.property] ? '#CEE741' : 'red'">
              {{ (data[i].booking[column.property] ? 'payed' : 'cancelled') |
              translate | uppercase }}
            </td>
          </ng-container>
        </ng-container>

        <!-- Cancelation Columns -->
        <ng-container *ngFor="let column of columns; trackBy: trackByProperty">
          <ng-container *ngIf="column.type === 'cancelation_status'"
                        [matColumnDef]="column.property">
            <th *matHeaderCellDef class="uppercase" mat-header-cell
                mat-sort-header> {{ column.label | translate }}</th>
            <td *matCellDef="let row" [ngClass]="column.cssClasses" mat-cell
                [style.color]=" row[column.property] === 1 ? '#CEE741' : '#fac710'">
              {{ (row[column.property] === 1 ? 'active' : row[column.property]
            === 2 ? 'cancelled' : 'partial_cancelled') | translate | uppercase
              }}
            </td>
          </ng-container>
        </ng-container>

        <!-- Light Columns -->
        <ng-container *ngFor="let column of columns; trackBy: trackByProperty">
          <ng-container *ngIf="column.type === 'light'"
                        [matColumnDef]="column.property">
            <th *matHeaderCellDef class="uppercase" mat-header-cell
                mat-sort-header> {{ column.label | translate }}</th>
            <td *matCellDef="let row" [ngClass]="column.cssClasses" mat-cell>
              <div *ngIf="row[column.property]"
                   style="background-color: #CEE741;width: 25px;border-radius: 100%;height: 25px;"></div>
              <div *ngIf="!row[column.property]"
                   style="background-color: #E6E6E6;width: 25px;border-radius: 100%;height: 25px;"></div>
            </td>
          </ng-container>
        </ng-container>

        <!-- Light DATA Columns -->
        <ng-container *ngFor="let column of columns; trackBy: trackByProperty">
          <ng-container *ngIf="column.type === 'light_data'"
                        [matColumnDef]="column.property">
            <th *matHeaderCellDef class="uppercase" mat-header-cell
                mat-sort-header> {{ column.label | translate }}</th>
            <td *matCellDef="let row;let i = index"
                [ngClass]="column.cssClasses" mat-cell>
              <div *ngIf="data[i].booking[column.property]"
                   style="background-color: #CEE741;width: 25px;border-radius: 100%;height: 25px;margin: 0 0 0 20%;"></div>
              <div *ngIf="!data[i].booking[column.property]"
                   style="background-color: #E6E6E6;width: 25px;border-radius: 100%;height: 25px;margin: 0 0 0 20%;"></div>
            </td>
          </ng-container>
        </ng-container>

        <!-- Light school Columns -->
        <ng-container *ngFor="let column of columns; trackBy: trackByProperty">
          <ng-container *ngIf="column.type === 'light_school'"
                        [matColumnDef]="column.property">
            <th *matHeaderCellDef class="uppercase" mat-header-cell
                mat-sort-header> {{ column.label | translate }}</th>
            <td *matCellDef="let row" [ngClass]="column.cssClasses" mat-cell>
              <div *ngIf="row[column.property] === schoolId"
                   style="background-color: #CEE741;width: 25px;border-radius: 100%;height: 25px;margin: 0 0 0 20%;"></div>
              <div *ngIf="row[column.property] !== schoolId"
                   style="background-color: #E6E6E6;width: 25px;border-radius: 100%;height: 25px;margin: 0 0 0 20%;"></div>
            </td>
          </ng-container>
        </ng-container>

        <!-- light_monitors_schools school Columns -->
        <ng-container *ngFor="let column of columns; trackBy: trackByProperty">
          <ng-container *ngIf="column.type === 'light_monitors_schools'"
                        [matColumnDef]="column.property">
            <th *matHeaderCellDef class="uppercase" mat-header-cell
                mat-sort-header> {{ column.label | translate }}</th>
            <td *matCellDef="let row" [ngClass]="column.cssClasses" mat-cell>
              <div
                [ngStyle]="{'background': getActiveSchool(row[column.property]) ? '#CEE741' : '#E6E6E6'}"
                style="width: 25px;border-radius: 100%;height: 25px;margin: 0 0 0 20%;"></div>
            </td>
          </ng-container>
        </ng-container>

        <!-- Status Columns -->
        <ng-container *ngFor="let column of columns; trackBy: trackByProperty">
          <ng-container *ngIf="column.type === 'status'"
                        [matColumnDef]="column.property">
            <th *matHeaderCellDef class="uppercase" mat-header-cell
                mat-sort-header> {{ column.label | translate }}</th>
            <td *matCellDef="let row" [ngClass]="column.cssClasses" mat-cell>
              <div *ngIf="row[column.property]"
                   style="background-color: #CEE741;width: 25px;border-radius: 100%;height: 25px;margin: 0 0 0 5%;"></div>
              <div *ngIf="!row[column.property]"
                   style="background-color: #E6E6E6;width: 25px;border-radius: 100%;height: 25px;margin: 0 0 0 5%;"></div>
            </td>
          </ng-container>
        </ng-container>

        <!-- Level Columns -->
        <ng-container *ngFor="let column of columns; trackBy: trackByProperty">
          <ng-container *ngIf="column.type === 'level'"
                        [matColumnDef]="column.property">
            <th *matHeaderCellDef class="uppercase" mat-header-cell
                mat-sort-header>{{ column.label | translate }}</th>
            <td *matCellDef="let row; let i = index"
                [ngClass]="column.cssClasses" mat-cell>
              <div *ngIf="data[i].client_sports.length > 0" class="m-0 body-1"
                   [style.background]="data[i].client_sports[0]?.degree?.color"
                   style="padding: 5%;;color: #fff;border-radius: 5px;width: 100%;text-align: center; font-size:10px;overflow: inherit;">
                {{data[i].client_sports[0]?.degree?.annotation}}
                {{data[i].client_sports[0].degree?.name}}
              </div>
            </td>
          </ng-container>
        </ng-container>

        <!-- Level Monitor Columns -->
        <ng-container *ngFor="let column of columns; trackBy: trackByProperty">
          <ng-container *ngIf="column.type === 'monitor_sports_degrees'"
                        [matColumnDef]="column.property">
            <th *matHeaderCellDef class="uppercase" mat-header-cell
                mat-sort-header>MAX. {{ column.label | translate }}</th>
            <td *matCellDef="let row; let i = index"
                [ngClass]="column.cssClasses" mat-cell>
              <div class="m-0 body-1"
                   [style.background]="findHighestDegreeIdElement(row[column.property])?.color"
                   style="padding: 5%;;color: #fff;border-radius: 5px;width: 100%;text-align: center; font-size:10px;overflow: inherit;">
                {{findHighestDegreeIdElement(row[column.property])?.annotation}}
                {{findHighestDegreeIdElement(row[column.property])?.name}}
              </div>
            </td>
          </ng-container>
        </ng-container>

        <!-- Client Columns -->
        <ng-container *ngFor="let column of columns; trackBy: trackByProperty">
          <ng-container *ngIf="column.type === 'client'"
                        [matColumnDef]="column.property">
            <th *matHeaderCellDef class="uppercase" mat-header-cell
                mat-sort-header> {{ column.label | translate }}</th>
            <td *matCellDef="let row" [ngClass]="column.cssClasses" mat-cell>
              <img
                [src]="row[column.property]?.image !== null && row[column.property]?.image !== '' ? row[column.property]?.image : imageAvatar"
                style="float: left;width: 40px;height: 40px;border-radius: 100%;margin: 0 5px 0 0;object-fit: cover;">
              <span
                style="float: left; width: 50%;font-size:10px">{{getLanguage(row[column.property]?.language1_id)}}
                · {{getCountry(row[column.property]?.country)}} ·
                {{calculateAge(row[column.property]?.birth_date)}} {{'years' |
                  translate }}</span>
              <span style="float: left; width: 50%;">{{
                  row[column.property]?.first_name }} {{
                  row[column.property]?.last_name }}</span>
            </td>
          </ng-container>
        </ng-container>

        <!-- Client Columns -->
        <ng-container *ngFor="let column of columns; trackBy: trackByProperty">
          <ng-container *ngIf="column.type === 'client_2'"
                        [matColumnDef]="column.property">
            <th *matHeaderCellDef class="uppercase" mat-header-cell
                mat-sort-header> {{ column.label | translate }}</th>
            <td *matCellDef="let row; let i = index"
                [ngClass]="column.cssClasses" mat-cell>
              <img
                [src]="data[i]?.image !== null && data[i]?.image !== '' ? data[i]?.image : imageAvatar"
                style="float: left;width: 40px;height: 40px;border-radius: 100%;margin: 0 5px 0 0;object-fit: cover;">
              <span
                style="float: left; width: 50%;font-size:10px">{{getLanguage(data[i]?.language1_id)}}
                · {{getCountry(data[i]?.country)}} ·
                {{calculateAge(data[i]?.birth_date)}} {{'years' | translate
                }}</span>
              <span style="float: left; width: 50%;">{{ data[i]?.first_name }}
                {{ data[i]?.last_name }}</span>
            </td>
          </ng-container>
        </ng-container>

        <!-- Monitor Columns -->
        <ng-container *ngFor="let column of columns; trackBy: trackByProperty">
          <ng-container *ngIf="column.type === 'monitor'"
                        [matColumnDef]="column.property">
            <th *matHeaderCellDef class="uppercase" mat-header-cell
                mat-sort-header> {{ column.label | translate }}</th>
            <td *matCellDef="let row; let i = index"
                [ngClass]="column.cssClasses" mat-cell style="width: 70px;">
              <img
                [src]="data[i]?.image !== null && data[i]?.image !== '' ? data[i]?.image : imageAvatar"
                style="float: left;width: 40px;height: 40px;border-radius: 100%;margin: 0 5px 0 0;object-fit: cover;">
              <span
                style="float: left; width: 50%;font-size:10px">{{getLanguage(data[i]?.language1_id)}}
                · {{getCountry(data[i]?.country)}} ·
                {{calculateAge(data[i]?.birth_date)}} {{'years' | translate
                }}</span>
              <span style="float: left; width: 50%;">{{ data[i]?.first_name }}
                {{ data[i]?.last_name }}</span>
            </td>
          </ng-container>
        </ng-container>

        <!-- Dates Columns -->
        <ng-container *ngFor="let column of columns; trackBy: trackByProperty">
          <ng-container *ngIf="column.type === 'dates'"
                        [matColumnDef]="column.property">
            <th *matHeaderCellDef class="uppercase" mat-header-cell
                mat-sort-header> {{ column.label | translate }}</th>
            <td *matCellDef="let row" [ngClass]="column.cssClasses" mat-cell
                [innerHTML]="transformDates(row[column.property])"></td>
          </ng-container>
        </ng-container>

        <!-- Dates Columns -->
        <ng-container *ngFor="let column of columns; trackBy: trackByProperty">
          <ng-container *ngIf="column.type === 'datesCourse'"
                        [matColumnDef]="column.property">
            <th *matHeaderCellDef class="uppercase" mat-header-cell
                mat-sort-header> {{ column.label | translate }}</th>
            <td *matCellDef="let row, let i = index"
                [ngClass]="column.cssClasses" mat-cell>
              <strong><span
                style="text-align:center">{{countActives(row[column.property])}}
                {{'days' | translate}}</span></strong><br>
              <span
                style="text-align:center">{{findFirstActive(row[column.property]).min
                | date: 'dd/MM/YYYY'}} -
                {{findFirstActive(row[column.property]).max | date:
                  'dd/MM/YYYY'}}</span>
            </td>
          </ng-container>
        </ng-container>

        <!-- Register Date Columns -->
        <ng-container *ngFor="let column of columns; trackBy: trackByProperty">
          <ng-container *ngIf="column.type === 'register_date'"
                        [matColumnDef]="column.property">
            <th *matHeaderCellDef class="uppercase" mat-header-cell
                mat-sort-header> {{ column.label | translate }}</th>
            <td *matCellDef="let row" [ngClass]="column.cssClasses" mat-cell
                [innerHTML]="transformRegisterDates(row[column.property])"></td>
          </ng-container>
        </ng-container>

        <!-- Register Date Columns
        <ng-container *ngFor="let column of columns; trackBy: trackByProperty">
          <ng-container *ngIf="column.type === 'date'" [matColumnDef]="column.property">
            <th *matHeaderCellDef class="uppercase" mat-header-cell mat-sort-header> {{ column.label | translate }}</th>
            <td *matCellDef="let row" [ngClass]="column.cssClasses" mat-cell>{{ row[column.property] | date: 'dd/MM/YYYY' }}</td>
          </ng-container>
        </ng-container>-->

        <!-- Register Date Columns -->
        <ng-container *ngFor="let column of columns; trackBy: trackByProperty">
          <ng-container *ngIf="column.type === 'date'"
                        [matColumnDef]="column.property">
            <th *matHeaderCellDef class="uppercase" mat-header-cell
                mat-sort-header> {{ column.label | translate }}</th>
            <td *matCellDef="let row" [ngClass]="column.cssClasses" mat-cell>{{
                row[column.property] | date: 'dd/MM/YYYY' }}
              <br> {{ row[column.property] | date: 'HH:mm' }}</td>
          </ng-container>
        </ng-container>

        <!-- Register Date Columns -->
        <ng-container *ngFor="let column of columns; trackBy: trackByProperty">
          <ng-container *ngIf="column.type === 'duration'"
                        [matColumnDef]="column.property">
            <th *matHeaderCellDef class="uppercase" mat-header-cell
                mat-sort-header> {{ column.label | translate }}</th>
            <td *matCellDef="let row;let i = index"
                [ngClass]="column.cssClasses" mat-cell>{{ row[column.property] ?
              row[column.property] : getShortestDuration(data[i]?.course_dates)
              }}</td>
          </ng-container>
        </ng-container>

        <!-- Sport Date Columns -->
        <ng-container *ngFor="let column of columns; trackBy: trackByProperty">
          <ng-container *ngIf="column.type === 'sport'"
                        [matColumnDef]="column.property">
            <th *matHeaderCellDef class="uppercase" mat-header-cell
                mat-sort-header> {{ column.label | translate }}</th>
            <td *matCellDef="let row" [ngClass]="column.cssClasses" mat-cell>{{
                row[column.property] ? row[column.property].name : 'NDF' }}</td>
          </ng-container>
        </ng-container>

        <!-- Sport Date Columns -->
        <ng-container *ngFor="let column of columns; trackBy: trackByProperty">
          <ng-container *ngIf="column.type === 'flexible'"
                        [matColumnDef]="column.property">
            <th *matHeaderCellDef class="uppercase" mat-header-cell
                mat-sort-header> {{ column.label | translate }}</th>
            <td *matCellDef="let row" [ngClass]="column.cssClasses" mat-cell>{{
                row[column.property] ? 'FX' : 'FI' }}</td>
          </ng-container>
        </ng-container>

        <!--        &lt;!&ndash; Image Columns &ndash;&gt;
        <ng-container *ngFor="let column of columns; trackBy: trackByProperty">
          <ng-container *ngIf="column.type === 'image'" [matColumnDef]="column.property">
            <th *matHeaderCellDef class="uppercase" mat-header-cell mat-sort-header> {{ column.label | translate }}</th>
            <td *matCellDef="let row" [ngClass]="column.cssClasses" mat-cell>
              <img *ngIf="row[column.property] === 1" [src]="'https://api.boukii.com/storage/icons/collectif_ski2x.png'" class="avatar h-8 w-8 align-middle"  style="border-radius: 5px;min-width: 48px;min-height: 48px; width: 100%;">
              <img *ngIf="row[column.property] !== 1" [src]="'https://api.boukii.com/storage/icons/prive_ski2x.png'" class="avatar h-8 w-8 align-middle"  style="border-radius: 5px;min-width: 48px;min-height: 48px; width: 100%;">
            </td>
          </ng-container>
        </ng-container>-->

        <!-- Coronita Columns -->
        <ng-container *ngFor="let column of columns; trackBy: trackByProperty">
          <ng-container *ngIf="column.type === 'coronita'"
                        [matColumnDef]="column.property">
            <th *matHeaderCellDef class="uppercase" mat-header-cell
                mat-sort-header> {{ column.label | translate }}</th>
            <td *matCellDef="let row; let i = index"
                [ngClass]="column.cssClasses" mat-cell>
              <img *ngIf="data[i].utilizers.length > 0"
                   [src]="'../../../assets/img/icons/cuentagrupo.svg'"
                   class="avatar h-8 w-8 align-middle"
                   style="height: 25px;margin: 0 0 0 35%;width: 30px;">
              <img *ngIf="data[i].utilizers.length === 0"
                   [src]="'../../../assets/img/icons/cuentaunica.svg'"
                   class="avatar h-8 w-8 align-middle"
                   style="height: 25px;margin: 0 0 0 35%;width: 30px;">
            </td>
          </ng-container>
        </ng-container>

        <!-- Active Columns -->
        <ng-container *ngFor="let column of columns; trackBy: trackByProperty">
          <ng-container *ngIf="column.type === 'active'"
                        [matColumnDef]="column.property">
            <th *matHeaderCellDef class="uppercase" mat-header-cell
                mat-sort-header> {{ column.label | translate }}</th>
            <td *matCellDef="let row" [ngClass]="column.cssClasses" mat-cell>{{
                row[column.property] ? 'SI' : 'NO'}}</td>
          </ng-container>
        </ng-container>

        <!-- Contact Column -->
        <ng-container matColumnDef="contact">
          <th *matHeaderCellDef mat-header-cell mat-sort-header></th>
          <td *matCellDef="let row" mat-cell>
            <div class="flex">
              <a (click)="$event.stopPropagation()"
<<<<<<< HEAD
                 class="w-8 h-8 p-0 leading-none flex items-center justify-center hover:bg-hover text-primary bg-primary/10"
                 mat-icon-button>
                <mat-icon class="icon-sm" svgIcon="logo:phone"></mat-icon>
              </a>

              <a (click)="$event.stopPropagation()"
                 class="w-8 h-8 p-0 leading-none flex items-center justify-center ml-1 hover:bg-hover text-teal bg-teal/10"
                 mat-icon-button>
                <mat-icon class="icon-sm" svgIcon="logo:mail"></mat-icon>
=======
                class="w-8 h-8 p-0 leading-none flex items-center justify-center hover:bg-hover text-primary bg-primary/10"
                mat-icon-button>
                <mat-icon class="icon-sm">phone</mat-icon>
              </a>

              <a (click)="$event.stopPropagation()"
                class="w-8 h-8 p-0 leading-none flex items-center justify-center ml-1 hover:bg-hover text-teal bg-teal/10"
                mat-icon-button>
                <mat-icon class="icon-sm">mail</mat-icon>
>>>>>>> 00ecbada
              </a>

              <a (click)="$event.stopPropagation()"
                 class="w-8 h-8 p-0 leading-none flex items-center justify-center ml-1 hover:bg-hover text-green bg-green/10"
                 mat-icon-button>
                <mat-icon class="icon-sm" svgIcon="mat:map"></mat-icon>
              </a>
            </div>
          </td>
        </ng-container>

        <!-- Label Column -->
        <ng-container matColumnDef="labels">
          <th *matHeaderCellDef class="uppercase" mat-header-cell
              mat-sort-header>Labels</th>
          <td *matCellDef="let row" mat-cell>
            <div (click)="$event.stopPropagation()"
                 class="flex items-center gap-1">
              <div *ngFor="let label of row.labels"
                   [ngClass]="[label.textClass, label.bgClass]"
                   class="rounded px-2 py-1 font-medium text-xs flex-none">
                {{ label.text }}
              </div>
              <div
                class="text-secondary bg-base text-hint cursor-pointer hover:bg-hover flex-none flex items-center justify-center">
                <mat-icon class="icon-sm" svgIcon="mat:add"></mat-icon>
              </div>
            </div>
          </td>
        </ng-container>

        <!-- Action Column -->
        <ng-container matColumnDef="actions">
          <th *matHeaderCellDef mat-header-cell mat-sort-header></th>
          <td *matCellDef="let row" class="w-10 text-secondary" mat-cell>
            <button (click)="$event.stopPropagation()"
                    [matMenuTriggerData]="{ item: row }"
                    [matMenuTriggerFor]="actionsMenu"
                    mat-icon-button
                    type="button">
              <mat-icon svgIcon="mat:more_horiz"></mat-icon>
            </button>
          </td>
        </ng-container>

        <tr *matHeaderRowDef="visibleColumns" mat-header-row></tr>
        <tr (click)="showDetailFn(row)"
            [ngStyle]="{'background': entity === '/bookings' && row.price_total - row.paid_total < 0 && row.paid ? '#ffdaa9' : ''}"
            *matRowDef="let row; columns: visibleColumns;"
            @fadeInUp
            class="hover:bg-hover trans-ease-out cursor-pointer"
            mat-row></tr>
      </table>

      <mat-paginator class="sticky left-0"
                     [pageSizeOptions]="pageSizeOptions"
                     [pageSize]="10"
                     [length]="totalRecords"
                     (page)="onPageChange($event)">
      </mat-paginator>
    </div>

  </vex-page-layout-content>

</vex-page-layout>

<mat-menu #columnFilterMenu="matMenu" xPosition="before" yPosition="below">
  <button (click)="toggleColumnVisibility(column, $event)"
          *ngFor="let column of columns"
          class="mat-menu-item block">
    <mat-checkbox (click)="$event.stopPropagation()"
                  [(ngModel)]="column.visible" color="primary">
      {{ column.label | translate }}
    </mat-checkbox>
  </button>
</mat-menu>

<mat-menu #actionsMenu="matMenu" xPosition="before" yPosition="below">
  <ng-template let-item="item" matMenuContent>
    <button (click)="update(item)" mat-menu-item>
      <mat-icon svgIcon="mat:edit"></mat-icon>
      <span>{{'update' | translate}}</span>
    </button>
    <button (click)="delete(item)" mat-menu-item *ngIf="canDelete">
      <mat-icon svgIcon="mat:delete"></mat-icon>
      <span>{{'delete_title' | translate}}</span>
    </button>
    <button (click)="deactivate(item)" mat-menu-item
            *ngIf="canDeactivate && entity.includes('monitors')">
      <mat-icon svgIcon="mat:delete"></mat-icon>
      <span *ngIf="item.active">{{'deactivate' | translate }}</span>
      <span *ngIf="!item.active">{{'activate' | translate }}</span>
    </button>
    <button (click)="deactivate(item)" mat-menu-item
            *ngIf="canDeactivate && !entity.includes('monitors')">
      <mat-icon svgIcon="mat:delete"></mat-icon>
      <span>{{'deactivate' | translate }}</span>
    </button>
    <button (click)="delete(item)" mat-menu-item
            *ngIf="canDeactivate && entity.includes('courses') && item.booking_users.length == 0">
      <mat-icon svgIcon="mat:delete"></mat-icon>
      <span>{{'delete_title' | translate }}</span>
    </button>
    <button (click)="copy(item)" mat-menu-item *ngIf="canDuplicate">
      <mat-icon svgIcon="mat:file_copy"></mat-icon>
      <span>{{'duplicate' | translate }}</span>
    </button>
  </ng-template>
</mat-menu><|MERGE_RESOLUTION|>--- conflicted
+++ resolved
@@ -1,13 +1,8 @@
 <vex-page-layout>
 
   <vex-page-layout-header *ngIf="withHeader"
-<<<<<<< HEAD
-                          class="pb-16 flex flex-col items-start justify-center"
-                          style="background-color: rgba(var(--background-foreground-rgb), var(--tw-bg-opacity));height: 30px;">
-=======
     class="pb-16 flex flex-col items-start justify-center"
     style="height: 0;">
->>>>>>> 00ecbada
     <!--<div
          class="w-full flex flex-col sm:flex-row justify-between fullwidth">
       <div>
@@ -496,13 +491,8 @@
             <td *matCellDef="let row; let i = index"
                 [ngClass]="column.cssClasses" mat-cell>
               <img *ngIf="row[column.property] != 'multiple'"
-<<<<<<< HEAD
-                   [src]="row[column.property]" class="avatar h-8 w-8 align-middle"
-                   style="border-radius: 5px;min-width: 48px;min-height: 48px; width: 100%;">
-=======
                 [src]="row[column.property]" class="avatar h-8 w-8 align-middle"
                 style="border-radius: 5px;min-width: 48px;min-height: 48px;">
->>>>>>> 00ecbada
               <!--<ng-container *ngIf="data[i].booking_users > 1" >
                 <td *matCellDef="let row" [ngClass]="column.cssClasses" mat-cell>{{ 'MULTIPLE'}}</td>
               </ng-container>-->
@@ -520,13 +510,8 @@
             <td *matCellDef="let row; let i = index"
                 [ngClass]="column.cssClasses" mat-cell>
               <img [src]="row[column.property]?.sport"
-<<<<<<< HEAD
-                   class="avatar h-8 w-8 align-middle"
-                   style="border-radius: 5px;min-width: 48px;min-height: 48px; width: 100%;">
-=======
                 class="avatar h-8 w-8 align-middle"
                 style="border-radius: 5px;min-width: 48px;min-height: 48px;">
->>>>>>> 00ecbada
               <!--<ng-container *ngIf="data[i].booking_users > 1" >
                 <td *matCellDef="let row" [ngClass]="column.cssClasses" mat-cell>{{ 'MULTIPLE'}}</td>
               </ng-container>-->
@@ -615,18 +600,12 @@
             <th *matHeaderCellDef class="uppercase" mat-header-cell
                 mat-sort-header> {{ column.label | translate }}</th>
             <td *matCellDef="let row; let i = index"
-<<<<<<< HEAD
-                [ngClass]="column.cssClasses" mat-cell>
+              [ngClass]="column.cssClasses" mat-cell>
               <strong>
                 <span
                   style="color:#2D9BF0">{{data[i].total_reservations}}
                 </span><span *ngIf="data[i].total_available_places">/ {{data[i].total_available_places.toFixed(0)}}</span>
               </strong>
-=======
-              [ngClass]="column.cssClasses" mat-cell>
-              <strong><span
-                  style="color:#2D9BF0">{{data[i].total_reservations}}</span>/{{data[i].total_available_places}}</strong>
->>>>>>> 00ecbada
             </td>
           </ng-container>
         </ng-container>
@@ -1037,17 +1016,6 @@
           <td *matCellDef="let row" mat-cell>
             <div class="flex">
               <a (click)="$event.stopPropagation()"
-<<<<<<< HEAD
-                 class="w-8 h-8 p-0 leading-none flex items-center justify-center hover:bg-hover text-primary bg-primary/10"
-                 mat-icon-button>
-                <mat-icon class="icon-sm" svgIcon="logo:phone"></mat-icon>
-              </a>
-
-              <a (click)="$event.stopPropagation()"
-                 class="w-8 h-8 p-0 leading-none flex items-center justify-center ml-1 hover:bg-hover text-teal bg-teal/10"
-                 mat-icon-button>
-                <mat-icon class="icon-sm" svgIcon="logo:mail"></mat-icon>
-=======
                 class="w-8 h-8 p-0 leading-none flex items-center justify-center hover:bg-hover text-primary bg-primary/10"
                 mat-icon-button>
                 <mat-icon class="icon-sm">phone</mat-icon>
@@ -1057,7 +1025,6 @@
                 class="w-8 h-8 p-0 leading-none flex items-center justify-center ml-1 hover:bg-hover text-teal bg-teal/10"
                 mat-icon-button>
                 <mat-icon class="icon-sm">mail</mat-icon>
->>>>>>> 00ecbada
               </a>
 
               <a (click)="$event.stopPropagation()"

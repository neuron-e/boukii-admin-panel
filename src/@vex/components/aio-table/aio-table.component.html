--- conflicted
+++ resolved
@@ -422,18 +422,9 @@
         <!-- Count Columns -->
 
         <ng-container *ngFor="let column of columns; trackBy: trackByProperty">
-<<<<<<< HEAD
-          <ng-container *ngIf="column.type === 'count'"
-            [matColumnDef]="column.property">
-            <th *matHeaderCellDef class="uppercase" mat-header-cell
-              mat-sort-header> {{ column.label | translate }}</th>
-            <td *matCellDef="let row" [ngClass]="column.cssClasses" mat-cell
-              style="text-align: center;">{{ row[column.property].length }}</td>
-=======
           <ng-container *ngIf="column.type === 'count'" [matColumnDef]="column.property">
             <th *matHeaderCellDef class="uppercase" mat-header-cell mat-sort-header> {{ column.label | translate }}</th>
             <td *matCellDef="let row" [ngClass]="column.cssClasses" mat-cell style="text-align: center;">{{ row[column.property].length + 1 }}</td>
->>>>>>> e7d4bbda
           </ng-container>
         </ng-container>
 
@@ -978,28 +969,11 @@
 
         <!-- Coronita Columns -->
         <ng-container *ngFor="let column of columns; trackBy: trackByProperty">
-<<<<<<< HEAD
-          <ng-container *ngIf="column.type === 'coronita'"
-            [matColumnDef]="column.property">
-            <th *matHeaderCellDef class="uppercase" mat-header-cell
-              mat-sort-header> {{ column.label | translate }}</th>
-            <td *matCellDef="let row; let i = index"
-              [ngClass]="column.cssClasses" mat-cell>
-              <img *ngIf="data[i].utilizers.length > 0"
-                [src]="'../../../assets/img/icons/group.png'"
-                class="avatar h-8 w-8 align-middle"
-                style="height: 25px;margin: 0 0 0 35%;width: 30px;">
-              <img *ngIf="data[i].utilizers.length === 0"
-                [src]="'../../../assets/img/icons/gold-crown.png'"
-                class="avatar h-8 w-8 align-middle"
-                style="height: 25px;margin: 0 0 0 35%;width: 30px;">
-=======
           <ng-container *ngIf="column.type === 'coronita'" [matColumnDef]="column.property">
             <th *matHeaderCellDef class="uppercase" mat-header-cell mat-sort-header> {{ column.label | translate }}</th>
             <td *matCellDef="let row; let i = index" [ngClass]="column.cssClasses" mat-cell>
               <img *ngIf="data[i].utilizers.length > 0" [src]="'../../../assets/img/icons/cuentagrupo.svg'" class="avatar h-8 w-8 align-middle"  style="height: 25px;margin: 0 0 0 35%;width: 30px;">
               <img *ngIf="data[i].utilizers.length === 0" [src]="'../../../assets/img/icons/cuentaunica.svg'" class="avatar h-8 w-8 align-middle"  style="height: 25px;margin: 0 0 0 35%;width: 30px;">
->>>>>>> e7d4bbda
             </td>
           </ng-container>
         </ng-container>

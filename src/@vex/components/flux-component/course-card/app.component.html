<div *ngIf="courseFormGroup" class="cardp">
  <ng-container *ngIf="!onlyExtras">
    <div *ngIf="mode==='update' && step===3 && courseFormGroup.controls['course_type'].value===1" class="cardgroup">
      <div
        style="width: 100%; height: 100%;flex-direction: column; justify-content: flex-start; align-items: flex-start; gap: 20px; display: inline-flex">
        <div
          style="align-self: stretch; font-size: 14px; font-family: DM Sans; font-weight: 600; line-height: 18px; word-wrap: break-word">
          {{"legend" | translate}}
        </div>
        <div
          style="align-self: stretch; height: 276px; flex-direction: column; justify-content: flex-start; align-items: flex-start; gap: 20px; display: flex">
          <div
            style="flex-direction: column; justify-content: flex-start; align-items: flex-start; gap: 21px; display: flex">
            <div
              style="height: 24px; padding-top: 10px; padding-bottom: 10px; justify-content: flex-start; align-items: center; gap: 8px; display: inline-flex">
              <div style="width: 24px; height: 24px; position: relative">
                <img src="assets/icons/icon/monitor.png" alt>
              </div>
              <div
                style="width: 91px; height: 24px; color: var(--color-dark1); font-size: 12px; font-family: DM Sans; font-weight: 600; line-height: 16px; word-wrap: break-word;align-content: center;">
                {{'monitor' | translate}}
              </div>
            </div>
            <div
              style="align-self: stretch; height: 70px; flex-direction: column; justify-content: flex-start; align-items: flex-start; gap: 8px; display: flex">
              <div
                style="justify-content: flex-start; align-items: center; gap: 8px; display: inline-flex">
                <div style="width: 10px; height: 10px; background: #31C044; border-radius: 9999px">
                </div>
                <div>
                  {{"assigned" | translate}}
                </div>
              </div>
              <div
                style="align-self: stretch; justify-content: flex-start; align-items: center; gap: 8px; display: inline-flex">
                <div style="width: 10px; height: 10px; background: #FFCF25; border-radius: 9999px">
                </div>
                <div>
                  {{"modified" | translate}}
                </div>
              </div>
              <div
                style="justify-content: flex-start; align-items: center; gap: 8px; display: inline-flex">
                <div style="width: 10px; height: 10px; background: #C7D0D3; border-radius: 9999px">
                </div>
                <div>
                  {{"without_monitor" | translate}}
                </div>
              </div>
            </div>
          </div>
          <div
            style="height: 141px; flex-direction: column; justify-content: flex-start; align-items: flex-start; gap: 21px; display: flex">
            <div
              style="height: 24px; padding-top: 10px; padding-bottom: 10px; justify-content: flex-start; align-items: center; gap: 8px; display: inline-flex">
              <div style="width: 24px; height: 24px; position: relative">
                <img src="assets/icons/icon/alumno.png" alt>
              </div>
              <div
                style="width: 91px; height: 24px; color: var(--color-dark1); font-size: 12px; font-family: DM Sans; font-weight: 600; line-height: 16px; word-wrap: break-word;align-content: center;">
                {{"students" | translate}}
              </div>
            </div>
            <div
              style="align-self: stretch; height: 96px; flex-direction: column; justify-content: flex-start; align-items: flex-start; gap: 8px; display: flex">
              <div
                style="justify-content: flex-start; align-items: center; gap: 8px; display: inline-flex">
                <div style="width: 10px; height: 10px; background: #31C044; border-radius: 9999px">
                </div>
                <div>
                  {{"present_course_day" | translate}}
                </div>
              </div>
              <div
                style="align-self: stretch; justify-content: flex-start; align-items: center; gap: 8px; display: inline-flex">
                <div style="width: 10px; height: 10px; background: #FFCF25; border-radius: 9999px">
                </div>
                <div>
                  {{"student_changed" | translate}}
                </div>
              </div>
              <div
                style="justify-content: flex-start; align-items: center; gap: 8px; display: inline-flex">
                <div style="width: 10px; height: 10px; background: #E70F0F; border-radius: 9999px">
                </div>
                <div>
                  {{"not_presented" | translate}}
                </div>
              </div>
              <div
                style="justify-content: flex-start; align-items: center; gap: 8px; display: inline-flex">
                <div style="width: 10px; height: 10px; background: #C7D0D3; border-radius: 9999px">
                </div>
                <div>
                  {{"upcoming_day" | translate}}
                </div>
              </div>
            </div>
          </div>
        </div>
      </div>
    </div>
    <div *ngIf="mode==='create' && courseFormGroup.controls['id'].value && !detail" class="cardgroup"
         style="background-color: #2F3844;flex-direction: column;flex-wrap: nowrap;gap: 8px;">
      <p
        style="display: flex;flex-wrap: nowrap; color: white; font-size: 16px; font-family: Dinamit; font-weight: 500; line-height: 20px; word-wrap: break-word">
        {{"course" | translate }} {{"#" +("00000"+courseFormGroup.controls['id'].value).slice(-5) |translate}}
        <img (click)="open.emit(courseFormGroup.controls['id'].value)" src="assets/icons/icon/edit.png"
             class="button" style="margin-left: auto;width: 24px;height: 24px;">
        <img (click)="close.emit()" src="assets/icons/icon/cancel.png" style="width: 24px;height: 24px;"
             class="button">
      </p>
      <div style="width: 100%; height: 100%; border: 1px #C7D0D3 solid;margin: 4px 0;"></div>
      <p style="color: white;">
        {{"register"| translate}}:
        <span style="font-weight: 600; color: white;">
					{{courseFormGroup.controls['created_at'].value | date:'dd-MM-yyyy HH:mm'}}h
				</span>
<<<<<<< HEAD
      </p>
      <p *ngIf="courseFormGroup.controls['user'].value" style="color: white;">
        {{courseFormGroup.controls['user'].value}}
      </p>
      <div style="display: flex; gap: 8px;">
        <div *ngIf="courseFormGroup.controls['active'].value"
             style="padding-left: 8px; padding-right: 8px; padding-top: 4px; padding-bottom: 4px; background: #B2EFAD; border-radius: 3px; justify-content: center; align-items: center; gap: 10px; display: inline-flex">
          <div
            style="color: #075800; font-size: 12px; font-weight: 600; line-height: 16px; word-wrap: break-word">
            {{'active'| translate}}
          </div>
        </div>
        <div *ngIf="courseFormGroup.controls['online'].value"
             style="padding-left: 8px; padding-right: 8px; padding-top: 4px; padding-bottom: 4px; background: #B2EFAD; border-radius: 3px; justify-content: center; align-items: center; gap: 10px; display: inline-flex">
          <div
            style="color: #075800; font-size: 12px; font-weight: 600; line-height: 16px; word-wrap: break-word">
            {{'payment_online'| translate}}
          </div>
        </div>
      </div>
    </div>
    <div class="cardgroup" style="flex-wrap: nowrap;align-items: center;">
      <img [src]="courseFormGroup.controls['icon'].value || 'data:image/gif;base64,R0lGODlhAQABAAAAACwAAAAAAQABAAA='"
           [class]="courseFormGroup.controls['icon'].value?'':'emptyImg1'"
           [style.backgroundColor]="courseFormGroup.controls['course_type'].value===1?'#E5962A':courseFormGroup.controls['course_type'].value===2?'#2FAA41':courseFormGroup.controls['course_type'].value===3?'#0AB0BC':''"
           class="sport_icon noselected" style="max-width: none;">
      <div [style.minWidth]="courseFormGroup.controls['id']?'':'calc(100% - 60px)'" style="width: max-content;">
        <p [class]="courseFormGroup.controls['name'].value?'':'emptyText'"
           style="font-weight: 600; line-height: 18px; min-height: 12px;font-size: 14px;">
          {{courseFormGroup.controls['name'].value}}
        </p>
        <p [class]="courseFormGroup.controls['course_type'].value?'label':'emptyText'"
           style="line-height: 18px; min-height: 12px;margin-top: 5px;color: var(--color-dark3);font-size: 12px;font-weight: 400;line-height: 16px;word-wrap: break-word">
          <ng-container *ngIf="courseFormGroup.controls['course_type'].value===1">
            {{'course_colective' | translate}}
          </ng-container>
          <ng-container *ngIf="courseFormGroup.controls['course_type'].value===2">
            {{'course_private' | translate}}
          </ng-container>
          <ng-container *ngIf="courseFormGroup.controls['course_type'].value===3">
            {{'activity' | translate}}
          </ng-container>
        </p>
      </div>
      <div *ngIf="courseFormGroup.controls['id'].value && !detail" style="margin-left: auto;">
        <p style="font-size: 14px;font-weight: 600;line-height: 18px;text-align: right;">
          {{courseFormGroup.controls['price'].value}}{{courseFormGroup.controls['price'].value?('&nbsp;'+courseFormGroup.controls['currency'].value):''}}
        </p>
      </div>
    </div>
    <div class="cardgroup">
      <div style="width: 100%;display: flex;">
        <img *ngIf="courseFormGroup.controls['image'].value && courseFormGroup.controls['id'].value"
             [src]="courseFormGroup.controls['image'].value || 'data:image/gif;base64,R0lGODlhAQABAAAAACwAAAAAAQABAAA='"
             [class]="courseFormGroup.controls['image'].value?'':'emptyImg1'" class="Img1"
             style="margin-right: 10px;height: 68px;width: 95px;max-width: none;">
        <div style="width: 100%;">
          <p class="label">
            {{"summary" | translate}}
          </p>
          <p [class]="courseFormGroup.controls['short_description'].value?'':'emptyText'"
             [innerHTML]="courseFormGroup.controls['short_description'].value"
             style="color:var(--color-dark1);">
          </p>
        </div>
        <div>
          <img *ngIf="detail" (click)="edit.emit(1)" src="assets/icons/icon/edit2.png" alt
               class="editbutton icon24">
        </div>
      </div>
<!--      <div style="width: 100%">
        <p class="label">
          {{'courses.desc' | translate }}
        </p>
        <p [class]="courseFormGroup.controls['description'].value?'':'emptyText'"
           [innerHTML]="courseFormGroup.controls['description'].value" style="color:var(&#45;&#45;color-dark1);">
        </p>
      </div>-->
      <div style="width: 100%">
        <p class="label">
          {{ 'courses.desc' | translate }}
        </p>
        <p [class]="courseFormGroup.controls['description'].value ? '' : 'emptyText'"
           [innerHTML]="showDescription ? courseFormGroup.controls['description'].value : (courseFormGroup.controls['description'].value | slice:0:100) + '...'"
           style="color:var(--color-dark1);">
        </p>
        <a *ngIf="courseFormGroup.controls['description'].value.length > 100"
           (click)="toggleDescription()" style="color: var(--color-primary); cursor: pointer;">
          {{ showDescription ? ('collapse_all' | translate) : ('view_details' | translate) }}
        </a>
      </div>
      <div style="width: calc(50% - 10px);">
        <p class="label" *ngIf="!courseFormGroup.controls['is_flexible'].value">
          {{ 'price_per_course' | translate }}
        </p>

        <p class="label" *ngIf="courseFormGroup.controls['is_flexible'].value && courseFormGroup.controls['course_type'].value == 1">
          {{ 'price_per_day' | translate }}
        </p>

        <p class="label" *ngIf="courseFormGroup.controls['is_flexible'].value && courseFormGroup.controls['course_type'].value != 1">
          {{ 'min_price' | translate }}
        </p>

        <p
          [class]="courseFormGroup.controls['price'].value ? '' : 'emptyText'"
          style="color: var(--color-dark1); font-weight: 400;">
          {{ courseFormGroup.controls['price'].value | number:'0.2' }}&nbsp;{{ courseFormGroup.controls['currency'].value }}
        </p>
      </div>
      <div style="width: calc(50% - 10px);">
        <p class="label">
          {{'max_pax' | translate }}
        </p>
        <p [class]="courseFormGroup.controls['max_participants'].value?'':'emptyText'"
           style="color:var(--color-dark1); font-weight: 400;font-size: 12px;">
          {{courseFormGroup.controls['max_participants'].value}}&nbsp;{{"paxes" | translate}}
        </p>
      </div>
      <div *ngIf="courseFormGroup.controls['course_type'].value>1" style="width: calc(50% - 10px);">
        <p class="label">
          {{'courses.min_age' | translate }}
        </p>
        <p [class]="courseFormGroup.controls['age_min'].value>=0?'':'emptyText'"
           style="color:var(--color-dark1);font-size: 12px;">
          {{courseFormGroup.controls['age_min'].value}}&nbsp;{{"years" | translate}}
        </p>
      </div>
      <div *ngIf="courseFormGroup.controls['course_type'].value>1" style="width: calc(50% - 10px);">
        <p class="label">
          {{'courses.max_age' | translate }}
        </p>
        <p [class]="courseFormGroup.controls['age_max'].value>=0?'':'emptyText'"
           style="color:var(--color-dark1); font-size: 12px;">
          {{courseFormGroup.controls['age_max'].value}}&nbsp;{{"years" | translate}}
        </p>
      </div>
    </div>
    <div class="cardgroup" style="gap: 10px;">
      <div style="display: flex;width: 100%;column-gap: 10px;">
        <div style="width: 100%">
          <p class="label">
            {{'courses.date_reservable' | translate }}
          </p>
          <p [class]="courseFormGroup.controls['date_start'].value?'':'emptyText'"
             style="color:var(--color-dark1); font-size: 12px;">
            {{courseFormGroup.controls['date_start'].value | date:'dd-MM-yyyy'}}
          </p>
        </div>
        <div style="width: 100%">
          <p class="label">
            {{'courses.date_reservable_to' | translate }}
          </p>
          <p [class]="courseFormGroup.controls['date_end'].value?'':'emptyText'"
             style="color:var(--color-dark1);font-size: 12px;">
            {{courseFormGroup.controls['date_end'].value | date:'dd-MM-yyyy'}}
          </p>
        </div>
        <div *ngIf="courseFormGroup.controls['course_type'].value>1" style="width: 100%">
          <p class="label">
            {{'courses.dur_min' | translate }}
          </p>
          <p [class]="courseFormGroup.controls['duration'].value?'':'emptyText'"
             style="color:var(--color-dark1);font-size: 12px;">
            {{courseFormGroup.controls['duration'].value}}
          </p>
        </div>
        <div>
          <img *ngIf="detail" (click)="edit.emit(2)" src="assets/icons/icon/edit2.png" alt
               class="editbutton icon24">
        </div>
      </div>
      <div *ngIf="courseFormGroup.controls['course_dates'].value.length>0" style="width: 100%;">
        <div style="display: flex;">
          <img src="assets/icons/icon/calendar.png" class="icon24">
          <p class="label">
            {{'bookings_page.description.date' |translate }}
          </p>
        </div>
        <p *ngIf="!courseFormGroup.controls['course_dates'].value" class="emptyText">
        </p>
        <ng-container *ngIf="courseFormGroup.controls['course_type'].value === 1; else singleDate">
          <p *ngFor="let item of courseFormGroup.controls['course_dates'].value"
             style="font-size: 14px; text-align-last: justify; display: flex; justify-content: space-between;">
            <span><b>{{ item.date | date: 'dd-MM-yyyy' }}</b></span>
            <span style="color: var(--color-grey1);">
          {{ item.hour_start }}h - {{ item.hour_end }}h
          </span>
            <span *ngIf="courseFormGroup.controls['is_flexible'].value">
          {{ courseFormGroup.controls['price'].value | number: '0.2' }}&nbsp;{{ courseFormGroup.controls['currency'].value }}
      </span>
          </p>
        </ng-container>

        <ng-template #singleDate>
          <p style="font-size: 14px; text-align-last: justify; display: flex; justify-content: space-between;">
    <span><b>
        {{ courseFormGroup.controls['course_dates'].value[0].date | date: 'dd-MM-yyyy' }} -
      {{ courseFormGroup.controls['course_dates'].value[courseFormGroup.controls['course_dates'].value.length - 1].date_end | date: 'dd-MM-yyyy' }}
    </b></span>
            <span style="color: var(--color-grey1);">
          {{  courseFormGroup.controls['course_dates'].value[0].hour_start }}h - {{  courseFormGroup.controls['course_dates'].value[0].hour_end }}h
      </span>
          </p>
        </ng-template>

      </div>
      <ng-container
        *ngIf="courseFormGroup.controls['discounts'].value && courseFormGroup.controls['is_flexible'].value">
        <div *ngFor="let item of courseFormGroup.controls['discounts'].value"
             style="width: 100%; color:var(--color-dark1);font-weight: 400;">
          · {{"reduction" | translate}} {{item.reduccion}}% {{"booking" | translate}} {{item.day}} {{"days" |
          translate}}
        </div>
      </ng-container>
      <div *ngIf="courseFormGroup.controls['settings'].value"
           style="font-size: 12px;font-style: normal;font-weight: 400;line-height: 16px;">
        {{CoursesService.weekString()}}
      </div>
    </div>
    <div *ngIf="courseFormGroup.controls['levelGrop'].value && count(courseFormGroup.controls['levelGrop'].value,'active') && !detail"
         class="cardgroup">
      <div style="width: 100%;display: flex;gap: 8px;flex-wrap: wrap;">
        <div style="width: 100%;">
          <div *ngIf="courseFormGroup.controls['id'].value" class="label"
               style="display: flex;justify-content: space-between;">
            {{'levels' | translate }}
            <div>
              <mat-icon (click)="exportQR(courseFormGroup.controls['id'].value)" svgIcon="mat:print"
                        style="cursor: pointer;">
              </mat-icon>
              <mat-icon (click)="export(courseFormGroup.controls['id'].value)" svgIcon="mat:save"
                        style="cursor: pointer;">
              </mat-icon>
            </div>
          </div>
        </div>
        <vex-course-detail-nivel [courseFormGroup]="courseFormGroup"
                                 style="width: 100%;"></vex-course-detail-nivel>
      </div>
    </div>
    <div *ngIf="detail" class="cardgroup languaje">
      <div>
        <div style="justify-content: space-between;">
          <p class="label">
            {{'langs' | translate }}
          </p>
          <img *ngIf="detail" (click)="edit.emit(5)" src="assets/icons/icon/edit2.png" alt
               class="editbutton icon24">
        </div>
        <div style="justify-content: space-around;">
          <div>
=======
			</p>
			<p *ngIf="courseFormGroup.controls['user'].value" style="color: white;">
				{{courseFormGroup.controls['user'].value}}
			</p>
			<div style="display: flex; gap: 8px;">
				<div *ngIf="courseFormGroup.controls['active'].value"
					style="padding-left: 8px; padding-right: 8px; padding-top: 4px; padding-bottom: 4px; background: #B2EFAD; border-radius: 3px; justify-content: center; align-items: center; gap: 10px; display: inline-flex">
					<div
						style="color: #075800; font-size: 12px; font-weight: 600; line-height: 16px; word-wrap: break-word">
						{{'active'| translate}}
					</div>
				</div>
				<div *ngIf="courseFormGroup.controls['online'].value"
					style="padding-left: 8px; padding-right: 8px; padding-top: 4px; padding-bottom: 4px; background: #B2EFAD; border-radius: 3px; justify-content: center; align-items: center; gap: 10px; display: inline-flex">
					<div
						style="color: #075800; font-size: 12px; font-weight: 600; line-height: 16px; word-wrap: break-word">
						{{'payment_online'| translate}}
					</div>
				</div>
			</div>
		</div>
		<div class="cardgroup" style="flex-wrap: nowrap;align-items: center;">
			<img [src]="courseFormGroup.controls['icon'].value || 'data:image/gif;base64,R0lGODlhAQABAAAAACwAAAAAAQABAAA='"
				[class]="courseFormGroup.controls['icon'].value?'':'emptyImg1'"
				[style.backgroundColor]="courseFormGroup.controls['course_type'].value===1?'#E5962A':courseFormGroup.controls['course_type'].value===2?'#2FAA41':courseFormGroup.controls['course_type'].value===3?'#0AB0BC':''"
				class="sport_icon noselected" style="max-width: none;">
			<div [style.minWidth]="courseFormGroup.controls['id']?'':'calc(100% - 60px)'" style="width: max-content;">
				<p [class]="courseFormGroup.controls['name'].value?'':'emptyText'"
					style="font-weight: 600; line-height: 18px; min-height: 12px;font-size: 14px;">
					{{courseFormGroup.controls['name'].value}}
				</p>
				<p [class]="courseFormGroup.controls['course_type'].value?'label':'emptyText'"
					style="line-height: 18px; min-height: 12px;margin-top: 5px;color: var(--color-dark3);font-size: 12px;font-weight: 400;line-height: 16px;word-wrap: break-word">
					<ng-container *ngIf="courseFormGroup.controls['course_type'].value===1">
						{{'course_colective' | translate}}
					</ng-container>
					<ng-container *ngIf="courseFormGroup.controls['course_type'].value===2">
						{{'course_private' | translate}}
					</ng-container>
					<ng-container *ngIf="courseFormGroup.controls['course_type'].value===3">
						{{'activity' | translate}}
					</ng-container>
				</p>
			</div>
			<div *ngIf="courseFormGroup.controls['id'].value && !detail" style="margin-left: auto;">
				<p style="font-size: 14px;font-weight: 600;line-height: 18px;text-align: right;">
					{{courseFormGroup.controls['price'].value}}{{courseFormGroup.controls['price'].value?('&nbsp;'+courseFormGroup.controls['currency'].value):''}}
				</p>
			</div>
		</div>
		<div class="cardgroup">
			<div style="width: 100%;display: flex;">
				<img [src]="courseFormGroup.controls['image'].value || 'data:image/gif;base64,R0lGODlhAQABAAAAACwAAAAAAQABAAA='"
					[class]="courseFormGroup.controls['image'].value?'':'emptyImg1'" class="Img1"
					style="margin-right: 10px;height: 68px;width: 95px;max-width: none;">
				<div style="width: 100%;">
					<p class="label">
						{{"summary" | translate}}
					</p>
					<p [class]="courseFormGroup.controls['short_description'].value?'':'emptyText'"
						[innerHTML]="courseFormGroup.controls['short_description'].value"
						style="color:var(--color-dark1);">
					</p>
				</div>
				<div>
					<img *ngIf="detail" (click)="edit.emit(1)" src="assets/icons/icon/edit2.png" alt
						class="editbutton icon24">
				</div>
			</div>
			<div style="width: 100%">
				<p class="label">
					{{'courses.desc' | translate }}
				</p>
				<p [class]="courseFormGroup.controls['description'].value?'':'emptyText'"
					[innerHTML]="courseFormGroup.controls['description'].value" style="color:var(--color-dark1);">
				</p>
			</div>
			<div *ngIf="!courseFormGroup.controls['is_flexible'].value" style="width: calc(50% - 10px);">
				<p class="label">
					{{'price_per_course' | translate }}
				</p>
				<p [class]="courseFormGroup.controls['price'].value?'':'emptyText'"
					style="color:var(--color-dark1); font-weight: 400;">
					{{courseFormGroup.controls['price'].value |
					number:'0.2'}}&nbsp;{{courseFormGroup.controls['currency'].value}}
				</p>
			</div>
			<div style="width: calc(50% - 10px);">
				<p class="label">
					{{'max_pax' | translate }}
				</p>
				<p [class]="courseFormGroup.controls['max_participants'].value?'':'emptyText'"
					style="color:var(--color-dark1); font-weight: 400;font-size: 12px;">
					{{courseFormGroup.controls['max_participants'].value}}&nbsp;{{"paxes" | translate}}
				</p>
			</div>
			<div *ngIf="courseFormGroup.controls['course_type'].value>1" style="width: calc(50% - 10px);">
				<p class="label">
					{{'courses.min_age' | translate }}
				</p>
				<p [class]="courseFormGroup.controls['age_min'].value>=0?'':'emptyText'"
					style="color:var(--color-dark1);font-size: 12px;">
					{{courseFormGroup.controls['age_min'].value}}&nbsp;{{"years" | translate}}
				</p>
			</div>
			<div *ngIf="courseFormGroup.controls['course_type'].value>1" style="width: calc(50% - 10px);">
				<p class="label">
					{{'courses.max_age' | translate }}
				</p>
				<p [class]="courseFormGroup.controls['age_max'].value>=0?'':'emptyText'"
					style="color:var(--color-dark1); font-size: 12px;">
					{{courseFormGroup.controls['age_max'].value}}&nbsp;{{"years" | translate}}
				</p>
			</div>
		</div>
		<div class="cardgroup" style="gap: 10px;">
			<div style="display: flex;width: 100%;column-gap: 10px;">
				<div style="width: 100%">
					<p class="label">
						{{'courses.date_reservable' | translate }}
					</p>
					<p [class]="courseFormGroup.controls['date_start'].value?'':'emptyText'"
						style="color:var(--color-dark1); font-size: 12px;">
						{{courseFormGroup.controls['date_start'].value | date:'dd-MM-yyyy'}}
					</p>
				</div>
				<div style="width: 100%">
					<p class="label">
						{{'courses.date_reservable_to' | translate }}
					</p>
					<p [class]="courseFormGroup.controls['date_end'].value?'':'emptyText'"
						style="color:var(--color-dark1);font-size: 12px;">
						{{courseFormGroup.controls['date_end'].value | date:'dd-MM-yyyy'}}
					</p>
				</div>
				<div *ngIf="courseFormGroup.controls['course_type'].value>1" style="width: 100%">
					<p class="label">
						{{'courses.dur_min' | translate }}
					</p>
					<p [class]="courseFormGroup.controls['duration'].value?'':'emptyText'"
						style="color:var(--color-dark1);font-size: 12px;">
						{{courseFormGroup.controls['duration'].value}}
					</p>
				</div>
				<div>
					<img *ngIf="detail" (click)="edit.emit(2)" src="assets/icons/icon/edit2.png" alt
						class="editbutton icon24">
				</div>
			</div>
			<div *ngIf="courseFormGroup.controls['course_dates'].value.length>0" style="width: 100%;">
				<div style="display: flex;">
					<img src="assets/icons/icon/calendar.png" class="icon24">
					<p class="label">
						{{'bookings_page.description.date' |translate }}
					</p>
				</div>
				<p *ngIf="!courseFormGroup.controls['course_dates'].value" class="emptyText">
				</p>
				<p *ngFor="let item of courseFormGroup.controls['course_dates'].value"
					style="font-size: 14px;text-align-last: justify;display: flex;justify-content: space-between;">
					<span>
						{{courseFormGroup.controls['course_type'].value===1?(item.date |
						date:'dd-MM-yyyy'):((item.date | date:'dd-MM-yyyy')+'-'+(item.date_end |
						date:'dd-MM-yyyy'))}}
					</span>
					<span style="color: var(--color-grey1);">
						{{item.hour_start}}h - {{item.hour_end}}h
					</span>
					<span *ngIf="courseFormGroup.controls['is_flexible'].value">
						{{courseFormGroup.controls['price'].value |
						number:'0.2'}}&nbsp;{{courseFormGroup.controls['currency'].value}}
					</span>
				</p>
			</div>
			<ng-container
				*ngIf="courseFormGroup.controls['discounts'].value && courseFormGroup.controls['is_flexible'].value">
				<div *ngFor="let item of courseFormGroup.controls['discounts'].value"
					style="width: 100%; color:var(--color-dark1);font-weight: 400;">
					· {{"reduction" | translate}} {{item.reduccion}}% {{"booking" | translate}} {{item.day}} {{"days" |
					translate}}
				</div>
			</ng-container>
			<div *ngIf="courseFormGroup.controls['settings'].value"
				style="font-size: 12px;font-style: normal;font-weight: 400;line-height: 16px;">
				{{CoursesService.weekString()}}
			</div>
		</div>
		<div *ngIf="courseFormGroup.controls['levelGrop'].value && count(courseFormGroup.controls['levelGrop'].value,'active') && !detail"
			class="cardgroup">
			<div style="width: 100%;display: flex;gap: 8px;flex-wrap: wrap;">
				<div style="width: 100%;">
					<div *ngIf="courseFormGroup.controls['id'].value" class="label"
						style="display: flex;justify-content: space-between;">
						{{'levels' | translate }}
						<div>
							<mat-icon (click)="exportQR(courseFormGroup.controls['id'].value)" svgIcon="mat:print"
								style="cursor: pointer;">
							</mat-icon>
							<mat-icon (click)="export(courseFormGroup.controls['id'].value)" svgIcon="mat:save"
								style="cursor: pointer;">
							</mat-icon>
						</div>
					</div>
				</div>
				<vex-course-detail-nivel [courseFormGroup]="courseFormGroup"
					style="width: 100%;"></vex-course-detail-nivel>
			</div>
		</div>
		<div *ngIf="detail" class="cardgroup languaje">
			<div>
				<div style="justify-content: space-between;">
					<p class="label">
						{{'langs' | translate }}
					</p>
					<img *ngIf="detail" (click)="edit.emit(5)" src="assets/icons/icon/edit2.png" alt
						class="editbutton icon24">
				</div>
				<div style="justify-content: space-around;">
					<div>
>>>>>>> a917eff9
						<span>
							{{"France" | translate}}
						</span>
            <mat-icon class="check">check</mat-icon>
          </div>
          <div>
						<span>
							{{"English"| translate}}
						</span>
            <mat-icon class="check">check</mat-icon>
          </div>
          <div>
						<span>
							{{"German"| translate}}
						</span>
            <mat-icon class="check">check</mat-icon>
          </div>
          <div>
						<span>
							{{"Spanish"| translate}}
						</span>
            <mat-icon class="check">check</mat-icon>
          </div>
          <div>
						<span>
							{{"Italian"| translate}}
						</span>
            <mat-icon class="check">check</mat-icon>
          </div>
        </div>
      </div>
    </div>
  </ng-container>
  <ng-container *ngIf="!noneExtras">
    <div *ngIf="courseFormGroup.controls['course_type'].value===3 && courseFormGroup.controls['settings'].value.groups.length>0"
         class="cardgroup extras">
      <div *ngFor="let group of courseFormGroup.controls['settings'].value.groups; index as i">
        <div *ngIf="group.extras" style="justify-content: space-between;">
          <p class="label">
            {{("extras" | translate)+' '+(i+1)+": "+group.groupName}}
          </p>
          <img *ngIf="detail" (click)="edit.emit(4)" src="assets/icons/icon/edit2.png" alt
               class="editbutton icon24">
        </div>
        <div *ngFor="let extra of group.extras">
					<span
            style="color: var(--color-dark1);font-size: 12px;font-weight: 600;line-height: 18px;word-wrap: break-word">
						{{extra.name.slice(0,20)}}
					</span>
          <span
            style="color: var(--color-dark1);font-size: 12px;font-weight: 300;line-height: 18px;word-wrap: break-word;margin-left: auto;">
						{{extra.price|number:'0.2'}}&nbsp;{{courseFormGroup.controls['currency'].value}}/{{"day" |
            translate}}
					</span>
        </div>
        <div *ngIf="!group.extras || group.extras.length<1">
					<span
            style="color: var(--color-dark1);font-size: 12px;font-weight: 600;line-height: 18px;word-wrap: break-word">
						{{"no_extra_assigned" | translate}}
					</span>
        </div>
      </div>
    </div>
    <div *ngIf="courseFormGroup.controls['course_type'].value!==3" class="cardgroup extras">
      <div>
        <div style="justify-content: space-between;">
          <p class="label">
            {{'extras' | translate }}
          </p>
          <img *ngIf="detail" (click)="edit.emit(4)" src="assets/icons/icon/edit2.png" alt
               class="editbutton icon24">
        </div>
        <div *ngFor="let extra of courseFormGroup.controls['course_extras'].value">
					<span
            style="color: var(--color-dark1);font-size: 12px;font-weight: 600;line-height: 18px;word-wrap: break-word">
						{{extra.name.slice(0,20)}}
					</span>
          <span
            style="color: var(--color-dark1);font-size: 12px;font-weight: 300;line-height: 18px;word-wrap: break-word;margin-left: auto;">
						{{extra.price|number:'0.2'}}&nbsp;{{courseFormGroup.controls['currency'].value}}/{{"day" |
            translate}}
					</span>
        </div>
        <div
          *ngIf="!courseFormGroup.controls['course_extras'].value || courseFormGroup.controls['course_extras'].value.length<1">
					<span
            style="color: var(--color-dark1);font-size: 12px;font-weight: 600;line-height: 18px;word-wrap: break-word">
						{{"no_extra_assigned" | translate}}
					</span>
<<<<<<< HEAD
        </div>
        <!-- <ng-container *ngIf="detail && courseFormGroup.controls['extras'].value.length===0">
          <div>
            <button style="margin-top: 0px !important;"
              mat-button
              type="button"
              class="client-button">
              <mat-icon>add</mat-icon>
              {{'add_extra' | translate }}
            </button>
          </div>
        </ng-container> -->
      </div>
    </div>
  </ng-container>
</div>

=======
				</div>
				<!-- <ng-container *ngIf="detail && courseFormGroup.controls['extras'].value.length===0">
					<div>
						<button style="margin-top: 0px !important;"
							mat-button
							type="button"
							class="client-button">
							<mat-icon>add</mat-icon>
							{{'add_extra' | translate }}
						</button>
					</div>
				</ng-container> -->
			</div>
		</div>
	</ng-container>
</div>
>>>>>>> a917eff9
<|MERGE_RESOLUTION|>--- conflicted
+++ resolved
@@ -1,717 +1,475 @@
-<div *ngIf="courseFormGroup" class="cardp">
-  <ng-container *ngIf="!onlyExtras">
-    <div *ngIf="mode==='update' && step===3 && courseFormGroup.controls['course_type'].value===1" class="cardgroup">
-      <div
-        style="width: 100%; height: 100%;flex-direction: column; justify-content: flex-start; align-items: flex-start; gap: 20px; display: inline-flex">
-        <div
-          style="align-self: stretch; font-size: 14px; font-family: DM Sans; font-weight: 600; line-height: 18px; word-wrap: break-word">
-          {{"legend" | translate}}
-        </div>
-        <div
-          style="align-self: stretch; height: 276px; flex-direction: column; justify-content: flex-start; align-items: flex-start; gap: 20px; display: flex">
-          <div
-            style="flex-direction: column; justify-content: flex-start; align-items: flex-start; gap: 21px; display: flex">
-            <div
-              style="height: 24px; padding-top: 10px; padding-bottom: 10px; justify-content: flex-start; align-items: center; gap: 8px; display: inline-flex">
-              <div style="width: 24px; height: 24px; position: relative">
-                <img src="assets/icons/icon/monitor.png" alt>
-              </div>
-              <div
-                style="width: 91px; height: 24px; color: var(--color-dark1); font-size: 12px; font-family: DM Sans; font-weight: 600; line-height: 16px; word-wrap: break-word;align-content: center;">
-                {{'monitor' | translate}}
-              </div>
-            </div>
-            <div
-              style="align-self: stretch; height: 70px; flex-direction: column; justify-content: flex-start; align-items: flex-start; gap: 8px; display: flex">
-              <div
-                style="justify-content: flex-start; align-items: center; gap: 8px; display: inline-flex">
-                <div style="width: 10px; height: 10px; background: #31C044; border-radius: 9999px">
-                </div>
-                <div>
-                  {{"assigned" | translate}}
-                </div>
-              </div>
-              <div
-                style="align-self: stretch; justify-content: flex-start; align-items: center; gap: 8px; display: inline-flex">
-                <div style="width: 10px; height: 10px; background: #FFCF25; border-radius: 9999px">
-                </div>
-                <div>
-                  {{"modified" | translate}}
-                </div>
-              </div>
-              <div
-                style="justify-content: flex-start; align-items: center; gap: 8px; display: inline-flex">
-                <div style="width: 10px; height: 10px; background: #C7D0D3; border-radius: 9999px">
-                </div>
-                <div>
-                  {{"without_monitor" | translate}}
-                </div>
-              </div>
-            </div>
-          </div>
-          <div
-            style="height: 141px; flex-direction: column; justify-content: flex-start; align-items: flex-start; gap: 21px; display: flex">
-            <div
-              style="height: 24px; padding-top: 10px; padding-bottom: 10px; justify-content: flex-start; align-items: center; gap: 8px; display: inline-flex">
-              <div style="width: 24px; height: 24px; position: relative">
-                <img src="assets/icons/icon/alumno.png" alt>
-              </div>
-              <div
-                style="width: 91px; height: 24px; color: var(--color-dark1); font-size: 12px; font-family: DM Sans; font-weight: 600; line-height: 16px; word-wrap: break-word;align-content: center;">
-                {{"students" | translate}}
-              </div>
-            </div>
-            <div
-              style="align-self: stretch; height: 96px; flex-direction: column; justify-content: flex-start; align-items: flex-start; gap: 8px; display: flex">
-              <div
-                style="justify-content: flex-start; align-items: center; gap: 8px; display: inline-flex">
-                <div style="width: 10px; height: 10px; background: #31C044; border-radius: 9999px">
-                </div>
-                <div>
-                  {{"present_course_day" | translate}}
-                </div>
-              </div>
-              <div
-                style="align-self: stretch; justify-content: flex-start; align-items: center; gap: 8px; display: inline-flex">
-                <div style="width: 10px; height: 10px; background: #FFCF25; border-radius: 9999px">
-                </div>
-                <div>
-                  {{"student_changed" | translate}}
-                </div>
-              </div>
-              <div
-                style="justify-content: flex-start; align-items: center; gap: 8px; display: inline-flex">
-                <div style="width: 10px; height: 10px; background: #E70F0F; border-radius: 9999px">
-                </div>
-                <div>
-                  {{"not_presented" | translate}}
-                </div>
-              </div>
-              <div
-                style="justify-content: flex-start; align-items: center; gap: 8px; display: inline-flex">
-                <div style="width: 10px; height: 10px; background: #C7D0D3; border-radius: 9999px">
-                </div>
-                <div>
-                  {{"upcoming_day" | translate}}
-                </div>
-              </div>
-            </div>
-          </div>
-        </div>
-      </div>
-    </div>
-    <div *ngIf="mode==='create' && courseFormGroup.controls['id'].value && !detail" class="cardgroup"
-         style="background-color: #2F3844;flex-direction: column;flex-wrap: nowrap;gap: 8px;">
-      <p
-        style="display: flex;flex-wrap: nowrap; color: white; font-size: 16px; font-family: Dinamit; font-weight: 500; line-height: 20px; word-wrap: break-word">
-        {{"course" | translate }} {{"#" +("00000"+courseFormGroup.controls['id'].value).slice(-5) |translate}}
-        <img (click)="open.emit(courseFormGroup.controls['id'].value)" src="assets/icons/icon/edit.png"
-             class="button" style="margin-left: auto;width: 24px;height: 24px;">
-        <img (click)="close.emit()" src="assets/icons/icon/cancel.png" style="width: 24px;height: 24px;"
-             class="button">
-      </p>
-      <div style="width: 100%; height: 100%; border: 1px #C7D0D3 solid;margin: 4px 0;"></div>
-      <p style="color: white;">
-        {{"register"| translate}}:
-        <span style="font-weight: 600; color: white;">
-					{{courseFormGroup.controls['created_at'].value | date:'dd-MM-yyyy HH:mm'}}h
-				</span>
-<<<<<<< HEAD
-      </p>
-      <p *ngIf="courseFormGroup.controls['user'].value" style="color: white;">
-        {{courseFormGroup.controls['user'].value}}
-      </p>
-      <div style="display: flex; gap: 8px;">
-        <div *ngIf="courseFormGroup.controls['active'].value"
-             style="padding-left: 8px; padding-right: 8px; padding-top: 4px; padding-bottom: 4px; background: #B2EFAD; border-radius: 3px; justify-content: center; align-items: center; gap: 10px; display: inline-flex">
-          <div
-            style="color: #075800; font-size: 12px; font-weight: 600; line-height: 16px; word-wrap: break-word">
-            {{'active'| translate}}
-          </div>
-        </div>
-        <div *ngIf="courseFormGroup.controls['online'].value"
-             style="padding-left: 8px; padding-right: 8px; padding-top: 4px; padding-bottom: 4px; background: #B2EFAD; border-radius: 3px; justify-content: center; align-items: center; gap: 10px; display: inline-flex">
-          <div
-            style="color: #075800; font-size: 12px; font-weight: 600; line-height: 16px; word-wrap: break-word">
-            {{'payment_online'| translate}}
-          </div>
-        </div>
-      </div>
-    </div>
-    <div class="cardgroup" style="flex-wrap: nowrap;align-items: center;">
-      <img [src]="courseFormGroup.controls['icon'].value || 'data:image/gif;base64,R0lGODlhAQABAAAAACwAAAAAAQABAAA='"
-           [class]="courseFormGroup.controls['icon'].value?'':'emptyImg1'"
-           [style.backgroundColor]="courseFormGroup.controls['course_type'].value===1?'#E5962A':courseFormGroup.controls['course_type'].value===2?'#2FAA41':courseFormGroup.controls['course_type'].value===3?'#0AB0BC':''"
-           class="sport_icon noselected" style="max-width: none;">
-      <div [style.minWidth]="courseFormGroup.controls['id']?'':'calc(100% - 60px)'" style="width: max-content;">
-        <p [class]="courseFormGroup.controls['name'].value?'':'emptyText'"
-           style="font-weight: 600; line-height: 18px; min-height: 12px;font-size: 14px;">
-          {{courseFormGroup.controls['name'].value}}
-        </p>
-        <p [class]="courseFormGroup.controls['course_type'].value?'label':'emptyText'"
-           style="line-height: 18px; min-height: 12px;margin-top: 5px;color: var(--color-dark3);font-size: 12px;font-weight: 400;line-height: 16px;word-wrap: break-word">
-          <ng-container *ngIf="courseFormGroup.controls['course_type'].value===1">
-            {{'course_colective' | translate}}
-          </ng-container>
-          <ng-container *ngIf="courseFormGroup.controls['course_type'].value===2">
-            {{'course_private' | translate}}
-          </ng-container>
-          <ng-container *ngIf="courseFormGroup.controls['course_type'].value===3">
-            {{'activity' | translate}}
-          </ng-container>
-        </p>
-      </div>
-      <div *ngIf="courseFormGroup.controls['id'].value && !detail" style="margin-left: auto;">
-        <p style="font-size: 14px;font-weight: 600;line-height: 18px;text-align: right;">
-          {{courseFormGroup.controls['price'].value}}{{courseFormGroup.controls['price'].value?('&nbsp;'+courseFormGroup.controls['currency'].value):''}}
-        </p>
-      </div>
-    </div>
-    <div class="cardgroup">
-      <div style="width: 100%;display: flex;">
-        <img *ngIf="courseFormGroup.controls['image'].value && courseFormGroup.controls['id'].value"
-             [src]="courseFormGroup.controls['image'].value || 'data:image/gif;base64,R0lGODlhAQABAAAAACwAAAAAAQABAAA='"
-             [class]="courseFormGroup.controls['image'].value?'':'emptyImg1'" class="Img1"
-             style="margin-right: 10px;height: 68px;width: 95px;max-width: none;">
-        <div style="width: 100%;">
-          <p class="label">
-            {{"summary" | translate}}
-          </p>
-          <p [class]="courseFormGroup.controls['short_description'].value?'':'emptyText'"
-             [innerHTML]="courseFormGroup.controls['short_description'].value"
-             style="color:var(--color-dark1);">
-          </p>
-        </div>
-        <div>
-          <img *ngIf="detail" (click)="edit.emit(1)" src="assets/icons/icon/edit2.png" alt
-               class="editbutton icon24">
-        </div>
-      </div>
-<!--      <div style="width: 100%">
-        <p class="label">
-          {{'courses.desc' | translate }}
-        </p>
-        <p [class]="courseFormGroup.controls['description'].value?'':'emptyText'"
-           [innerHTML]="courseFormGroup.controls['description'].value" style="color:var(&#45;&#45;color-dark1);">
-        </p>
-      </div>-->
-      <div style="width: 100%">
-        <p class="label">
-          {{ 'courses.desc' | translate }}
-        </p>
-        <p [class]="courseFormGroup.controls['description'].value ? '' : 'emptyText'"
-           [innerHTML]="showDescription ? courseFormGroup.controls['description'].value : (courseFormGroup.controls['description'].value | slice:0:100) + '...'"
-           style="color:var(--color-dark1);">
-        </p>
-        <a *ngIf="courseFormGroup.controls['description'].value.length > 100"
-           (click)="toggleDescription()" style="color: var(--color-primary); cursor: pointer;">
-          {{ showDescription ? ('collapse_all' | translate) : ('view_details' | translate) }}
-        </a>
-      </div>
-      <div style="width: calc(50% - 10px);">
-        <p class="label" *ngIf="!courseFormGroup.controls['is_flexible'].value">
-          {{ 'price_per_course' | translate }}
-        </p>
-
-        <p class="label" *ngIf="courseFormGroup.controls['is_flexible'].value && courseFormGroup.controls['course_type'].value == 1">
-          {{ 'price_per_day' | translate }}
-        </p>
-
-        <p class="label" *ngIf="courseFormGroup.controls['is_flexible'].value && courseFormGroup.controls['course_type'].value != 1">
-          {{ 'min_price' | translate }}
-        </p>
-
-        <p
-          [class]="courseFormGroup.controls['price'].value ? '' : 'emptyText'"
-          style="color: var(--color-dark1); font-weight: 400;">
-          {{ courseFormGroup.controls['price'].value | number:'0.2' }}&nbsp;{{ courseFormGroup.controls['currency'].value }}
-        </p>
-      </div>
-      <div style="width: calc(50% - 10px);">
-        <p class="label">
-          {{'max_pax' | translate }}
-        </p>
-        <p [class]="courseFormGroup.controls['max_participants'].value?'':'emptyText'"
-           style="color:var(--color-dark1); font-weight: 400;font-size: 12px;">
-          {{courseFormGroup.controls['max_participants'].value}}&nbsp;{{"paxes" | translate}}
-        </p>
-      </div>
-      <div *ngIf="courseFormGroup.controls['course_type'].value>1" style="width: calc(50% - 10px);">
-        <p class="label">
-          {{'courses.min_age' | translate }}
-        </p>
-        <p [class]="courseFormGroup.controls['age_min'].value>=0?'':'emptyText'"
-           style="color:var(--color-dark1);font-size: 12px;">
-          {{courseFormGroup.controls['age_min'].value}}&nbsp;{{"years" | translate}}
-        </p>
-      </div>
-      <div *ngIf="courseFormGroup.controls['course_type'].value>1" style="width: calc(50% - 10px);">
-        <p class="label">
-          {{'courses.max_age' | translate }}
-        </p>
-        <p [class]="courseFormGroup.controls['age_max'].value>=0?'':'emptyText'"
-           style="color:var(--color-dark1); font-size: 12px;">
-          {{courseFormGroup.controls['age_max'].value}}&nbsp;{{"years" | translate}}
-        </p>
-      </div>
-    </div>
-    <div class="cardgroup" style="gap: 10px;">
-      <div style="display: flex;width: 100%;column-gap: 10px;">
-        <div style="width: 100%">
-          <p class="label">
-            {{'courses.date_reservable' | translate }}
-          </p>
-          <p [class]="courseFormGroup.controls['date_start'].value?'':'emptyText'"
-             style="color:var(--color-dark1); font-size: 12px;">
-            {{courseFormGroup.controls['date_start'].value | date:'dd-MM-yyyy'}}
-          </p>
-        </div>
-        <div style="width: 100%">
-          <p class="label">
-            {{'courses.date_reservable_to' | translate }}
-          </p>
-          <p [class]="courseFormGroup.controls['date_end'].value?'':'emptyText'"
-             style="color:var(--color-dark1);font-size: 12px;">
-            {{courseFormGroup.controls['date_end'].value | date:'dd-MM-yyyy'}}
-          </p>
-        </div>
-        <div *ngIf="courseFormGroup.controls['course_type'].value>1" style="width: 100%">
-          <p class="label">
-            {{'courses.dur_min' | translate }}
-          </p>
-          <p [class]="courseFormGroup.controls['duration'].value?'':'emptyText'"
-             style="color:var(--color-dark1);font-size: 12px;">
-            {{courseFormGroup.controls['duration'].value}}
-          </p>
-        </div>
-        <div>
-          <img *ngIf="detail" (click)="edit.emit(2)" src="assets/icons/icon/edit2.png" alt
-               class="editbutton icon24">
-        </div>
-      </div>
-      <div *ngIf="courseFormGroup.controls['course_dates'].value.length>0" style="width: 100%;">
-        <div style="display: flex;">
-          <img src="assets/icons/icon/calendar.png" class="icon24">
-          <p class="label">
-            {{'bookings_page.description.date' |translate }}
-          </p>
-        </div>
-        <p *ngIf="!courseFormGroup.controls['course_dates'].value" class="emptyText">
-        </p>
-        <ng-container *ngIf="courseFormGroup.controls['course_type'].value === 1; else singleDate">
-          <p *ngFor="let item of courseFormGroup.controls['course_dates'].value"
-             style="font-size: 14px; text-align-last: justify; display: flex; justify-content: space-between;">
-            <span><b>{{ item.date | date: 'dd-MM-yyyy' }}</b></span>
-            <span style="color: var(--color-grey1);">
-          {{ item.hour_start }}h - {{ item.hour_end }}h
-          </span>
-            <span *ngIf="courseFormGroup.controls['is_flexible'].value">
-          {{ courseFormGroup.controls['price'].value | number: '0.2' }}&nbsp;{{ courseFormGroup.controls['currency'].value }}
-      </span>
-          </p>
-        </ng-container>
-
-        <ng-template #singleDate>
-          <p style="font-size: 14px; text-align-last: justify; display: flex; justify-content: space-between;">
-    <span><b>
-        {{ courseFormGroup.controls['course_dates'].value[0].date | date: 'dd-MM-yyyy' }} -
-      {{ courseFormGroup.controls['course_dates'].value[courseFormGroup.controls['course_dates'].value.length - 1].date_end | date: 'dd-MM-yyyy' }}
-    </b></span>
-            <span style="color: var(--color-grey1);">
-          {{  courseFormGroup.controls['course_dates'].value[0].hour_start }}h - {{  courseFormGroup.controls['course_dates'].value[0].hour_end }}h
-      </span>
-          </p>
-        </ng-template>
-
-      </div>
-      <ng-container
-        *ngIf="courseFormGroup.controls['discounts'].value && courseFormGroup.controls['is_flexible'].value">
-        <div *ngFor="let item of courseFormGroup.controls['discounts'].value"
-             style="width: 100%; color:var(--color-dark1);font-weight: 400;">
-          · {{"reduction" | translate}} {{item.reduccion}}% {{"booking" | translate}} {{item.day}} {{"days" |
-          translate}}
-        </div>
-      </ng-container>
-      <div *ngIf="courseFormGroup.controls['settings'].value"
-           style="font-size: 12px;font-style: normal;font-weight: 400;line-height: 16px;">
-        {{CoursesService.weekString()}}
-      </div>
-    </div>
-    <div *ngIf="courseFormGroup.controls['levelGrop'].value && count(courseFormGroup.controls['levelGrop'].value,'active') && !detail"
-         class="cardgroup">
-      <div style="width: 100%;display: flex;gap: 8px;flex-wrap: wrap;">
-        <div style="width: 100%;">
-          <div *ngIf="courseFormGroup.controls['id'].value" class="label"
-               style="display: flex;justify-content: space-between;">
-            {{'levels' | translate }}
-            <div>
-              <mat-icon (click)="exportQR(courseFormGroup.controls['id'].value)" svgIcon="mat:print"
-                        style="cursor: pointer;">
-              </mat-icon>
-              <mat-icon (click)="export(courseFormGroup.controls['id'].value)" svgIcon="mat:save"
-                        style="cursor: pointer;">
-              </mat-icon>
-            </div>
-          </div>
-        </div>
-        <vex-course-detail-nivel [courseFormGroup]="courseFormGroup"
-                                 style="width: 100%;"></vex-course-detail-nivel>
-      </div>
-    </div>
-    <div *ngIf="detail" class="cardgroup languaje">
-      <div>
-        <div style="justify-content: space-between;">
-          <p class="label">
-            {{'langs' | translate }}
-          </p>
-          <img *ngIf="detail" (click)="edit.emit(5)" src="assets/icons/icon/edit2.png" alt
-               class="editbutton icon24">
-        </div>
-        <div style="justify-content: space-around;">
-          <div>
-=======
-			</p>
-			<p *ngIf="courseFormGroup.controls['user'].value" style="color: white;">
-				{{courseFormGroup.controls['user'].value}}
-			</p>
-			<div style="display: flex; gap: 8px;">
-				<div *ngIf="courseFormGroup.controls['active'].value"
-					style="padding-left: 8px; padding-right: 8px; padding-top: 4px; padding-bottom: 4px; background: #B2EFAD; border-radius: 3px; justify-content: center; align-items: center; gap: 10px; display: inline-flex">
-					<div
-						style="color: #075800; font-size: 12px; font-weight: 600; line-height: 16px; word-wrap: break-word">
-						{{'active'| translate}}
-					</div>
-				</div>
-				<div *ngIf="courseFormGroup.controls['online'].value"
-					style="padding-left: 8px; padding-right: 8px; padding-top: 4px; padding-bottom: 4px; background: #B2EFAD; border-radius: 3px; justify-content: center; align-items: center; gap: 10px; display: inline-flex">
-					<div
-						style="color: #075800; font-size: 12px; font-weight: 600; line-height: 16px; word-wrap: break-word">
-						{{'payment_online'| translate}}
-					</div>
-				</div>
-			</div>
-		</div>
-		<div class="cardgroup" style="flex-wrap: nowrap;align-items: center;">
-			<img [src]="courseFormGroup.controls['icon'].value || 'data:image/gif;base64,R0lGODlhAQABAAAAACwAAAAAAQABAAA='"
-				[class]="courseFormGroup.controls['icon'].value?'':'emptyImg1'"
-				[style.backgroundColor]="courseFormGroup.controls['course_type'].value===1?'#E5962A':courseFormGroup.controls['course_type'].value===2?'#2FAA41':courseFormGroup.controls['course_type'].value===3?'#0AB0BC':''"
-				class="sport_icon noselected" style="max-width: none;">
-			<div [style.minWidth]="courseFormGroup.controls['id']?'':'calc(100% - 60px)'" style="width: max-content;">
-				<p [class]="courseFormGroup.controls['name'].value?'':'emptyText'"
-					style="font-weight: 600; line-height: 18px; min-height: 12px;font-size: 14px;">
-					{{courseFormGroup.controls['name'].value}}
-				</p>
-				<p [class]="courseFormGroup.controls['course_type'].value?'label':'emptyText'"
-					style="line-height: 18px; min-height: 12px;margin-top: 5px;color: var(--color-dark3);font-size: 12px;font-weight: 400;line-height: 16px;word-wrap: break-word">
-					<ng-container *ngIf="courseFormGroup.controls['course_type'].value===1">
-						{{'course_colective' | translate}}
-					</ng-container>
-					<ng-container *ngIf="courseFormGroup.controls['course_type'].value===2">
-						{{'course_private' | translate}}
-					</ng-container>
-					<ng-container *ngIf="courseFormGroup.controls['course_type'].value===3">
-						{{'activity' | translate}}
-					</ng-container>
-				</p>
-			</div>
-			<div *ngIf="courseFormGroup.controls['id'].value && !detail" style="margin-left: auto;">
-				<p style="font-size: 14px;font-weight: 600;line-height: 18px;text-align: right;">
-					{{courseFormGroup.controls['price'].value}}{{courseFormGroup.controls['price'].value?('&nbsp;'+courseFormGroup.controls['currency'].value):''}}
-				</p>
-			</div>
-		</div>
-		<div class="cardgroup">
-			<div style="width: 100%;display: flex;">
-				<img [src]="courseFormGroup.controls['image'].value || 'data:image/gif;base64,R0lGODlhAQABAAAAACwAAAAAAQABAAA='"
-					[class]="courseFormGroup.controls['image'].value?'':'emptyImg1'" class="Img1"
-					style="margin-right: 10px;height: 68px;width: 95px;max-width: none;">
-				<div style="width: 100%;">
-					<p class="label">
-						{{"summary" | translate}}
-					</p>
-					<p [class]="courseFormGroup.controls['short_description'].value?'':'emptyText'"
-						[innerHTML]="courseFormGroup.controls['short_description'].value"
-						style="color:var(--color-dark1);">
-					</p>
-				</div>
-				<div>
-					<img *ngIf="detail" (click)="edit.emit(1)" src="assets/icons/icon/edit2.png" alt
-						class="editbutton icon24">
-				</div>
-			</div>
-			<div style="width: 100%">
-				<p class="label">
-					{{'courses.desc' | translate }}
-				</p>
-				<p [class]="courseFormGroup.controls['description'].value?'':'emptyText'"
-					[innerHTML]="courseFormGroup.controls['description'].value" style="color:var(--color-dark1);">
-				</p>
-			</div>
-			<div *ngIf="!courseFormGroup.controls['is_flexible'].value" style="width: calc(50% - 10px);">
-				<p class="label">
-					{{'price_per_course' | translate }}
-				</p>
-				<p [class]="courseFormGroup.controls['price'].value?'':'emptyText'"
-					style="color:var(--color-dark1); font-weight: 400;">
-					{{courseFormGroup.controls['price'].value |
-					number:'0.2'}}&nbsp;{{courseFormGroup.controls['currency'].value}}
-				</p>
-			</div>
-			<div style="width: calc(50% - 10px);">
-				<p class="label">
-					{{'max_pax' | translate }}
-				</p>
-				<p [class]="courseFormGroup.controls['max_participants'].value?'':'emptyText'"
-					style="color:var(--color-dark1); font-weight: 400;font-size: 12px;">
-					{{courseFormGroup.controls['max_participants'].value}}&nbsp;{{"paxes" | translate}}
-				</p>
-			</div>
-			<div *ngIf="courseFormGroup.controls['course_type'].value>1" style="width: calc(50% - 10px);">
-				<p class="label">
-					{{'courses.min_age' | translate }}
-				</p>
-				<p [class]="courseFormGroup.controls['age_min'].value>=0?'':'emptyText'"
-					style="color:var(--color-dark1);font-size: 12px;">
-					{{courseFormGroup.controls['age_min'].value}}&nbsp;{{"years" | translate}}
-				</p>
-			</div>
-			<div *ngIf="courseFormGroup.controls['course_type'].value>1" style="width: calc(50% - 10px);">
-				<p class="label">
-					{{'courses.max_age' | translate }}
-				</p>
-				<p [class]="courseFormGroup.controls['age_max'].value>=0?'':'emptyText'"
-					style="color:var(--color-dark1); font-size: 12px;">
-					{{courseFormGroup.controls['age_max'].value}}&nbsp;{{"years" | translate}}
-				</p>
-			</div>
-		</div>
-		<div class="cardgroup" style="gap: 10px;">
-			<div style="display: flex;width: 100%;column-gap: 10px;">
-				<div style="width: 100%">
-					<p class="label">
-						{{'courses.date_reservable' | translate }}
-					</p>
-					<p [class]="courseFormGroup.controls['date_start'].value?'':'emptyText'"
-						style="color:var(--color-dark1); font-size: 12px;">
-						{{courseFormGroup.controls['date_start'].value | date:'dd-MM-yyyy'}}
-					</p>
-				</div>
-				<div style="width: 100%">
-					<p class="label">
-						{{'courses.date_reservable_to' | translate }}
-					</p>
-					<p [class]="courseFormGroup.controls['date_end'].value?'':'emptyText'"
-						style="color:var(--color-dark1);font-size: 12px;">
-						{{courseFormGroup.controls['date_end'].value | date:'dd-MM-yyyy'}}
-					</p>
-				</div>
-				<div *ngIf="courseFormGroup.controls['course_type'].value>1" style="width: 100%">
-					<p class="label">
-						{{'courses.dur_min' | translate }}
-					</p>
-					<p [class]="courseFormGroup.controls['duration'].value?'':'emptyText'"
-						style="color:var(--color-dark1);font-size: 12px;">
-						{{courseFormGroup.controls['duration'].value}}
-					</p>
-				</div>
-				<div>
-					<img *ngIf="detail" (click)="edit.emit(2)" src="assets/icons/icon/edit2.png" alt
-						class="editbutton icon24">
-				</div>
-			</div>
-			<div *ngIf="courseFormGroup.controls['course_dates'].value.length>0" style="width: 100%;">
-				<div style="display: flex;">
-					<img src="assets/icons/icon/calendar.png" class="icon24">
-					<p class="label">
-						{{'bookings_page.description.date' |translate }}
-					</p>
-				</div>
-				<p *ngIf="!courseFormGroup.controls['course_dates'].value" class="emptyText">
-				</p>
-				<p *ngFor="let item of courseFormGroup.controls['course_dates'].value"
-					style="font-size: 14px;text-align-last: justify;display: flex;justify-content: space-between;">
-					<span>
-						{{courseFormGroup.controls['course_type'].value===1?(item.date |
-						date:'dd-MM-yyyy'):((item.date | date:'dd-MM-yyyy')+'-'+(item.date_end |
-						date:'dd-MM-yyyy'))}}
-					</span>
-					<span style="color: var(--color-grey1);">
-						{{item.hour_start}}h - {{item.hour_end}}h
-					</span>
-					<span *ngIf="courseFormGroup.controls['is_flexible'].value">
-						{{courseFormGroup.controls['price'].value |
-						number:'0.2'}}&nbsp;{{courseFormGroup.controls['currency'].value}}
-					</span>
-				</p>
-			</div>
-			<ng-container
-				*ngIf="courseFormGroup.controls['discounts'].value && courseFormGroup.controls['is_flexible'].value">
-				<div *ngFor="let item of courseFormGroup.controls['discounts'].value"
-					style="width: 100%; color:var(--color-dark1);font-weight: 400;">
-					· {{"reduction" | translate}} {{item.reduccion}}% {{"booking" | translate}} {{item.day}} {{"days" |
-					translate}}
-				</div>
-			</ng-container>
-			<div *ngIf="courseFormGroup.controls['settings'].value"
-				style="font-size: 12px;font-style: normal;font-weight: 400;line-height: 16px;">
-				{{CoursesService.weekString()}}
-			</div>
-		</div>
-		<div *ngIf="courseFormGroup.controls['levelGrop'].value && count(courseFormGroup.controls['levelGrop'].value,'active') && !detail"
-			class="cardgroup">
-			<div style="width: 100%;display: flex;gap: 8px;flex-wrap: wrap;">
-				<div style="width: 100%;">
-					<div *ngIf="courseFormGroup.controls['id'].value" class="label"
-						style="display: flex;justify-content: space-between;">
-						{{'levels' | translate }}
-						<div>
-							<mat-icon (click)="exportQR(courseFormGroup.controls['id'].value)" svgIcon="mat:print"
-								style="cursor: pointer;">
-							</mat-icon>
-							<mat-icon (click)="export(courseFormGroup.controls['id'].value)" svgIcon="mat:save"
-								style="cursor: pointer;">
-							</mat-icon>
-						</div>
-					</div>
-				</div>
-				<vex-course-detail-nivel [courseFormGroup]="courseFormGroup"
-					style="width: 100%;"></vex-course-detail-nivel>
-			</div>
-		</div>
-		<div *ngIf="detail" class="cardgroup languaje">
-			<div>
-				<div style="justify-content: space-between;">
-					<p class="label">
-						{{'langs' | translate }}
-					</p>
-					<img *ngIf="detail" (click)="edit.emit(5)" src="assets/icons/icon/edit2.png" alt
-						class="editbutton icon24">
-				</div>
-				<div style="justify-content: space-around;">
-					<div>
->>>>>>> a917eff9
-						<span>
-							{{"France" | translate}}
-						</span>
-            <mat-icon class="check">check</mat-icon>
-          </div>
-          <div>
-						<span>
-							{{"English"| translate}}
-						</span>
-            <mat-icon class="check">check</mat-icon>
-          </div>
-          <div>
-						<span>
-							{{"German"| translate}}
-						</span>
-            <mat-icon class="check">check</mat-icon>
-          </div>
-          <div>
-						<span>
-							{{"Spanish"| translate}}
-						</span>
-            <mat-icon class="check">check</mat-icon>
-          </div>
-          <div>
-						<span>
-							{{"Italian"| translate}}
-						</span>
-            <mat-icon class="check">check</mat-icon>
-          </div>
-        </div>
-      </div>
-    </div>
-  </ng-container>
-  <ng-container *ngIf="!noneExtras">
-    <div *ngIf="courseFormGroup.controls['course_type'].value===3 && courseFormGroup.controls['settings'].value.groups.length>0"
-         class="cardgroup extras">
-      <div *ngFor="let group of courseFormGroup.controls['settings'].value.groups; index as i">
-        <div *ngIf="group.extras" style="justify-content: space-between;">
-          <p class="label">
-            {{("extras" | translate)+' '+(i+1)+": "+group.groupName}}
-          </p>
-          <img *ngIf="detail" (click)="edit.emit(4)" src="assets/icons/icon/edit2.png" alt
-               class="editbutton icon24">
-        </div>
-        <div *ngFor="let extra of group.extras">
-					<span
-            style="color: var(--color-dark1);font-size: 12px;font-weight: 600;line-height: 18px;word-wrap: break-word">
-						{{extra.name.slice(0,20)}}
-					</span>
-          <span
-            style="color: var(--color-dark1);font-size: 12px;font-weight: 300;line-height: 18px;word-wrap: break-word;margin-left: auto;">
-						{{extra.price|number:'0.2'}}&nbsp;{{courseFormGroup.controls['currency'].value}}/{{"day" |
-            translate}}
-					</span>
-        </div>
-        <div *ngIf="!group.extras || group.extras.length<1">
-					<span
-            style="color: var(--color-dark1);font-size: 12px;font-weight: 600;line-height: 18px;word-wrap: break-word">
-						{{"no_extra_assigned" | translate}}
-					</span>
-        </div>
-      </div>
-    </div>
-    <div *ngIf="courseFormGroup.controls['course_type'].value!==3" class="cardgroup extras">
-      <div>
-        <div style="justify-content: space-between;">
-          <p class="label">
-            {{'extras' | translate }}
-          </p>
-          <img *ngIf="detail" (click)="edit.emit(4)" src="assets/icons/icon/edit2.png" alt
-               class="editbutton icon24">
-        </div>
-        <div *ngFor="let extra of courseFormGroup.controls['course_extras'].value">
-					<span
-            style="color: var(--color-dark1);font-size: 12px;font-weight: 600;line-height: 18px;word-wrap: break-word">
-						{{extra.name.slice(0,20)}}
-					</span>
-          <span
-            style="color: var(--color-dark1);font-size: 12px;font-weight: 300;line-height: 18px;word-wrap: break-word;margin-left: auto;">
-						{{extra.price|number:'0.2'}}&nbsp;{{courseFormGroup.controls['currency'].value}}/{{"day" |
-            translate}}
-					</span>
-        </div>
-        <div
-          *ngIf="!courseFormGroup.controls['course_extras'].value || courseFormGroup.controls['course_extras'].value.length<1">
-					<span
-            style="color: var(--color-dark1);font-size: 12px;font-weight: 600;line-height: 18px;word-wrap: break-word">
-						{{"no_extra_assigned" | translate}}
-					</span>
-<<<<<<< HEAD
-        </div>
-        <!-- <ng-container *ngIf="detail && courseFormGroup.controls['extras'].value.length===0">
-          <div>
-            <button style="margin-top: 0px !important;"
-              mat-button
-              type="button"
-              class="client-button">
-              <mat-icon>add</mat-icon>
-              {{'add_extra' | translate }}
-            </button>
-          </div>
-        </ng-container> -->
-      </div>
-    </div>
-  </ng-container>
-</div>
-
-=======
-				</div>
-				<!-- <ng-container *ngIf="detail && courseFormGroup.controls['extras'].value.length===0">
-					<div>
-						<button style="margin-top: 0px !important;"
-							mat-button
-							type="button"
-							class="client-button">
-							<mat-icon>add</mat-icon>
-							{{'add_extra' | translate }}
-						</button>
-					</div>
-				</ng-container> -->
-			</div>
-		</div>
-	</ng-container>
-</div>
->>>>>>> a917eff9
+<div *ngIf="courseFormGroup" class="cardp">
+  <ng-container *ngIf="!onlyExtras">
+    <div *ngIf="mode==='update' && step===3 && courseFormGroup.controls['course_type'].value===1" class="cardgroup">
+      <div
+        style="width: 100%; height: 100%;flex-direction: column; justify-content: flex-start; align-items: flex-start; gap: 20px; display: inline-flex">
+        <div
+          style="align-self: stretch; font-size: 14px; font-family: DM Sans; font-weight: 600; line-height: 18px; word-wrap: break-word">
+          {{"legend" | translate}}
+        </div>
+        <div
+          style="align-self: stretch; height: 276px; flex-direction: column; justify-content: flex-start; align-items: flex-start; gap: 20px; display: flex">
+          <div
+            style="flex-direction: column; justify-content: flex-start; align-items: flex-start; gap: 21px; display: flex">
+            <div
+              style="height: 24px; padding-top: 10px; padding-bottom: 10px; justify-content: flex-start; align-items: center; gap: 8px; display: inline-flex">
+              <div style="width: 24px; height: 24px; position: relative">
+                <img src="assets/icons/icon/monitor.png" alt>
+              </div>
+              <div
+                style="width: 91px; height: 24px; color: var(--color-dark1); font-size: 12px; font-family: DM Sans; font-weight: 600; line-height: 16px; word-wrap: break-word;align-content: center;">
+                {{'monitor' | translate}}
+              </div>
+            </div>
+            <div
+              style="align-self: stretch; height: 70px; flex-direction: column; justify-content: flex-start; align-items: flex-start; gap: 8px; display: flex">
+              <div
+                style="justify-content: flex-start; align-items: center; gap: 8px; display: inline-flex">
+                <div style="width: 10px; height: 10px; background: #31C044; border-radius: 9999px">
+                </div>
+                <div>
+                  {{"assigned" | translate}}
+                </div>
+              </div>
+              <div
+                style="align-self: stretch; justify-content: flex-start; align-items: center; gap: 8px; display: inline-flex">
+                <div style="width: 10px; height: 10px; background: #FFCF25; border-radius: 9999px">
+                </div>
+                <div>
+                  {{"modified" | translate}}
+                </div>
+              </div>
+              <div
+                style="justify-content: flex-start; align-items: center; gap: 8px; display: inline-flex">
+                <div style="width: 10px; height: 10px; background: #C7D0D3; border-radius: 9999px">
+                </div>
+                <div>
+                  {{"without_monitor" | translate}}
+                </div>
+              </div>
+            </div>
+          </div>
+          <div
+            style="height: 141px; flex-direction: column; justify-content: flex-start; align-items: flex-start; gap: 21px; display: flex">
+            <div
+              style="height: 24px; padding-top: 10px; padding-bottom: 10px; justify-content: flex-start; align-items: center; gap: 8px; display: inline-flex">
+              <div style="width: 24px; height: 24px; position: relative">
+                <img src="assets/icons/icon/alumno.png" alt>
+              </div>
+              <div
+                style="width: 91px; height: 24px; color: var(--color-dark1); font-size: 12px; font-family: DM Sans; font-weight: 600; line-height: 16px; word-wrap: break-word;align-content: center;">
+                {{"students" | translate}}
+              </div>
+            </div>
+            <div
+              style="align-self: stretch; height: 96px; flex-direction: column; justify-content: flex-start; align-items: flex-start; gap: 8px; display: flex">
+              <div
+                style="justify-content: flex-start; align-items: center; gap: 8px; display: inline-flex">
+                <div style="width: 10px; height: 10px; background: #31C044; border-radius: 9999px">
+                </div>
+                <div>
+                  {{"present_course_day" | translate}}
+                </div>
+              </div>
+              <div
+                style="align-self: stretch; justify-content: flex-start; align-items: center; gap: 8px; display: inline-flex">
+                <div style="width: 10px; height: 10px; background: #FFCF25; border-radius: 9999px">
+                </div>
+                <div>
+                  {{"student_changed" | translate}}
+                </div>
+              </div>
+              <div
+                style="justify-content: flex-start; align-items: center; gap: 8px; display: inline-flex">
+                <div style="width: 10px; height: 10px; background: #E70F0F; border-radius: 9999px">
+                </div>
+                <div>
+                  {{"not_presented" | translate}}
+                </div>
+              </div>
+              <div
+                style="justify-content: flex-start; align-items: center; gap: 8px; display: inline-flex">
+                <div style="width: 10px; height: 10px; background: #C7D0D3; border-radius: 9999px">
+                </div>
+                <div>
+                  {{"upcoming_day" | translate}}
+                </div>
+              </div>
+            </div>
+          </div>
+        </div>
+      </div>
+    </div>
+    <div *ngIf="mode==='create' && courseFormGroup.controls['id'].value && !detail" class="cardgroup"
+         style="background-color: #2F3844;flex-direction: column;flex-wrap: nowrap;gap: 8px;">
+      <p
+        style="display: flex;flex-wrap: nowrap; color: white; font-size: 16px; font-family: Dinamit; font-weight: 500; line-height: 20px; word-wrap: break-word">
+        {{"course" | translate }} {{"#" +("00000"+courseFormGroup.controls['id'].value).slice(-5) |translate}}
+        <img (click)="open.emit(courseFormGroup.controls['id'].value)" src="assets/icons/icon/edit.png"
+             class="button" style="margin-left: auto;width: 24px;height: 24px;">
+        <img (click)="close.emit()" src="assets/icons/icon/cancel.png" style="width: 24px;height: 24px;"
+             class="button">
+      </p>
+      <div style="width: 100%; height: 100%; border: 1px #C7D0D3 solid;margin: 4px 0;"></div>
+      <p style="color: white;">
+        {{"register"| translate}}:
+        <span style="font-weight: 600; color: white;">
+					{{courseFormGroup.controls['created_at'].value | date:'dd-MM-yyyy HH:mm'}}h
+				</span>
+      </p>
+      <p *ngIf="courseFormGroup.controls['user'].value" style="color: white;">
+        {{courseFormGroup.controls['user'].value}}
+      </p>
+      <div style="display: flex; gap: 8px;">
+        <div *ngIf="courseFormGroup.controls['active'].value"
+             style="padding-left: 8px; padding-right: 8px; padding-top: 4px; padding-bottom: 4px; background: #B2EFAD; border-radius: 3px; justify-content: center; align-items: center; gap: 10px; display: inline-flex">
+          <div
+            style="color: #075800; font-size: 12px; font-weight: 600; line-height: 16px; word-wrap: break-word">
+            {{'active'| translate}}
+          </div>
+        </div>
+        <div *ngIf="courseFormGroup.controls['online'].value"
+             style="padding-left: 8px; padding-right: 8px; padding-top: 4px; padding-bottom: 4px; background: #B2EFAD; border-radius: 3px; justify-content: center; align-items: center; gap: 10px; display: inline-flex">
+          <div
+            style="color: #075800; font-size: 12px; font-weight: 600; line-height: 16px; word-wrap: break-word">
+            {{'payment_online'| translate}}
+          </div>
+        </div>
+      </div>
+    </div>
+    <div class="cardgroup" style="flex-wrap: nowrap;align-items: center;">
+      <img [src]="courseFormGroup.controls['icon'].value || 'data:image/gif;base64,R0lGODlhAQABAAAAACwAAAAAAQABAAA='"
+           [class]="courseFormGroup.controls['icon'].value?'':'emptyImg1'"
+           [style.backgroundColor]="courseFormGroup.controls['course_type'].value===1?'#E5962A':courseFormGroup.controls['course_type'].value===2?'#2FAA41':courseFormGroup.controls['course_type'].value===3?'#0AB0BC':''"
+           class="sport_icon noselected" style="max-width: none;">
+      <div [style.minWidth]="courseFormGroup.controls['id']?'':'calc(100% - 60px)'" style="width: max-content;">
+        <p [class]="courseFormGroup.controls['name'].value?'':'emptyText'"
+           style="font-weight: 600; line-height: 18px; min-height: 12px;font-size: 14px;">
+          {{courseFormGroup.controls['name'].value}}
+        </p>
+        <p [class]="courseFormGroup.controls['course_type'].value?'label':'emptyText'"
+           style="line-height: 18px; min-height: 12px;margin-top: 5px;color: var(--color-dark3);font-size: 12px;font-weight: 400;line-height: 16px;word-wrap: break-word">
+          <ng-container *ngIf="courseFormGroup.controls['course_type'].value===1">
+            {{'course_colective' | translate}}
+          </ng-container>
+          <ng-container *ngIf="courseFormGroup.controls['course_type'].value===2">
+            {{'course_private' | translate}}
+          </ng-container>
+          <ng-container *ngIf="courseFormGroup.controls['course_type'].value===3">
+            {{'activity' | translate}}
+          </ng-container>
+        </p>
+      </div>
+      <div *ngIf="courseFormGroup.controls['id'].value && !detail" style="margin-left: auto;">
+        <p style="font-size: 14px;font-weight: 600;line-height: 18px;text-align: right;">
+          {{courseFormGroup.controls['price'].value}}{{courseFormGroup.controls['price'].value?('&nbsp;'+courseFormGroup.controls['currency'].value):''}}
+        </p>
+      </div>
+    </div>
+    <div class="cardgroup">
+      <div style="width: 100%;display: flex;">
+        <img
+             [src]="courseFormGroup.controls['image'].value || 'data:image/gif;base64,R0lGODlhAQABAAAAACwAAAAAAQABAAA='"
+             [class]="courseFormGroup.controls['image'].value?'':'emptyImg1'" class="Img1"
+             style="margin-right: 10px;height: 68px;width: 95px;max-width: none;">
+        <div style="width: 100%;">
+          <p class="label">
+            {{"summary" | translate}}
+          </p>
+          <p [class]="courseFormGroup.controls['short_description'].value?'':'emptyText'"
+             [innerHTML]="courseFormGroup.controls['short_description'].value"
+             style="color:var(--color-dark1);">
+          </p>
+        </div>
+        <div>
+          <img *ngIf="detail" (click)="edit.emit(1)" src="assets/icons/icon/edit2.png" alt
+               class="editbutton icon24">
+        </div>
+      </div>
+<!--      <div style="width: 100%">
+        <p class="label">
+          {{'courses.desc' | translate }}
+        </p>
+        <p [class]="courseFormGroup.controls['description'].value?'':'emptyText'"
+           [innerHTML]="courseFormGroup.controls['description'].value" style="color:var(&#45;&#45;color-dark1);">
+        </p>
+      </div>-->
+      <div style="width: 100%">
+        <p class="label">
+          {{ 'courses.desc' | translate }}
+        </p>
+        <p [class]="courseFormGroup.controls['description'].value ? '' : 'emptyText'"
+           [innerHTML]="showDescription ? courseFormGroup.controls['description'].value : (courseFormGroup.controls['description'].value | slice:0:100) + '...'"
+           style="color:var(--color-dark1);">
+        </p>
+        <a *ngIf="courseFormGroup.controls['description'].value.length > 100"
+           (click)="toggleDescription()" style="color: var(--color-primary); cursor: pointer;">
+          {{ showDescription ? ('collapse_all' | translate) : ('view_details' | translate) }}
+        </a>
+      </div>
+      <div style="width: calc(50% - 10px);">
+        <p class="label" *ngIf="!courseFormGroup.controls['is_flexible'].value">
+          {{ 'price_per_course' | translate }}
+        </p>
+
+        <p class="label" *ngIf="courseFormGroup.controls['is_flexible'].value && courseFormGroup.controls['course_type'].value == 1">
+          {{ 'price_per_day' | translate }}
+        </p>
+
+        <p class="label" *ngIf="courseFormGroup.controls['is_flexible'].value && courseFormGroup.controls['course_type'].value != 1">
+          {{ 'min_price' | translate }}
+        </p>
+
+        <p
+          [class]="courseFormGroup.controls['price'].value ? '' : 'emptyText'"
+          style="color: var(--color-dark1); font-weight: 400;">
+          {{ courseFormGroup.controls['price'].value | number:'0.2' }}&nbsp;{{ courseFormGroup.controls['currency'].value }}
+        </p>
+      </div>
+      <div style="width: calc(50% - 10px);">
+        <p class="label">
+          {{'max_pax' | translate }}
+        </p>
+        <p [class]="courseFormGroup.controls['max_participants'].value?'':'emptyText'"
+           style="color:var(--color-dark1); font-weight: 400;font-size: 12px;">
+          {{courseFormGroup.controls['max_participants'].value}}&nbsp;{{"paxes" | translate}}
+        </p>
+      </div>
+      <div *ngIf="courseFormGroup.controls['course_type'].value>1" style="width: calc(50% - 10px);">
+        <p class="label">
+          {{'courses.min_age' | translate }}
+        </p>
+        <p [class]="courseFormGroup.controls['age_min'].value>=0?'':'emptyText'"
+           style="color:var(--color-dark1);font-size: 12px;">
+          {{courseFormGroup.controls['age_min'].value}}&nbsp;{{"years" | translate}}
+        </p>
+      </div>
+      <div *ngIf="courseFormGroup.controls['course_type'].value>1" style="width: calc(50% - 10px);">
+        <p class="label">
+          {{'courses.max_age' | translate }}
+        </p>
+        <p [class]="courseFormGroup.controls['age_max'].value>=0?'':'emptyText'"
+           style="color:var(--color-dark1); font-size: 12px;">
+          {{courseFormGroup.controls['age_max'].value}}&nbsp;{{"years" | translate}}
+        </p>
+      </div>
+    </div>
+    <div class="cardgroup" style="gap: 10px;">
+      <div style="display: flex;width: 100%;column-gap: 10px;">
+        <div style="width: 100%">
+          <p class="label">
+            {{'courses.date_reservable' | translate }}
+          </p>
+          <p [class]="courseFormGroup.controls['date_start'].value?'':'emptyText'"
+             style="color:var(--color-dark1); font-size: 12px;">
+            {{courseFormGroup.controls['date_start'].value | date:'dd-MM-yyyy'}}
+          </p>
+        </div>
+        <div style="width: 100%">
+          <p class="label">
+            {{'courses.date_reservable_to' | translate }}
+          </p>
+          <p [class]="courseFormGroup.controls['date_end'].value?'':'emptyText'"
+             style="color:var(--color-dark1);font-size: 12px;">
+            {{courseFormGroup.controls['date_end'].value | date:'dd-MM-yyyy'}}
+          </p>
+        </div>
+        <div *ngIf="courseFormGroup.controls['course_type'].value>1" style="width: 100%">
+          <p class="label">
+            {{'courses.dur_min' | translate }}
+          </p>
+          <p [class]="courseFormGroup.controls['duration'].value?'':'emptyText'"
+             style="color:var(--color-dark1);font-size: 12px;">
+            {{courseFormGroup.controls['duration'].value}}
+          </p>
+        </div>
+        <div>
+          <img *ngIf="detail" (click)="edit.emit(2)" src="assets/icons/icon/edit2.png" alt
+               class="editbutton icon24">
+        </div>
+      </div>
+      <div *ngIf="courseFormGroup.controls['course_dates'].value.length>0" style="width: 100%;">
+        <div style="display: flex;">
+          <img src="assets/icons/icon/calendar.png" class="icon24">
+          <p class="label">
+            {{'bookings_page.description.date' |translate }}
+          </p>
+        </div>
+        <p *ngIf="!courseFormGroup.controls['course_dates'].value" class="emptyText">
+        </p>
+        <ng-container *ngIf="courseFormGroup.controls['course_type'].value === 1; else singleDate">
+          <p *ngFor="let item of courseFormGroup.controls['course_dates'].value"
+             style="font-size: 14px; text-align-last: justify; display: flex; justify-content: space-between;">
+            <span><b>{{ item.date | date: 'dd-MM-yyyy' }}</b></span>
+            <span style="color: var(--color-grey1);">
+          {{ item.hour_start }}h - {{ item.hour_end }}h
+          </span>
+            <span *ngIf="courseFormGroup.controls['is_flexible'].value">
+          {{ courseFormGroup.controls['price'].value | number: '0.2' }}&nbsp;{{ courseFormGroup.controls['currency'].value }}
+      </span>
+          </p>
+        </ng-container>
+
+        <ng-template #singleDate>
+          <p style="font-size: 14px; text-align-last: justify; display: flex; justify-content: space-between;">
+    <span><b>
+        {{ courseFormGroup.controls['course_dates'].value[0].date | date: 'dd-MM-yyyy' }} -
+      {{ courseFormGroup.controls['course_dates'].value[courseFormGroup.controls['course_dates'].value.length - 1].date_end | date: 'dd-MM-yyyy' }}
+    </b></span>
+            <span style="color: var(--color-grey1);">
+          {{  courseFormGroup.controls['course_dates'].value[0].hour_start }}h - {{  courseFormGroup.controls['course_dates'].value[0].hour_end }}h
+      </span>
+          </p>
+        </ng-template>
+
+      </div>
+      <ng-container
+        *ngIf="courseFormGroup.controls['discounts'].value && courseFormGroup.controls['is_flexible'].value">
+        <div *ngFor="let item of courseFormGroup.controls['discounts'].value"
+             style="width: 100%; color:var(--color-dark1);font-weight: 400;">
+          · {{"reduction" | translate}} {{item.reduccion}}% {{"booking" | translate}} {{item.day}} {{"days" |
+          translate}}
+        </div>
+      </ng-container>
+      <div *ngIf="courseFormGroup.controls['settings'].value"
+           style="font-size: 12px;font-style: normal;font-weight: 400;line-height: 16px;">
+        {{CoursesService.weekString()}}
+      </div>
+    </div>
+    <div *ngIf="courseFormGroup.controls['levelGrop'].value && count(courseFormGroup.controls['levelGrop'].value,'active') && !detail"
+         class="cardgroup">
+      <div style="width: 100%;display: flex;gap: 8px;flex-wrap: wrap;">
+        <div style="width: 100%;">
+          <div *ngIf="courseFormGroup.controls['id'].value" class="label"
+               style="display: flex;justify-content: space-between;">
+            {{'levels' | translate }}
+            <div>
+              <mat-icon (click)="exportQR(courseFormGroup.controls['id'].value)" svgIcon="mat:print"
+                        style="cursor: pointer;">
+              </mat-icon>
+              <mat-icon (click)="export(courseFormGroup.controls['id'].value)" svgIcon="mat:save"
+                        style="cursor: pointer;">
+              </mat-icon>
+            </div>
+          </div>
+        </div>
+        <vex-course-detail-nivel [courseFormGroup]="courseFormGroup"
+                                 style="width: 100%;"></vex-course-detail-nivel>
+      </div>
+    </div>
+    <div *ngIf="detail" class="cardgroup languaje">
+      <div>
+        <div style="justify-content: space-between;">
+          <p class="label">
+            {{'langs' | translate }}
+          </p>
+          <img *ngIf="detail" (click)="edit.emit(5)" src="assets/icons/icon/edit2.png" alt
+               class="editbutton icon24">
+        </div>
+        <div style="justify-content: space-around;">
+          <div>
+						<span>
+							{{"France" | translate}}
+						</span>
+						<mat-icon class="check">check</mat-icon>
+					</div>
+					<div>
+						<span>
+							{{"English"| translate}}
+						</span>
+						<mat-icon class="check">check</mat-icon>
+					</div>
+					<div>
+						<span>
+							{{"German"| translate}}
+						</span>
+						<mat-icon class="check">check</mat-icon>
+					</div>
+					<div>
+						<span>
+							{{"Spanish"| translate}}
+						</span>
+						<mat-icon class="check">check</mat-icon>
+					</div>
+					<div>
+						<span>
+							{{"Italian"| translate}}
+						</span>
+						<mat-icon class="check">check</mat-icon>
+					</div>
+				</div>
+			</div>
+		</div>
+	</ng-container>
+	<ng-container *ngIf="!noneExtras">
+		<div *ngIf="courseFormGroup.controls['course_type'].value===3 && courseFormGroup.controls['settings'].value.groups.length>0"
+			class="cardgroup extras">
+			<div *ngFor="let group of courseFormGroup.controls['settings'].value.groups; index as i">
+				<div *ngIf="group.extras" style="justify-content: space-between;">
+					<p class="label">
+						{{("extras" | translate)+' '+(i+1)+": "+group.groupName}}
+					</p>
+					<img *ngIf="detail" (click)="edit.emit(4)" src="assets/icons/icon/edit2.png" alt
+						class="editbutton icon24">
+				</div>
+				<div *ngFor="let extra of group.extras">
+					<span
+						style="color: var(--color-dark1);font-size: 12px;font-weight: 600;line-height: 18px;word-wrap: break-word">
+						{{extra.name.slice(0,20)}}
+					</span>
+					<span
+						style="color: var(--color-dark1);font-size: 12px;font-weight: 300;line-height: 18px;word-wrap: break-word;margin-left: auto;">
+						{{extra.price|number:'0.2'}}&nbsp;{{courseFormGroup.controls['currency'].value}}/{{"day" |
+						translate}}
+					</span>
+				</div>
+				<div *ngIf="!group.extras || group.extras.length<1">
+					<span
+            style="color: var(--color-dark1);font-size: 12px;font-weight: 600;line-height: 18px;word-wrap: break-word">
+						{{"no_extra_assigned" | translate}}
+					</span>
+        </div>
+      </div>
+    </div>
+    <div *ngIf="courseFormGroup.controls['course_type'].value!==3" class="cardgroup extras">
+      <div>
+        <div style="justify-content: space-between;">
+          <p class="label">
+            {{'extras' | translate }}
+          </p>
+          <img *ngIf="detail" (click)="edit.emit(4)" src="assets/icons/icon/edit2.png" alt
+               class="editbutton icon24">
+        </div>
+        <div *ngFor="let extra of courseFormGroup.controls['course_extras'].value">
+					<span
+            style="color: var(--color-dark1);font-size: 12px;font-weight: 600;line-height: 18px;word-wrap: break-word">
+						{{extra.name.slice(0,20)}}
+					</span>
+          <span
+            style="color: var(--color-dark1);font-size: 12px;font-weight: 300;line-height: 18px;word-wrap: break-word;margin-left: auto;">
+						{{extra.price|number:'0.2'}}&nbsp;{{courseFormGroup.controls['currency'].value}}/{{"day" |
+            translate}}
+					</span>
+        </div>
+        <div
+          *ngIf="!courseFormGroup.controls['course_extras'].value || courseFormGroup.controls['course_extras'].value.length<1">
+					<span
+            style="color: var(--color-dark1);font-size: 12px;font-weight: 600;line-height: 18px;word-wrap: break-word">
+						{{"no_extra_assigned" | translate}}
+					</span>
+        </div>
+        <!-- <ng-container *ngIf="detail && courseFormGroup.controls['extras'].value.length===0">
+          <div>
+            <button style="margin-top: 0px !important;"
+              mat-button
+              type="button"
+              class="client-button">
+              <mat-icon>add</mat-icon>
+              {{'add_extra' | translate }}
+            </button>
+          </div>
+        </ng-container> -->
+      </div>
+    </div>
+  </ng-container>
+</div>
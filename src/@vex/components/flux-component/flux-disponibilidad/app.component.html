<div style="overflow-x: auto;overflow-y: hidden; height: 100%;">
  <table>
    <thead>
      <tr style="height: 34px;">
        <td class="monitor-header-cell">
          <div class="flexicon">
            <img src="assets/icons/icon/monitor.png" class="icon24">
            {{'monitor' | translate}}
          </div>
        </td>
        <td *ngFor="let entry of getDatesForSubgroup(); index as i"
          class="date-header-cell"
          [style.backgroundColor]="selectDate===entry.index?'var(--is-light-theme, #ffffff) var(--is-dark-theme, black)':' var(--is-light-theme, #f8f9fb) var(--is-dark-theme, #8e97a7)'"
          [style.borderTop]="selectDate===entry.index?'3px solid #E91E63':''"
          (click)="onSelectDate(entry.index, entry.date)">
          {{entry.date.date | date:'dd/MM/yy'}}
        </td>
      </tr>
    </thead>
    <tbody>
      <tr style="border-bottom: 3px solid #dee6ea;">
        <td class="monitor-column-cell" style="background-color: var(--is-light-theme, #ffffff) var(--is-dark-theme, black);">
          <div class="monitor-assignment-compact"
               *ngIf="courseFormGroup.controls['course_dates'].value?.length && getDatesForSubgroup().length > 1">
            <div class="assignment-inline">
              <span class="assignment-label">{{'monitor_assignment.scope_label' | translate}}:</span>
              <mat-form-field appearance="outline" subscriptSizing="dynamic" class="mini-select">
                <mat-select [(ngModel)]="assignmentScope"
                            (selectionChange)="onAssignmentScopeChange($event.value)">
                  <mat-option value="single">
                    {{'monitor_assignment.scope.single' | translate}}
                  </mat-option>
                  <mat-option value="interval"
                              *ngIf="hasMultipleIntervals()">
                    {{'monitor_assignment.scope.interval' | translate}}
                  </mat-option>
                  <mat-option value="from">
                    {{'monitor_assignment.scope.from' | translate}}
                  </mat-option>
                  <mat-option value="range">
                    {{'monitor_assignment.scope.range' | translate}}
                  </mat-option>
                </mat-select>
              </mat-form-field>
              <mat-form-field appearance="outline"
                              subscriptSizing="dynamic"
                              class="mini-select"
                              *ngIf="assignmentScope !== 'single'">
                <mat-label>{{'monitor_assignment.start_date' | translate}}</mat-label>
                <mat-select [(ngModel)]="assignmentStartIndex"
                            (selectionChange)="onAssignmentStartIndexChange($event.value)">
                  <mat-option *ngFor="let entry of getDatesForSubgroup(); index as idx"
                              [value]="entry.index">
                    {{entry.date.date | date:'dd/MM/yy'}}
                  </mat-option>
                </mat-select>
              </mat-form-field>
              <mat-form-field appearance="outline"
                              subscriptSizing="dynamic"
                              class="mini-select"
                              *ngIf="assignmentScope === 'range'">
                <mat-label>{{'monitor_assignment.end_date' | translate}}</mat-label>
                <mat-select [(ngModel)]="assignmentEndIndex"
                            (selectionChange)="onAssignmentEndIndexChange($event.value)">
                  <mat-option *ngFor="let entry of getDatesForSubgroup(); index as idx"
                              [value]="entry.index">
                    {{entry.date.date | date:'dd/MM/yy'}}
                  </mat-option>
                </mat-select>
              </mat-form-field>
              <span class="days-info" *ngIf="assignmentScope !== 'single'">
                ({{ getAssignmentSelectedDays() }} {{'days' | translate}})
              </span>
            </div>
          </div>
          <app-form-select
            [table]="monitors"
            [value]="getSubgroupForDate(courseFormGroup.controls['course_dates'].value[selectDate])?.monitor
    ? (getSubgroupForDate(courseFormGroup.controls['course_dates'].value[selectDate])?.monitor?.first_name + ' ' +
       getSubgroupForDate(courseFormGroup.controls['course_dates'].value[selectDate])?.monitor?.last_name)
    : ''"
            (do)="SelectMonitor($event,selectDate)"
            name="first_name"
            name2="last_name">
          </app-form-select>
          <div class="level" *ngIf="monitors === undefined || monitors === null"
               style="width: 100%; height: 100%; padding: 10px; background: #F5F5F5; border-radius: 8px; justify-content: flex-start; align-items: center; gap: 8px; display: inline-flex">
            <mat-icon style="color: #666;" class="icon24">
              info
            </mat-icon>
            <div>
              <span style="flex: 1 1 0; font-size: 14px; font-weight: 400; line-height: 18px; word-wrap: break-word;color: #666;">
                {{'select_date_to_load_monitors' | translate}}
              </span>
            </div>
          </div>
          <div class="level" *ngIf="monitors?.length === 0 && !getSubgroupForDate(courseFormGroup.controls['course_dates'].value[selectDate])?.monitor"
               style="width: 100%; height: 100%; padding: 10px; background: #D2EFFF; border-radius: 8px; justify-content: flex-start; align-items: center; gap: 8px; display: inline-flex">
            <mat-icon style="color: #006fcb;" class="icon24">
              info
            </mat-icon>
            <div>
              <span
                style="flex: 1 1 0; font-size: 14px; font-weight: 700; line-height: 18px; word-wrap: break-word;color: red;">
                {{'snackbar.booking.no_match' | translate}}!
              </span>
            </div>
          </div>
        </td>
        <td *ngFor="let entry of getDatesForSubgroup(); index as i"
          class="monitor-status-cell"
          [style.backgroundColor]="selectDate===entry.index?'var(--is-light-theme, #ffffff) var(--is-dark-theme, black)':'var(--is-light-theme, #f8f9fb) var(--is-dark-theme, #8e97a7)'"
          [style.color]="getSubgroupForDate(entry.date)?.monitor ? (modified[entry.index] ? '#FFCF25' : '#31C044') : '#C7D0D3'"
          (click)="onSelectDate(entry.index, entry.date)">
          <mat-icon class="icon10">circle</mat-icon>
        </td>
      </tr>
      <tr style="height: 34px;">
        <td class="monitor-column-cell" style="background-color: var(--is-light-theme, #ffffff) var(--is-dark-theme, black);">
          <div class="flexicon">
            <img src="assets/icons/icon/alumno.png" class="icon24">
            {{'students' | translate}}
            <div style="margin-left: auto; display: flex; align-items: center; gap: 8px;">
              <button
                mat-icon-button
                class="icon-button-24"
                color="primary"
                (click)="onTimingClick(); $event.stopPropagation()"
                [matTooltip]="hasStudents() ? ('timing.view_times' | translate) : ('no_user_reserved' | translate)">
                <mat-icon class="small-16">schedule</mat-icon>
              </button>
              <img (click)="openTransferModal()"
                   *ngIf="getSubgroupForDate(courseFormGroup.controls['course_dates'].value[selectDate])?.booking_users?.length"
                   src="assets/icons/icon/exc.png"
                   class="icon24"
                   style="cursor: pointer;">
            </div>
          </div>
        </td>
        <td *ngFor="let entry of getDatesForSubgroup(); index as i"
          class="student-count-cell"
          [style.backgroundColor]="selectDate===entry.index?'var(--is-light-theme, #ffffff) var(--is-dark-theme, black)':' var(--is-light-theme, #f8f9fb) var(--is-dark-theme, #8e97a7)'"
          (click)="onSelectDate(entry.index, entry.date)"
          style="text-align: center; font-size: 11px; font-weight: 600; color: var(--color-dark1);">
          {{getStudentCount(entry.date)}}
        </td>
      </tr>
      <tr *ngFor="let user of getFilteredBookingUsers(); index as i">
        <ng-container>
          <td class="monitor-column-cell"
            style="text-align-last: start;background-color: var(--is-light-theme, #ffffff) var(--is-dark-theme, black);">
            <div class="flexicon" style="font-size: 11px; font-weight: 600;">
              {{user.client?.first_name}} {{user.client?.last_name}}
            </div>
            <span style="font-size: 11px;">
              {{getLanguage(user.client.language1_id)}}
              &middot; {{getCountry(user.client.country)}} &middot;
              {{calculateAge(user.client.birth_date)}} {{'years' | translate }}
            </span>
          </td>
<<<<<<< HEAD
          <td *ngFor="let entry of getDatesForSubgroup(); index as j"
            class="attendance-cell"
            [style.backgroundColor]="selectDate===entry.index?'var(--is-light-theme, #ffffff) var(--is-dark-theme, black)':' var(--is-light-theme, #f8f9fb) var(--is-dark-theme, #8e97a7)'"
            (click)="onSelectDate(entry.index, entry.date)">
=======
					<td *ngFor="let entry of getDatesForSubgroup(); index as i"
					[style.backgroundColor]="selectDate===entry.index?'var(--is-light-theme, #ffffff) var(--is-dark-theme, black)':' var(--is-light-theme, #f8f9fb) var(--is-dark-theme, #8e97a7)'"
					(click)="onSelectDate(entry.index, entry.date)"
					style="text-align: center; font-size: 11px; font-weight: 600; color: var(--color-dark1);">
					{{getStudentCount(entry.date)}}
					</td>
			</tr>
			<tr *ngFor="let user of booking_users || []; index as i">
				<ng-container
					*ngIf="user.degree_id === level.id && isUserInSubgroup(user)">
					<td
						style="text-align-last: start;background-color: var(--is-light-theme, #ffffff) var(--is-dark-theme, black);">
						<div class="flexicon" style="font-size: 12px; font-weight: 600;">
							{{user.client?.first_name}} {{user.client?.last_name}}
						</div>
						<span style="font-size: 12px;">
							{{getLanguage(user.client.language1_id)}}
							· {{getCountry(user.client.country)}} ·
							{{calculateAge(user.client.birth_date)}} {{'years' | translate }}
						</span>
					</td>
					<td *ngFor="let entry of getDatesForSubgroup(); index as j"
						[style.backgroundColor]="selectDate===entry.index?'var(--is-light-theme, #ffffff) var(--is-dark-theme, black)':' var(--is-light-theme, #f8f9fb) var(--is-dark-theme, #8e97a7)'"
						(click)="onSelectDate(entry.index, entry.date)">
>>>>>>> c7ade764
            <div style="display: flex; gap: 5px; justify-content: center;">
              <ng-container *ngIf="find(entry.date.booking_users_active,'client_id',user.client_id) as userInDate">
                <mat-icon class="icon10"
                  *ngIf="userInDate?.attended"
                  style="color: #31C044;"
                  [matTooltip]="'present_course_day' | translate">
                  circle
                </mat-icon>
                <mat-icon class="icon10"
                  *ngIf="userInDate?.group_changed && !userInDate?.attended"
                  style="color: #FFCF25;"
                  [matTooltip]="'student_changed' | translate">
                  circle
                </mat-icon>
                <mat-icon class="icon10"
                  *ngIf="Date(entry.date.date) < today && !userInDate?.attended && !userInDate?.group_changed"
                  style="color: #E70F0F;"
                  [matTooltip]="'not_presented' | translate">
                  circle
                </mat-icon>
                <mat-icon class="icon10"
                  *ngIf="!userInDate?.attended && !userInDate?.group_changed"
                  style="color: #C7D0D3;"
                  [matTooltip]="'upcoming_day' | translate">
                  circle
                </mat-icon>
              </ng-container>
              <mat-icon class="icon10"
                *ngIf="!find(entry.date.booking_users_active,'client_id',user.client_id)"
                style="color: #C7D0D3;"
                [matTooltip]="'upcoming_day' | translate">
                circle
              </mat-icon>
            </div>
<<<<<<< HEAD
          </td>
        </ng-container>
      </tr>
      <tr *ngIf="getFilteredBookingUsers().length === 0">
        <td class="monitor-column-cell"
          style="text-align-last: start;background-color: var(--is-light-theme, #ffffff) var(--is-dark-theme, black);">
          <div class="flexicon" style="font-size: 11px; font-weight: 600;">
            {{'no_user_reserved' | translate}}
          </div>
        </td>
        <td *ngFor="let entry of getDatesForSubgroup(); index as i"
          class="attendance-cell"
          [style.backgroundColor]="selectDate===entry.index?'var(--is-light-theme, #ffffff) var(--is-dark-theme, black)':' var(--is-light-theme, #f8f9fb) var(--is-dark-theme, #8e97a7)'"
          (click)="onSelectDate(entry.index, entry.date)">
        </td>
      </tr>
    </tbody>
  </table>
</div>
<vex-flux-modal *ngIf="cambiarModal" (Close)="cambiarModal=false" title="Cambiar nivel alumno">
	<div body style="display: flex; flex-wrap: wrap; max-height: 70vh; overflow-y: auto; gap: 20px; padding: 20px;">
		<div style="flex: 1; min-width: 300px; display: flex;">
			<div style="display: flex; flex-direction: column; gap: 16px; width: 100%;">
=======
					</td>
				</ng-container>
			</tr>
			<tr
				*ngIf="!hasStudents()">
				<td
					style="text-align-last: start;background-color: var(--is-light-theme, #ffffff) var(--is-dark-theme, black);">
					<div class="flexicon" style="font-size: 12px; font-weight: 600;">
						{{"no_user_reserved" | translate}}
					</div>
				</td>
				<td *ngFor="let entry of getDatesForSubgroup(); index as i"
					[style.backgroundColor]="selectDate===entry.index?'var(--is-light-theme, #ffffff) var(--is-dark-theme, black)':' var(--is-light-theme, #f8f9fb) var(--is-dark-theme, #8e97a7)'"
					(click)="onSelectDate(entry.index, entry.date)">
				</td>
			</tr>
		</tbody>
	</table>
</div>
<vex-flux-modal *ngIf="cambiarModal" (Close)="cambiarModal=false" title="Cambiar nivel alumno">
	<div body style="display: flex;flex-wrap: nowrap; max-height: 70vh; overflow: hidden;">
		<div style="width: 50%; display: flex; overflow-y: auto; max-height: 70vh; padding-right: 8px;">
			<div style="display: flex;
            flex-direction: column;
            gap: 16px; width: 100%;">
>>>>>>> c7ade764
				<div class="flexicon">
					<img src="assets/icons/icon/alumno.png" class="icon24">
					{{"students" | translate}}
				</div>
				<div style="max-height: 400px; overflow-y: auto; display: flex; flex-direction: column; gap: 12px;">
					<mat-checkbox *ngFor="let item of selectedSubgroup?.booking_users; let i = index" [checked]="selectUser.includes(item)"
						(change)="onCheckboxChange($event, item)" style="display: flex;">
						<div style="display: flex; gap: 20px;">
							<div>
								<img [src]="item.client.image" style="height: 40px; width: 40px; border-radius: 50%; object-fit: cover;">
							</div>
							<div>
								<div class="flexicon" style="font-size: 12px;font-weight: 600;">
									{{item.client.first_name}} {{item.client.last_name}}
								</div>
								<span style="font-size: 12px;">
									{{getLanguage(item.client.language1_id)}}
									&middot; {{getCountry(item.client.country)}} &middot;
									{{calculateAge(item.client.birth_date)}} {{'years' | translate }}
								</span>
							</div>
						</div>
					</mat-checkbox>
				</div>
				<div *ngIf="selectedSubgroup?.booking_users?.length===0" style="text-align-last: start;">
					<div class="flexicon" style="font-size: 12px;font-weight: 600;">
						{{"no_user_reserved" | translate}}
					</div>
				</div>
			</div>
		</div>
<<<<<<< HEAD
		<div style="flex: 1; min-width: 300px;">
=======
		<div style="width: 50%; overflow-y: auto; max-height: 70vh; padding-left: 8px;">
>>>>>>> c7ade764
			<div class="flexicon" style="margin-bottom: 16px;">
				<img src="assets/icons/icon/alumno.png" class="icon24">
				{{'level' | translate}}
			</div>
			<div style="max-height: 400px; overflow-y: auto;">
				<vex-course-detail-nivel [checkbox]="true" [courseFormGroup]="courseFormGroup"  [selectedSubgroup]="selectedSubgroup"
					(changeMonitor)="changeMonitor($event)"></vex-course-detail-nivel>
			</div>
		</div>
	</div>
	<div footer style="display: flex;width: 100%;padding: 20px 20px 0;">
		<button (click)="cambiarModal=false"
			style="margin-top: 0px !important;height: 38px; width: 128px;margin-left: auto;" mat-button type="button">
			{{'cancel' | translate }}
		</button>
	</div>
</vex-flux-modal><|MERGE_RESOLUTION|>--- conflicted
+++ resolved
@@ -1,25 +1,65 @@
 <div style="overflow-x: auto;overflow-y: hidden; height: 100%;">
-  <table>
-    <thead>
-      <tr style="height: 34px;">
-        <td class="monitor-header-cell">
-          <div class="flexicon">
-            <img src="assets/icons/icon/monitor.png" class="icon24">
-            {{'monitor' | translate}}
-          </div>
-        </td>
-        <td *ngFor="let entry of getDatesForSubgroup(); index as i"
-          class="date-header-cell"
-          [style.backgroundColor]="selectDate===entry.index?'var(--is-light-theme, #ffffff) var(--is-dark-theme, black)':' var(--is-light-theme, #f8f9fb) var(--is-dark-theme, #8e97a7)'"
-          [style.borderTop]="selectDate===entry.index?'3px solid #E91E63':''"
-          (click)="onSelectDate(entry.index, entry.date)">
-          {{entry.date.date | date:'dd/MM/yy'}}
-        </td>
-      </tr>
-    </thead>
-    <tbody>
-      <tr style="border-bottom: 3px solid #dee6ea;">
-        <td class="monitor-column-cell" style="background-color: var(--is-light-theme, #ffffff) var(--is-dark-theme, black);">
+	<table>
+		<thead>
+			<!-- Fila de headers de intervalos (solo si hay múltiples intervalos) -->
+			<tr *ngIf="hasMultipleIntervals()" class="interval-headers-row">
+				<td [attr.rowspan]="2"
+					style="color: var(--color-dark1);
+						font-size: 12px;
+						font-style: normal;
+						font-weight: 600;
+						line-height: 16px;
+						background-color: var(--is-light-theme, #ffffff) var(--is-dark-theme, black);
+						vertical-align: middle;">
+					<div class="flexicon">
+						<img src="assets/icons/icon/monitor.png" class="icon24">
+						{{'monitor' | translate}}
+					</div>
+				</td>
+				<td *ngFor="let header of getIntervalHeaders()"
+					[attr.colspan]="header.colspan"
+					class="interval-header-cell"
+					style="
+						text-align: center;
+						font-size: 13px;
+						font-weight: 700;
+						color: var(--color-dark1);
+						background-color: var(--is-light-theme, #f0f4f8) var(--is-dark-theme, #2a2a2a);
+						padding: 8px 4px;
+						border-bottom: 2px solid #E91E63;">
+					{{header.name}}
+				</td>
+			</tr>
+			<!-- Fila de fechas individuales -->
+			<tr style="height: 34px;">
+				<td *ngIf="!hasMultipleIntervals()"
+					style="color: var(--color-dark1);
+						font-size: 12px;
+						font-style: normal;
+						font-weight: 600;
+						line-height: 16px;">
+					<div class="flexicon">
+						<img src="assets/icons/icon/monitor.png" class="icon24">
+						{{'monitor' | translate}}
+					</div>
+				</td>
+				<td *ngFor="let entry of getDatesForSubgroup(); index as i"
+					[style.backgroundColor]="selectDate===entry.index?'var(--is-light-theme, #ffffff) var(--is-dark-theme, black)':' var(--is-light-theme, #f8f9fb) var(--is-dark-theme, #8e97a7)'"
+					[style.borderTop]="selectDate===entry.index?'3px solid #E91E63':''" (click)="onSelectDate(entry.index, entry.date)"
+					style="
+			color: var(--color-dark1);
+			font-size: 12px;
+			font-family: DM Sans;
+			font-weight: 600;
+			line-height: 16px;
+			word-wrap: break-word">
+					{{entry.date.date | date:'dd-MM-yyyy'}}
+				</td>
+			</tr>
+		</thead>
+		<tbody>
+			<tr style="border-bottom: 3px solid #dee6ea;">
+				<td style="background-color: var(--is-light-theme, #ffffff) var(--is-dark-theme, black);">
           <div class="monitor-assignment-compact"
                *ngIf="courseFormGroup.controls['course_dates'].value?.length && getDatesForSubgroup().length > 1">
             <div class="assignment-inline">
@@ -51,7 +91,7 @@
                             (selectionChange)="onAssignmentStartIndexChange($event.value)">
                   <mat-option *ngFor="let entry of getDatesForSubgroup(); index as idx"
                               [value]="entry.index">
-                    {{entry.date.date | date:'dd/MM/yy'}}
+                    {{entry.date.date | date:'dd-MM-yyyy'}}
                   </mat-option>
                 </mat-select>
               </mat-form-field>
@@ -64,7 +104,7 @@
                             (selectionChange)="onAssignmentEndIndexChange($event.value)">
                   <mat-option *ngFor="let entry of getDatesForSubgroup(); index as idx"
                               [value]="entry.index">
-                    {{entry.date.date | date:'dd/MM/yy'}}
+                    {{entry.date.date | date:'dd-MM-yyyy'}}
                   </mat-option>
                 </mat-select>
               </mat-form-field>
@@ -90,7 +130,7 @@
             </mat-icon>
             <div>
               <span style="flex: 1 1 0; font-size: 14px; font-weight: 400; line-height: 18px; word-wrap: break-word;color: #666;">
-                {{'select_date_to_load_monitors' | translate}}
+                {{"select_date_to_load_monitors" | translate}}
               </span>
             </div>
           </div>
@@ -99,71 +139,44 @@
             <mat-icon style="color: #006fcb;" class="icon24">
               info
             </mat-icon>
-            <div>
-              <span
+            <div >
+          <span
                 style="flex: 1 1 0; font-size: 14px; font-weight: 700; line-height: 18px; word-wrap: break-word;color: red;">
-                {{'snackbar.booking.no_match' | translate}}!
-              </span>
+							{{"snackbar.booking.no_match" | translate}}!
+						</span>
             </div>
           </div>
-        </td>
-        <td *ngFor="let entry of getDatesForSubgroup(); index as i"
-          class="monitor-status-cell"
-          [style.backgroundColor]="selectDate===entry.index?'var(--is-light-theme, #ffffff) var(--is-dark-theme, black)':'var(--is-light-theme, #f8f9fb) var(--is-dark-theme, #8e97a7)'"
-          [style.color]="getSubgroupForDate(entry.date)?.monitor ? (modified[entry.index] ? '#FFCF25' : '#31C044') : '#C7D0D3'"
-          (click)="onSelectDate(entry.index, entry.date)">
-          <mat-icon class="icon10">circle</mat-icon>
-        </td>
-      </tr>
-      <tr style="height: 34px;">
-        <td class="monitor-column-cell" style="background-color: var(--is-light-theme, #ffffff) var(--is-dark-theme, black);">
-          <div class="flexicon">
-            <img src="assets/icons/icon/alumno.png" class="icon24">
-            {{'students' | translate}}
-            <div style="margin-left: auto; display: flex; align-items: center; gap: 8px;">
-              <button
-                mat-icon-button
-                class="icon-button-24"
-                color="primary"
-                (click)="onTimingClick(); $event.stopPropagation()"
-                [matTooltip]="hasStudents() ? ('timing.view_times' | translate) : ('no_user_reserved' | translate)">
-                <mat-icon class="small-16">schedule</mat-icon>
-              </button>
-              <img (click)="openTransferModal()"
-                   *ngIf="getSubgroupForDate(courseFormGroup.controls['course_dates'].value[selectDate])?.booking_users?.length"
-                   src="assets/icons/icon/exc.png"
-                   class="icon24"
-                   style="cursor: pointer;">
-            </div>
-          </div>
-        </td>
-        <td *ngFor="let entry of getDatesForSubgroup(); index as i"
-          class="student-count-cell"
-          [style.backgroundColor]="selectDate===entry.index?'var(--is-light-theme, #ffffff) var(--is-dark-theme, black)':' var(--is-light-theme, #f8f9fb) var(--is-dark-theme, #8e97a7)'"
-          (click)="onSelectDate(entry.index, entry.date)"
-          style="text-align: center; font-size: 11px; font-weight: 600; color: var(--color-dark1);">
-          {{getStudentCount(entry.date)}}
-        </td>
-      </tr>
-      <tr *ngFor="let user of getFilteredBookingUsers(); index as i">
-        <ng-container>
-          <td class="monitor-column-cell"
-            style="text-align-last: start;background-color: var(--is-light-theme, #ffffff) var(--is-dark-theme, black);">
-            <div class="flexicon" style="font-size: 11px; font-weight: 600;">
-              {{user.client?.first_name}} {{user.client?.last_name}}
-            </div>
-            <span style="font-size: 11px;">
-              {{getLanguage(user.client.language1_id)}}
-              &middot; {{getCountry(user.client.country)}} &middot;
-              {{calculateAge(user.client.birth_date)}} {{'years' | translate }}
-            </span>
+				</td>
+				<td *ngFor="let entry of getDatesForSubgroup(); index as i"
+					[style.backgroundColor]="selectDate===entry.index?'var(--is-light-theme, #ffffff) var(--is-dark-theme, black)':'var(--is-light-theme, #f8f9fb) var(--is-dark-theme, #8e97a7)'"
+					[style.color]="getSubgroupForDate(entry.date)?.monitor ? (modified[entry.index] ? '#FFCF25' : '#31C044') : '#C7D0D3'"
+					(click)="onSelectDate(entry.index, entry.date)">
+					<mat-icon class="icon10">circle</mat-icon>
+				</td>
+			</tr>
+			<tr style="height: 34px;">
+				<td
+					style="font-size: 12px; font-weight: 600;background-color: var(--is-light-theme, #ffffff) var(--is-dark-theme, black);">
+            <div class="flexicon"> 
+              <img src="assets/icons/icon/alumno.png" class="icon24">
+              {{"students" | translate}}
+              <div style="margin-left: auto; display: flex; align-items: center; gap: 8px;">
+                <button
+                  mat-icon-button
+                  class="icon-button-24"
+                  color="primary"
+                  (click)="onTimingClick(); $event.stopPropagation()"
+                  [matTooltip]="hasStudents() ? ('timing.view_times' | translate) : ('no_user_reserved' | translate)">
+                  <mat-icon class="small-16">schedule</mat-icon>
+                </button>
+                <img (click)="openTransferModal()"
+                     *ngIf="getSubgroupForDate(courseFormGroup.controls['course_dates'].value[selectDate])?.booking_users?.length"
+                     src="assets/icons/icon/exc.png"
+                     class="icon24"
+                     style="cursor: pointer;">
+              </div>
+            </div>
           </td>
-<<<<<<< HEAD
-          <td *ngFor="let entry of getDatesForSubgroup(); index as j"
-            class="attendance-cell"
-            [style.backgroundColor]="selectDate===entry.index?'var(--is-light-theme, #ffffff) var(--is-dark-theme, black)':' var(--is-light-theme, #f8f9fb) var(--is-dark-theme, #8e97a7)'"
-            (click)="onSelectDate(entry.index, entry.date)">
-=======
 					<td *ngFor="let entry of getDatesForSubgroup(); index as i"
 					[style.backgroundColor]="selectDate===entry.index?'var(--is-light-theme, #ffffff) var(--is-dark-theme, black)':' var(--is-light-theme, #f8f9fb) var(--is-dark-theme, #8e97a7)'"
 					(click)="onSelectDate(entry.index, entry.date)"
@@ -188,66 +201,49 @@
 					<td *ngFor="let entry of getDatesForSubgroup(); index as j"
 						[style.backgroundColor]="selectDate===entry.index?'var(--is-light-theme, #ffffff) var(--is-dark-theme, black)':' var(--is-light-theme, #f8f9fb) var(--is-dark-theme, #8e97a7)'"
 						(click)="onSelectDate(entry.index, entry.date)">
->>>>>>> c7ade764
             <div style="display: flex; gap: 5px; justify-content: center;">
               <ng-container *ngIf="find(entry.date.booking_users_active,'client_id',user.client_id) as userInDate">
+                <!-- Verde: Presente el día del curso (attended=true) -->
                 <mat-icon class="icon10"
-                  *ngIf="userInDate?.attended"
-                  style="color: #31C044;"
-                  [matTooltip]="'present_course_day' | translate">
+                          *ngIf="userInDate?.attended"
+                          style="color: #31C044;"
+                          [matTooltip]="'present_course_day' | translate">
                   circle
                 </mat-icon>
+
+                <!-- Amarillo: Cambio de grupo -->
                 <mat-icon class="icon10"
-                  *ngIf="userInDate?.group_changed && !userInDate?.attended"
-                  style="color: #FFCF25;"
-                  [matTooltip]="'student_changed' | translate">
+                          *ngIf="userInDate?.group_changed && !userInDate?.attended"
+                          style="color: #FFCF25;"
+                          [matTooltip]="'student_changed' | translate">
                   circle
                 </mat-icon>
+
+                <!-- Rojo: Día pasado sin asistencia -->
                 <mat-icon class="icon10"
-                  *ngIf="Date(entry.date.date) < today && !userInDate?.attended && !userInDate?.group_changed"
-                  style="color: #E70F0F;"
-                  [matTooltip]="'not_presented' | translate">
+                          *ngIf="Date(entry.date.date) < today && !userInDate?.attended && !userInDate?.group_changed"
+                          style="color: #E70F0F;"
+                          [matTooltip]="'not_presented' | translate">
                   circle
                 </mat-icon>
+
+                <!-- Gris: Día futuro o sin estados especiales -->
                 <mat-icon class="icon10"
-                  *ngIf="!userInDate?.attended && !userInDate?.group_changed"
-                  style="color: #C7D0D3;"
-                  [matTooltip]="'upcoming_day' | translate">
+                          *ngIf="!userInDate?.attended && !userInDate?.group_changed"
+                          style="color: #C7D0D3;"
+                          [matTooltip]="'upcoming_day' | translate">
                   circle
                 </mat-icon>
               </ng-container>
+
+              <!-- Si no hay usuario para esta fecha, mostrar gris -->
               <mat-icon class="icon10"
-                *ngIf="!find(entry.date.booking_users_active,'client_id',user.client_id)"
-                style="color: #C7D0D3;"
-                [matTooltip]="'upcoming_day' | translate">
+                        *ngIf="!find(entry.date.booking_users_active,'client_id',user.client_id)"
+                        style="color: #C7D0D3;"
+                        [matTooltip]="'upcoming_day' | translate">
                 circle
               </mat-icon>
             </div>
-<<<<<<< HEAD
-          </td>
-        </ng-container>
-      </tr>
-      <tr *ngIf="getFilteredBookingUsers().length === 0">
-        <td class="monitor-column-cell"
-          style="text-align-last: start;background-color: var(--is-light-theme, #ffffff) var(--is-dark-theme, black);">
-          <div class="flexicon" style="font-size: 11px; font-weight: 600;">
-            {{'no_user_reserved' | translate}}
-          </div>
-        </td>
-        <td *ngFor="let entry of getDatesForSubgroup(); index as i"
-          class="attendance-cell"
-          [style.backgroundColor]="selectDate===entry.index?'var(--is-light-theme, #ffffff) var(--is-dark-theme, black)':' var(--is-light-theme, #f8f9fb) var(--is-dark-theme, #8e97a7)'"
-          (click)="onSelectDate(entry.index, entry.date)">
-        </td>
-      </tr>
-    </tbody>
-  </table>
-</div>
-<vex-flux-modal *ngIf="cambiarModal" (Close)="cambiarModal=false" title="Cambiar nivel alumno">
-	<div body style="display: flex; flex-wrap: wrap; max-height: 70vh; overflow-y: auto; gap: 20px; padding: 20px;">
-		<div style="flex: 1; min-width: 300px; display: flex;">
-			<div style="display: flex; flex-direction: column; gap: 16px; width: 100%;">
-=======
 					</td>
 				</ng-container>
 			</tr>
@@ -273,31 +269,28 @@
 			<div style="display: flex;
             flex-direction: column;
             gap: 16px; width: 100%;">
->>>>>>> c7ade764
 				<div class="flexicon">
 					<img src="assets/icons/icon/alumno.png" class="icon24">
 					{{"students" | translate}}
 				</div>
-				<div style="max-height: 400px; overflow-y: auto; display: flex; flex-direction: column; gap: 12px;">
-					<mat-checkbox *ngFor="let item of selectedSubgroup?.booking_users; let i = index" [checked]="selectUser.includes(item)"
-						(change)="onCheckboxChange($event, item)" style="display: flex;">
-						<div style="display: flex; gap: 20px;">
-							<div>
-								<img [src]="item.client.image" style="height: 40px; width: 40px; border-radius: 50%; object-fit: cover;">
+				<mat-checkbox *ngFor="let item of selectedSubgroup?.booking_users; let i = index" [checked]="selectUser.includes(item)"
+					(change)="onCheckboxChange($event, item)" style="display: flex;">
+					<div style="display: flex; gap: 20px;">
+						<div>
+							<img [src]="item.client.image" style="height: 40px;height: 40px;">
+						</div>
+						<div>
+							<div class="flexicon" style="font-size: 12px;font-weight: 600;">
+								{{item.client.first_name}} {{item.client.last_name}}
 							</div>
-							<div>
-								<div class="flexicon" style="font-size: 12px;font-weight: 600;">
-									{{item.client.first_name}} {{item.client.last_name}}
-								</div>
-								<span style="font-size: 12px;">
-									{{getLanguage(item.client.language1_id)}}
-									&middot; {{getCountry(item.client.country)}} &middot;
-									{{calculateAge(item.client.birth_date)}} {{'years' | translate }}
-								</span>
-							</div>
+							<span style="font-size: 12px;">
+								{{getLanguage(item.client.language1_id)}}
+								· {{getCountry(item.client.country)}} ·
+								{{calculateAge(item.client.birth_date)}} {{'years' | translate }}
+							</span>
 						</div>
-					</mat-checkbox>
-				</div>
+					</div>
+				</mat-checkbox>
 				<div *ngIf="selectedSubgroup?.booking_users?.length===0" style="text-align-last: start;">
 					<div class="flexicon" style="font-size: 12px;font-weight: 600;">
 						{{"no_user_reserved" | translate}}
@@ -305,19 +298,13 @@
 				</div>
 			</div>
 		</div>
-<<<<<<< HEAD
-		<div style="flex: 1; min-width: 300px;">
-=======
 		<div style="width: 50%; overflow-y: auto; max-height: 70vh; padding-left: 8px;">
->>>>>>> c7ade764
 			<div class="flexicon" style="margin-bottom: 16px;">
 				<img src="assets/icons/icon/alumno.png" class="icon24">
 				{{'level' | translate}}
 			</div>
-			<div style="max-height: 400px; overflow-y: auto;">
-				<vex-course-detail-nivel [checkbox]="true" [courseFormGroup]="courseFormGroup"  [selectedSubgroup]="selectedSubgroup"
-					(changeMonitor)="changeMonitor($event)"></vex-course-detail-nivel>
-			</div>
+			<vex-course-detail-nivel [checkbox]="true" [courseFormGroup]="courseFormGroup"  [selectedSubgroup]="selectedSubgroup"
+				(changeMonitor)="changeMonitor($event)"></vex-course-detail-nivel>
 		</div>
 	</div>
 	<div footer style="display: flex;width: 100%;padding: 20px 20px 0;">
@@ -325,5 +312,12 @@
 			style="margin-top: 0px !important;height: 38px; width: 128px;margin-left: auto;" mat-button type="button">
 			{{'cancel' | translate }}
 		</button>
+		<!-- <button (click)="cambiarModal=false"
+			style="margin-top: 0px !important;height: 38px; width: 128px;margin-left: 20px;"
+			color="primary"
+			mat-raised-button
+			type="button">
+			{{'save' | translate }}
+		</button> -->
 	</div>
 </vex-flux-modal>
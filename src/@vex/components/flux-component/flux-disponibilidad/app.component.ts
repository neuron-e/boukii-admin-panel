--- conflicted
+++ resolved
@@ -1,4 +1,4 @@
-﻿import { Component, EventEmitter, Input, OnChanges, OnInit, Output, SimpleChanges } from '@angular/core';
+import { Component, EventEmitter, Input, OnInit, Output, } from '@angular/core';
 import { UntypedFormGroup } from '@angular/forms';
 import { MatSnackBar } from '@angular/material/snack-bar';
 import { TranslateService } from '@ngx-translate/core';
@@ -12,18 +12,14 @@
   templateUrl: './app.component.html',
   styleUrls: ['./app.component.scss']
 })
-export class FluxDisponibilidadComponent implements OnInit, OnChanges {
+export class FluxDisponibilidadComponent implements OnInit {
   cambiarModal: boolean = false
   @Input() mode: 'create' | 'update' = "create"
   @Input() courseFormGroup!: UntypedFormGroup
   @Input() level!: any
   @Input() group!: any
   @Input() subgroup_index!: number
-<<<<<<< HEAD
-  @Input() interval_id?: string | null = null // Optional interval filter
-=======
   @Input() interval_id?: string | null = null
->>>>>>> 98b7bf80
 
   @Output() monitorSelect = new EventEmitter<any>()
   @Output() viewTimes = new EventEmitter<any>()
@@ -35,24 +31,7 @@
   ISODate = (n: number) => new Date(new Date().getTime() + n * 24 * 60 * 60 * 1000).toLocaleString()
   find = (array: any[], key: string, value: string) => array.find((a: any) => a[key] === value)
 
-  displayFn = (value: any): string => {
-    if (!value) return '';
-    if (typeof value === 'string') return value;
-
-    if (value.first_name || value.last_name) {
-      return `${value.first_name ?? ''} ${value.last_name ?? ''}`.trim();
-    }
-
-    if (value.name || value.full_name || value.title) {
-      return value.name || value.full_name || value.title || '';
-    }
-
-    if (value.monitor?.first_name || value.monitor?.last_name) {
-      return `${value.monitor.first_name ?? ''} ${value.monitor.last_name ?? ''}`.trim();
-    }
-
-    return '';
-  }
+  displayFn = (value: any): string => value
   selectDate: number = 0
   assignmentScope: 'single' | 'interval' | 'from' | 'range' = 'single';
   assignmentStartIndex = 0;
@@ -84,7 +63,7 @@
   async getAvailable(data: any) {
     return await firstValueFrom(this.crudService.post('/admin/monitors/available', data))
   }
-  monitors: any[] | null = null
+  monitors: any = null
 
   private getUserSubgroupId(user: any): number | null {
     return (user?.course_subgroup_id ??
@@ -101,153 +80,6 @@
       user?.course_date?.id ??
       user?.courseDate?.id ??
       null) as number | null;
-  }
-
-  private getSubgroupsArray(source: any): any[] {
-    if (!source) {
-      return [];
-    }
-    return this.toArray(
-      source?.course_subgroups ||
-      source?.courseSubgroups ||
-      source?.subgroups ||
-      source?.course_interval_subgroups ||
-      source?.intervalSubgroups
-    );
-  }
-
-  private resolveSubgroupIdFromDate(index: number): number | null {
-    const courseDates = this.getCourseDates();
-    const date = courseDates[index];
-    if (!date || !this.level?.id) {
-      return null;
-    }
-
-    const resolvedSubgroup = this.getSubgroupForDate(date);
-    const resolvedId = this.extractSubgroupId(resolvedSubgroup);
-    if (resolvedId != null) {
-      return resolvedId;
-    }
-
-    const degreeId = this.level.id;
-    const courseGroups = this.toArray(date?.course_groups);
-    const subgroupCandidates = this.getSubgroupsArray(date);
-    if (subgroupCandidates.length > this.subgroup_index) {
-      const candidate = subgroupCandidates[this.subgroup_index];
-      const id = this.extractSubgroupId(candidate);
-      if (id != null) {
-        return id;
-      }
-    }
-    for (const group of courseGroups) {
-      if ((group?.degree_id ?? group?.degreeId) !== degreeId) {
-        continue;
-      }
-
-      const candidates = this.getSubgroupsArray(group);
-      if (this.subgroup_index < candidates.length) {
-        const candidate = candidates[this.subgroup_index];
-        const id = this.extractSubgroupId(candidate);
-        if (id != null) {
-          return id;
-        }
-      }
-    }
-
-    return null;
-  }
-
-  private extractSubgroupId(subgroup: any): number | null {
-    if (!subgroup) {
-      return null;
-    }
-
-    const candidates = [
-      subgroup.id,
-      subgroup.course_subgroup_id,
-      subgroup.courseSubgroupId,
-      subgroup.subgroup_id,
-      subgroup.course_sub_group_id,
-      subgroup.course_sub_group?.id,
-      subgroup._id,
-      subgroup.temp_id
-    ].filter(value => value !== undefined && value !== null && value !== '');
-
-    if (!candidates.length) {
-      return null;
-    }
-
-    const numeric = Number(candidates[0]);
-    if (Number.isNaN(numeric)) {
-      return null;
-    }
-
-    return numeric > 0 ? numeric : null;
-  }
-
-  private hydrateSubgroupIdentity(target: any, fallback: any, group: any, date: any): void {
-    if (!target) {
-      return;
-    }
-
-    const existingId = this.extractSubgroupId(target);
-    const fallbackId = this.extractSubgroupId(fallback);
-
-    if (existingId == null && fallbackId != null) {
-      if (target.id == null) target.id = fallbackId;
-      if (target.course_subgroup_id == null) target.course_subgroup_id = fallbackId;
-      if (target.courseSubgroupId == null) target.courseSubgroupId = fallbackId;
-      if (target.subgroup_id == null) target.subgroup_id = fallbackId;
-      if (target.temp_id == null) target.temp_id = fallbackId;
-    }
-
-    const groupId =
-      target?.course_group_id ??
-      target?.courseGroupId ??
-      fallback?.course_group_id ??
-      fallback?.courseGroupId ??
-      fallback?.course_group?.id ??
-      group?.id ??
-      null;
-    if (groupId != null) {
-      target.course_group_id = groupId;
-      target.courseGroupId = groupId;
-    }
-
-    const resolvedDegree =
-      target?.degree_id ??
-      target?.degreeId ??
-      fallback?.degree_id ??
-      fallback?.degreeId ??
-      this.level?.id ??
-      null;
-    if (resolvedDegree != null) {
-      target.degree_id = resolvedDegree;
-      target.degreeId = resolvedDegree;
-    }
-
-    const resolvedDateId =
-      target?.course_date_id ??
-      target?.courseDateId ??
-      fallback?.course_date_id ??
-      fallback?.courseDateId ??
-      date?.id ??
-      null;
-    if (resolvedDateId != null) {
-      target.course_date_id = resolvedDateId;
-      target.courseDateId = resolvedDateId;
-    }
-
-    const maxParticipants =
-      target?.max_participants ??
-      fallback?.max_participants ??
-      group?.max_participants ??
-      this.level?.max_participants ??
-      this.courseFormGroup?.controls?.['max_participants']?.value ??
-      null;
-    if (maxParticipants != null) {
-      target.max_participants = maxParticipants;
-    }
   }
 
   private toArray<T = any>(val: any): T[] {
@@ -263,18 +95,14 @@
     }
     if (typeof val === 'object') {
       const values = Object.values(val);
-      if (values.length === 0) {
-        return [];
-      }
       if (values.every(v => typeof v === 'string' && (v as string).length <= 2)) {
         try {
           const parsed = JSON.parse(values.join(''));
-          return Array.isArray(parsed) ? parsed as T[] : values as T[];
+          return Array.isArray(parsed) ? parsed as T[] : [];
         } catch {
-          return values as T[];
-        }
-      }
-      return values as T[];
+          return [];
+        }
+      }
     }
     return [];
   }
@@ -326,39 +154,10 @@
     return date.interval_id ?? date.intervalId ?? date.interval?.id ?? date.course_interval_id ?? date.courseIntervalId ?? null;
   }
 
-<<<<<<< HEAD
-   resolveSelectedMonitorObject(selectDate: number): any | null {
-    const id = this.getMonitorIdAt(selectDate); // ya existente
-    if (id == null || Number.isNaN(Number(id))) return null;
-
-    const list = Array.isArray(this.monitors) ? this.monitors : [];
-
-    // Busca en las distintas variantes que puedas tener
-    const found =
-      list.find((m: any) => Number(m?.id) === id) ??
-      list.find((m: any) => Number(m?.monitor_id) === id) ??
-      (list.find((m: any) => Number(m?.monitor?.id) === id)?.monitor);
-
-    if (found) return found;
-
-    // Fallback: si no está en la lista aún, construye algo mínimo para mostrar
-    const sg = this.getSubgroupForDate(this.getCourseDates()?.[selectDate]);
-    const full = sg?.monitor || {};
-    return {
-      id,
-      first_name: full.first_name ?? '',
-      last_name:  full.last_name ?? ''
-    };
-  }
-
-
-
-=======
->>>>>>> 98b7bf80
   selectUser: any[] = []
   async getAvail(item: any) {
     const monitor = await this.getAvailable({ date: item.date, endTime: item.hour_end, minimumDegreeId: this.level.id, sportId: this.courseFormGroup.controls['sport_id'].value, startTime: item.hour_start })
-    this.monitors = Array.isArray(monitor?.data) ? monitor.data : [];
+    this.monitors = monitor.data
   }
   booking_users: any
   onAssignmentScopeChange(scope: 'single' | 'interval' | 'from' | 'range'): void {
@@ -496,29 +295,22 @@
     const bookingUsers = this.courseFormGroup?.controls['booking_users']?.value || [];
     const dates = this.getCourseDates();
     const result = new Set<number>();
+    const levelId = this.level?.id;
 
     indexes.forEach(idx => {
       const date = dates[idx];
       if (!date) {
         return;
       }
-
       const subgroup = this.getSubgroupForDate(date);
-      const subgroupId = this.extractSubgroupId(subgroup) ?? this.resolveSubgroupIdFromDate(idx);
+      const subgroupId = subgroup?.id;
       if (!subgroupId) {
         return;
       }
-
-      const currentDateId = date?.id ?? null;
-
       bookingUsers.forEach((user: any) => {
         const userCourseDateId = this.getUserCourseDateId(user);
         const userSubgroupId = this.getUserSubgroupId(user);
-        if (
-          user?.id != null &&
-          (currentDateId == null || userCourseDateId === currentDateId) &&
-          userSubgroupId === subgroupId
-        ) {
+        if (userCourseDateId === date?.id && userSubgroupId === subgroupId && user?.id != null) {
           result.add(user.id);
         }
       });
@@ -527,92 +319,10 @@
     return Array.from(result);
   }
 
-  private getMonitorIdAt(index: number): number | null {
-    const dates = this.getCourseDates();
-    const date = dates[index];
-    if (!date) {
-      return null;
-    }
-
-    const subgroup = this.getSubgroupForDate(date);
-    if (subgroup) {
-      const monitorId =
-        subgroup?.monitor_id ??
-        subgroup?.monitorId ??
-        subgroup?.monitor?.id ??
-        null;
-      if (monitorId !== null && monitorId !== undefined && monitorId !== '') {
-        const numeric = Number(monitorId);
-        if (!Number.isNaN(numeric)) {
-          return numeric;
-        }
-      }
-    }
-
-    const fallbackGroupSubgroups = this.getSubgroupsArray(this.group);
-    const fallbackSubgroup = fallbackGroupSubgroups.length > this.subgroup_index
-      ? fallbackGroupSubgroups[this.subgroup_index]
-      : null;
-    if (fallbackSubgroup) {
-      const fallbackMonitorId =
-        fallbackSubgroup?.monitor_id ??
-        fallbackSubgroup?.monitorId ??
-        fallbackSubgroup?.monitor?.id ??
-        null;
-      if (fallbackMonitorId !== null && fallbackMonitorId !== undefined && fallbackMonitorId !== '') {
-        const numeric = Number(fallbackMonitorId);
-        if (!Number.isNaN(numeric)) {
-          return numeric;
-        }
-      }
-    }
-
-    return null;
-  }
-
   private resolveFallbackSubgroupId(index: number): number | null {
     const date = this.getCourseDates()[index];
-    const dateSubgroup = this.getSubgroupForDate(date);
-
-    // Si el subgroup de la fecha tiene ID, usarlo
-    const dateSubgroupId = this.extractSubgroupId(dateSubgroup);
-    if (dateSubgroupId != null) {
-      console.log('[resolveFallbackSubgroupId] Found subgroup ID from date:', dateSubgroupId);
-      return dateSubgroupId;
-    }
-
-    const dateDerivedId = this.resolveSubgroupIdFromDate(index);
-    if (dateDerivedId != null) {
-      console.log('[resolveFallbackSubgroupId] Found subgroup ID from course date data:', dateDerivedId);
-      return dateDerivedId;
-    }
-
-    // Si no, usar el subgroup del group (que tiene los IDs guardados)
-    const groupSubgroups = this.getSubgroupsArray(this.group);
-    const matchingSubgroup = groupSubgroups.find((sg: any) =>
-      (sg?.degree_id ?? sg?.degreeId) === this.level?.id
-    );
-
-    const matchingSubgroupId = this.extractSubgroupId(matchingSubgroup);
-    if (matchingSubgroupId != null) {
-      console.log('[resolveFallbackSubgroupId] Found subgroup ID from group:', matchingSubgroupId);
-      return matchingSubgroupId;
-    }
-
-    // Si hay múltiples subgrupos del mismo nivel, usar el índice
-    const levelSubgroups = groupSubgroups.filter((sg: any) =>
-      (sg?.degree_id ?? sg?.degreeId) === this.level?.id
-    );
-    if (levelSubgroups.length > this.subgroup_index) {
-      const subgroupId = this.extractSubgroupId(levelSubgroups[this.subgroup_index]);
-      if (subgroupId != null) {
-        console.log('[resolveFallbackSubgroupId] Found subgroup ID by index:', subgroupId);
-        return subgroupId;
-      }
-    }
-
-    console.warn('[resolveFallbackSubgroupId] No subgroup ID found. date:', date, 'dateSubgroup:', dateSubgroup, 'group:', this.group);
-    return null;
+    const subgroup = this.getSubgroupForDate(date);
+    return subgroup?.id ?? null;
   }
 
   getAssignmentSelectedDays(): number {
@@ -631,7 +341,7 @@
       }
 
       // Obtener todos los interval_id Ãºnicos
-      const intervalIds = new Set(courseDates.map(date => String(this.resolveIntervalId(date) ?? 'null')));
+      const intervalIds = new Set(courseDates.map(date => date.interval_id).filter(id => id != null));
       return intervalIds.size > 1;
     } catch (error) {
       return false;
@@ -653,23 +363,20 @@
         return [];
       }
 
-      const selectedIntervalId = this.resolveIntervalId(selectedDate);
+      const selectedIntervalId = selectedDate.interval_id;
 
       // Si no hay interval_id, considerar todas las fechas del mismo horario
       if (selectedIntervalId == null) {
         return courseDates
           .map((date, index) => ({ date, index }))
-          .filter(item => this.resolveIntervalId(item.date) == null)
+          .filter(item => item.date.interval_id == null)
           .map(item => item.index);
       }
 
       // Obtener todas las fechas con el mismo interval_id
       return courseDates
         .map((date, index) => ({ date, index }))
-        .filter(item => {
-          const itemIntervalId = this.resolveIntervalId(item.date);
-          return itemIntervalId === selectedIntervalId || String(itemIntervalId) === String(selectedIntervalId);
-        })
+        .filter(item => item.date.interval_id === selectedIntervalId || String(item.date.interval_id) === String(selectedIntervalId))
         .map(item => item.index);
     } catch (error) {
       return [];
@@ -699,30 +406,28 @@
 
       const intervals = this.extractIntervals();
       const headers: Array<{ name: string; colspan: number }> = [];
-      let currentIntervalKey: string | null = null;
+      let currentIntervalId: any = null;
       let currentCount = 0;
       let currentIntervalName = '';
 
-      datesForSubgroup.forEach((entry) => {
+      datesForSubgroup.forEach((entry, idx) => {
         const date = entry.date;
-        const intervalId = this.resolveIntervalId(date);
-        const intervalKey = String(intervalId ?? 'null');
-
-        if (intervalKey !== currentIntervalKey) {
+        const intervalId = date.interval_id;
+
+        if (intervalId !== currentIntervalId) {
           // Guardar el grupo anterior si existe
           if (currentCount > 0) {
             headers.push({ name: currentIntervalName, colspan: currentCount });
           }
 
           // Iniciar nuevo grupo
-          currentIntervalKey = intervalKey;
+          currentIntervalId = intervalId;
           currentCount = 1;
 
           // Buscar el nombre del intervalo
-          const interval = intervals.find((i: any) => {
-            const candidate = i?.id ?? i?.intervalId ?? i?.interval_id ?? null;
-            return String(candidate ?? 'null') === intervalKey;
-          });
+          const interval = intervals.find((i: any) =>
+            String(i.id) === String(intervalId) || i.id === intervalId
+          );
           currentIntervalName = interval?.name || `Semana ${headers.length + 1}`;
         } else {
           currentCount++;
@@ -740,13 +445,6 @@
       console.error('Error generating interval headers:', error);
       this._cachedIntervalHeaders = [];
       return [];
-    }
-  }
-
-  ngOnChanges(changes: SimpleChanges): void {
-    // Invalidate cache when interval_id changes
-    if (changes['interval_id']) {
-      this.invalidateDatesCache();
     }
   }
 
@@ -819,174 +517,55 @@
   }
 
   openTransferModal(){
-    const groupSubgroups = this.getSubgroupsArray(this.group);
-    this.selectedSubgroup = groupSubgroups.length > this.subgroup_index ? groupSubgroups[this.subgroup_index] : null;
+    this.selectedSubgroup = this.group.course_subgroups[this.subgroup_index];
     this.cambiarModal = true;
   }
 
   Date = (v: string): Date => new Date(v)
 
   async SelectMonitor(event: any, selectDate: number) {
-    const monitorCandidate = this.normalizeMonitorSelection(event?.option?.value ?? event ?? null);
-    const monitorIdRaw = monitorCandidate?.id ?? monitorCandidate?.monitor_id ?? null;
-    const monitorId = monitorIdRaw !== null && monitorIdRaw !== undefined && monitorIdRaw !== ''
-      ? Number(monitorIdRaw)
-      : null;
+    const selectedMonitor = event?.option?.value ?? null;
+    const monitorId = selectedMonitor ? selectedMonitor.id : null;
     const courseDates = this.getCourseDates();
     const baseSubgroup = this.getSubgroupForDate(courseDates?.[selectDate]);
 
-    console.log('[SelectMonitor] Start:', { monitorCandidate, monitorId, selectDate, baseSubgroup });
-
-    if (monitorId == null || Number.isNaN(monitorId)) {
-      console.warn('[SelectMonitor] Unable to resolve monitor ID from selection:', event);
-      this.snackbar.open(this.translateService.instant('error'), 'OK', { duration: 3000 });
-      return;
-    }
-
-    if (monitorCandidate && monitorId != null && !Number.isNaN(monitorId)) {
-      monitorCandidate.id = monitorId;
-    }
-    const baseMonitorIdRaw = baseSubgroup?.monitor_id ?? baseSubgroup?.monitorId ?? baseSubgroup?.monitor?.id ?? null;
-    const baseMonitorId = baseMonitorIdRaw !== null && baseMonitorIdRaw !== undefined && baseMonitorIdRaw !== ''
-      ? Number(baseMonitorIdRaw)
-      : null;
-
-    if (baseMonitorId !== null && !Number.isNaN(baseMonitorId) && baseMonitorId === monitorId) {
-      console.log('[SelectMonitor] Monitor already assigned, skipping');
+    if (baseSubgroup && baseSubgroup.monitor_id === monitorId) {
       return;
     }
 
     const { startIndex, endIndex } = this.resolveAssignmentIndexes(selectDate);
     const targetIndexes = this.buildTargetIndexes(startIndex, endIndex);
-    if (targetIndexes.length === 0) {
-      console.warn('[SelectMonitor] No target indexes resolved for assignment.');
-      this.snackbar.open(this.translateService.instant('error'), 'OK', { duration: 3000 });
-      return;
-    }
-
     const bookingUserIds = this.collectBookingUserIds(targetIndexes);
 
-    console.log('[SelectMonitor] Indexes and users:', { startIndex, endIndex, targetIndexes, bookingUserIds });
-
-    const applyLocalUpdate = () => {
-      const changeStates: Record<number, 'assigned' | 'modified'> = {};
+    let subgroupId: number | null = null;
+    if (!bookingUserIds.length && targetIndexes.length === 1) {
+      subgroupId = this.resolveFallbackSubgroupId(targetIndexes[0]);
+    }
+
+    const payload = {
+      monitor_id: monitorId,
+      booking_users: bookingUserIds,
+      subgroup_id: subgroupId
+    };
+
+    try {
+      await firstValueFrom(this.monitorsService.transferMonitor(payload));
+
       targetIndexes.forEach(idx => {
-        const existingMonitorId = this.getMonitorIdAt(idx);
-        let changeState: 'assigned' | 'modified' = 'assigned';
-        if (existingMonitorId !== null) {
-          if (monitorId === null || monitorId !== existingMonitorId) {
-            changeState = 'modified';
-          }
-        }
-        changeStates[idx] = changeState;
-        this.modified[idx] = changeState === 'modified';
+        this.monitorSelect.emit({ monitor: selectedMonitor, i: idx });
+        this.modified[idx] = true;
       });
-      this.monitorSelect.emit({
-        monitor: monitorCandidate,
-        indexes: [...targetIndexes],
-        scope: this.assignmentScope,
-        changeStates
-      });
+
       this.invalidateDatesCache();
-    };
-
-    const isUpdateMode = this.mode === 'update';
-    let callsMade = 0;
-    let apiError: any = null;
-    let unresolvedSubgroups = false;
-
-    try {
-      if (isUpdateMode) {
-        const primarySubgroupId = this.resolveFallbackSubgroupId(targetIndexes[0]);
-        if (!primarySubgroupId && bookingUserIds.length > 0) {
-          console.warn('[SelectMonitor] Unable to resolve subgroup ID for monitor re-assignment with booking users.');
-          unresolvedSubgroups = true;
-        }
-
-        if (bookingUserIds.length > 0 && primarySubgroupId != null) {
-          const payload = {
-            monitor_id: monitorId,
-            booking_users: bookingUserIds,
-            subgroup_id: primarySubgroupId
-          };
-          console.log('[SelectMonitor] Calling API with users:', payload);
-          await firstValueFrom(this.monitorsService.transferMonitor(payload));
-          callsMade++;
-        } else if (bookingUserIds.length === 0) {
-          console.log('[SelectMonitor] No users, will call API per subgroup');
-          for (const idx of targetIndexes) {
-            const subgroupId = this.resolveFallbackSubgroupId(idx);
-            console.log('[SelectMonitor] Processing index:', idx, 'subgroupId:', subgroupId);
-            if (subgroupId != null) {
-              const payload = {
-                monitor_id: monitorId,
-                booking_users: [],
-                subgroup_id: subgroupId
-              };
-              console.log('[SelectMonitor] Calling API for subgroup:', payload);
-              await firstValueFrom(this.monitorsService.transferMonitor(payload));
-              callsMade++;
-            } else {
-              console.warn('[SelectMonitor] No subgroup ID for index:', idx);
-              unresolvedSubgroups = true;
-            }
-          }
-        } else if (bookingUserIds.length > 0) {
-          unresolvedSubgroups = true;
-        }
-      }
-
-      console.log('[SelectMonitor] Total API calls made:', callsMade);
+      this.snackbar.open(this.translateService.instant('snackbar.monitor.update'), 'OK', { duration: 3000 });
     } catch (error) {
-      apiError = error;
-      console.error('[SelectMonitor] Error occurred while assigning monitor:', error);
+      console.error('Error occurred while assigning monitor:', error);
       if (error?.error?.message && error.error.message.includes('Overlap')) {
         this.snackbar.open(this.translateService.instant('monitor_busy'), 'OK', { duration: 3000 });
       } else {
         this.snackbar.open(this.translateService.instant('event_overlap'), 'OK', { duration: 3000 });
       }
     }
-
-    if (!apiError) {
-      applyLocalUpdate();
-      if (callsMade > 0) {
-        this.snackbar.open(this.translateService.instant('snackbar.monitor.update'), 'OK', { duration: 3000 });
-      }
-      if (unresolvedSubgroups) {
-        this.snackbar.open('Guarda el curso primero para que este monitor se sincronice con la base de datos.', 'OK', { duration: 4000 });
-      }
-    }
-  }
-
-  private normalizeMonitorSelection(rawValue: any): any | null {
-    if (rawValue == null) {
-      return null;
-    }
-
-    const monitorList = Array.isArray(this.monitors) ? this.monitors : [];
-
-    if (typeof rawValue === 'object') {
-      if (rawValue.monitor && typeof rawValue.monitor === 'object') {
-        return rawValue.monitor;
-      }
-      return rawValue;
-    }
-
-    const numericId = Number(rawValue);
-    if (!Number.isNaN(numericId)) {
-      const found =
-        monitorList.find((monitor: any) => Number(monitor?.id) === numericId) ??
-        monitorList.find((monitor: any) => Number(monitor?.monitor_id) === numericId) ??
-        monitorList.find((monitor: any) => Number(monitor?.monitor?.id) === numericId)?.monitor;
-
-      if (found) {
-        return found.monitor ? found.monitor : found;
-      }
-
-      return { id: numericId };
-    }
-
-    return null;
   }
 
   /**
@@ -996,8 +575,7 @@
   onTimingClick(): void {
     const courseDates = this.getCourseDates();
     const selectedDateObj = courseDates?.[this.selectDate] || courseDates?.[0] || null;
-    const fallbackSubgroups = this.getSubgroupsArray(this.group);
-    const subGroup = this.getSubgroupForDate(selectedDateObj) ?? (fallbackSubgroups.length > this.subgroup_index ? fallbackSubgroups[this.subgroup_index] : null);
+    const subGroup = this.getSubgroupForDate(selectedDateObj) ?? this.group.course_subgroups?.[this.subgroup_index];
 
     const subgroupIds = this.getSubgroupIdsAcrossDates();
     const bookingUsers = this.courseFormGroup?.controls['booking_users']?.value || [];
@@ -1022,13 +600,10 @@
     if (!studentsInSubgroup.length) {
       courseDates.forEach(date => {
         const subgroup = this.getSubgroupForDate(date);
-      const subgroupId = this.extractSubgroupId(subgroup);
-        if (subgroupId == null) {
-          return;
-        }
+        if (!subgroup?.id) return;
         this.toArray(date?.booking_users_active).forEach(user => {
           const userSubgroupId = this.getUserSubgroupId(user);
-          if (userSubgroupId === subgroupId) {
+          if (userSubgroupId === subgroup.id) {
             pushStudent(user);
           }
         });
@@ -1058,10 +633,9 @@
       const courseDates = this.getCourseDates();
       for (const date of courseDates) {
         const subgroup = this.getSubgroupForDate(date);
-      const subgroupId = this.extractSubgroupId(subgroup);
-        if (subgroupId == null) continue;
+        if (!subgroup) continue;
         const bookingUsersActive = this.toArray(date?.booking_users_active);
-        if (bookingUsersActive.some((user: any) => this.getUserSubgroupId(user) === subgroupId)) {
+        if (bookingUsersActive.some((user: any) => this.getUserSubgroupId(user) === subgroup.id)) {
           return true;
         }
         const embeddedUsers = this.toArray(subgroup?.booking_users);
@@ -1077,8 +651,7 @@
         if (userSubgroupId == null) return false;
         return courseDates.some(date => {
           const subgroup = this.getSubgroupForDate(date);
-        const subgroupId = this.extractSubgroupId(subgroup);
-          return subgroupId === userSubgroupId;
+          return subgroup?.id === userSubgroupId;
         });
       });
     } catch (error) {
@@ -1122,28 +695,24 @@
   getStudentCount(dateItem: any): string {
     try {
       const subgroup = this.getSubgroupForDate(dateItem);
+      if (!subgroup) {
+        return '-';
+      }
+
       const bookingUsersActive = this.toArray(dateItem?.booking_users_active);
-      const fallbackGroupSubgroups = this.getSubgroupsArray(this.group);
-      const fallbackSubgroup = fallbackGroupSubgroups.length > this.subgroup_index ? fallbackGroupSubgroups[this.subgroup_index] : null;
-      const fallbackSubgroupId = this.extractSubgroupId(fallbackSubgroup);
-      const subgroupId = this.extractSubgroupId(subgroup) ?? fallbackSubgroupId;
-
-      let currentCount = 0;
-      if (subgroupId != null) {
-        currentCount = bookingUsersActive.filter((user: any) => {
-          const userSubgroupId = this.getUserSubgroupId(user);
-          return userSubgroupId === subgroupId;
-        }).length;
-      }
+      let currentCount = bookingUsersActive.filter((user: any) => {
+        const userSubgroupId = this.getUserSubgroupId(user);
+        return userSubgroupId === subgroup.id;
+      }).length;
 
       if (currentCount === 0) {
-        const embeddedUsers = this.toArray(subgroup?.booking_users ?? fallbackSubgroup?.booking_users);
+        const embeddedUsers = this.toArray(subgroup?.booking_users);
         currentCount = embeddedUsers.length;
       }
 
       const maxCapacity =
         subgroup?.max_participants ??
-        fallbackSubgroup?.max_participants ??
+        this.group?.course_subgroups?.[this.subgroup_index]?.max_participants ??
         this.level?.max_participants ??
         this.courseFormGroup?.controls?.['max_participants']?.value ??
         0;
@@ -1159,32 +728,25 @@
     const degreeId = this.level.id;
 
     const dateId = date?.id ?? null;
-    const dateLevelSubgroups = this.getSubgroupsArray(date)
+    const dateLevelSubgroups = this.toArray(date?.course_subgroups || date?.courseSubgroups)
       .filter((sg: any) => (sg?.degree_id ?? sg?.degreeId) === degreeId)
       .filter((sg: any) => {
-        const sgDateId = sg?.course_date_id ?? sg?.courseDateId ?? sg?.date_id ?? null;
+        const sgDateId = sg?.course_date_id ?? sg?.courseDateId ?? null;
         return !dateId || !sgDateId || sgDateId === dateId;
       });
+    if (dateLevelSubgroups.length > this.subgroup_index) {
+      return dateLevelSubgroups[this.subgroup_index];
+    }
 
     const group = (date?.course_groups || [])
       .find((g: any) => (g?.degree_id ?? g?.degreeId) === degreeId);
-    const groupSubgroups = this.getSubgroupsArray(group)
+    const groupSubgroups = this.toArray(group?.course_subgroups || group?.courseSubgroups)
       .filter((sg: any) => {
-        const sgDateId = sg?.course_date_id ?? sg?.courseDateId ?? sg?.date_id ?? null;
+        const sgDateId = sg?.course_date_id ?? sg?.courseDateId ?? null;
         return !dateId || !sgDateId || sgDateId === dateId;
       });
-
-    if (dateLevelSubgroups.length > this.subgroup_index) {
-      const candidate = dateLevelSubgroups[this.subgroup_index];
-      const fallback = groupSubgroups.length > this.subgroup_index ? groupSubgroups[this.subgroup_index] : null;
-      this.hydrateSubgroupIdentity(candidate, fallback, group, date);
-      return candidate;
-    }
-
     if (groupSubgroups.length > this.subgroup_index) {
-      const candidate = groupSubgroups[this.subgroup_index];
-      this.hydrateSubgroupIdentity(candidate, candidate, group, date);
-      return candidate;
+      return groupSubgroups[this.subgroup_index];
     }
 
     return null;
@@ -1195,9 +757,8 @@
     const courseDates = this.getCourseDates();
     courseDates.forEach(date => {
       const subgroup = this.getSubgroupForDate(date);
-      const subgroupId = this.extractSubgroupId(subgroup);
-      if (subgroupId != null) {
-        ids.add(subgroupId);
+      if (subgroup?.id != null) {
+        ids.add(subgroup.id);
       }
     });
     return ids;
@@ -1212,4 +773,3 @@
 
 
 
-
